--- conflicted
+++ resolved
@@ -25,10 +25,6 @@
  * to the Linux Foundation.
  */
 
-<<<<<<< HEAD
-
-=======
->>>>>>> 98b80d9a
 /** ------------------------------------------------------------------------- *
     ------------------------------------------------------------------------- *
 
@@ -381,11 +377,7 @@
 // The above params are used for scripts.
    NUM_2_4GHZ_CHANNELS,
 }eRfChannels_2_4GHz;
-<<<<<<< HEAD
-
-=======
 	
->>>>>>> 98b80d9a
 enum
 {
    NV_CHANNEL_DISABLE,
