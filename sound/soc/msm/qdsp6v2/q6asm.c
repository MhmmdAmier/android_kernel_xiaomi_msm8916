/*
 * Copyright (c) 2012-2017, The Linux Foundation. All rights reserved.
 * Author: Brian Swetland <swetland@google.com>
 *
 * This software is licensed under the terms of the GNU General Public
 * License version 2, as published by the Free Software Foundation, and
 * may be copied, distributed, and modified under those terms.
 *
 * This program is distributed in the hope that it will be useful,
 * but WITHOUT ANY WARRANTY; without even the implied warranty of
 * MERCHANTABILITY or FITNESS FOR A PARTICULAR PURPOSE.  See the
 * GNU General Public License for more details.
 *
 */
#include <linux/fs.h>
#include <linux/mutex.h>
#include <linux/wait.h>
#include <linux/miscdevice.h>
#include <linux/uaccess.h>
#include <linux/sched.h>
#include <linux/dma-mapping.h>
#include <linux/miscdevice.h>
#include <linux/delay.h>
#include <linux/spinlock.h>
#include <linux/slab.h>
#include <linux/msm_audio.h>

#include <linux/debugfs.h>
#include <linux/time.h>
#include <linux/atomic.h>
#include <linux/msm_audio_ion.h>
#include <linux/mm.h>
#include <linux/ratelimit.h>

#include <asm/ioctls.h>

#include <linux/memory.h>

#include <sound/apr_audio-v2.h>
#include <sound/q6asm-v2.h>
#include <sound/q6core.h>
#include <sound/q6audio-v2.h>
#include <sound/audio_cal_utils.h>
#include <sound/adsp_err.h>
#include <sound/compress_params.h>

#define TRUE        0x01
#define FALSE       0x00

#define CMD_GET_HDR_SZ 16
#define	U32_MAX	((u32)~0U)

enum {
	ASM_TOPOLOGY_CAL = 0,
	ASM_CUSTOM_TOP_CAL,
	ASM_AUDSTRM_CAL,
	ASM_RTAC_APR_CAL,
	ASM_MAX_CAL_TYPES
};

/* TODO, combine them together */
static DEFINE_MUTEX(session_lock);
struct asm_mmap {
	atomic_t ref_cnt;
	void *apr;
};

static struct asm_mmap this_mmap;
/* session id: 0 reserved */
static struct audio_client *session[SESSION_MAX+1];

struct asm_buffer_node {
	struct list_head list;
	phys_addr_t buf_phys_addr;
	uint32_t  mmap_hdl;
};
static int32_t q6asm_srvc_callback(struct apr_client_data *data, void *priv);
static int32_t q6asm_callback(struct apr_client_data *data, void *priv);
static void q6asm_add_hdr(struct audio_client *ac, struct apr_hdr *hdr,
			uint32_t pkt_size, uint32_t cmd_flg);
static void q6asm_add_hdr_custom_topology(struct audio_client *ac,
					  struct apr_hdr *hdr,
					  uint32_t pkt_size, uint32_t cmd_flg);
static void q6asm_add_hdr_async(struct audio_client *ac, struct apr_hdr *hdr,
			uint32_t pkt_size, uint32_t cmd_flg);
static int q6asm_memory_map_regions(struct audio_client *ac, int dir,
				uint32_t bufsz, uint32_t bufcnt,
				bool is_contiguous);
static int q6asm_memory_unmap_regions(struct audio_client *ac, int dir);
static void q6asm_reset_buf_state(struct audio_client *ac);

static int q6asm_map_channels(u8 *channel_mapping, uint32_t channels);
void *q6asm_mmap_apr_reg(void);

static int q6asm_is_valid_session(struct apr_client_data *data, void *priv);
static int q6asm_send_asm_cal(struct audio_client *ac);

/* for ASM custom topology */
static struct cal_type_data *cal_data[ASM_MAX_CAL_TYPES];
static struct audio_buffer common_buf[2];
static struct audio_client common_client;
static int set_custom_topology;
static int topology_map_handle;

struct generic_get_data_ {
	int valid;
	int size_in_ints;
	int ints[];
};
static struct generic_get_data_ *generic_get_data;

#ifdef CONFIG_DEBUG_FS
#define OUT_BUFFER_SIZE 56
#define IN_BUFFER_SIZE 24

static struct timeval out_cold_tv;
static struct timeval out_warm_tv;
static struct timeval out_cont_tv;
static struct timeval in_cont_tv;
static long out_enable_flag;
static long in_enable_flag;
static struct dentry *out_dentry;
static struct dentry *in_dentry;
static int in_cont_index;
/*This var is used to keep track of first write done for cold output latency */
static int out_cold_index;
static char *out_buffer;
static char *in_buffer;


static int audio_output_latency_dbgfs_open(struct inode *inode,
							struct file *file)
{
	file->private_data = inode->i_private;
	return 0;
}
static ssize_t audio_output_latency_dbgfs_read(struct file *file,
				char __user *buf, size_t count, loff_t *ppos)
{
	if (out_buffer == NULL) {
		pr_err("%s: out_buffer is null\n", __func__);
		return 0;
	}
	snprintf(out_buffer, OUT_BUFFER_SIZE, "%ld,%ld,%ld,%ld,%ld,%ld,",\
		out_cold_tv.tv_sec, out_cold_tv.tv_usec, out_warm_tv.tv_sec,\
		out_warm_tv.tv_usec, out_cont_tv.tv_sec, out_cont_tv.tv_usec);
	return  simple_read_from_buffer(buf, OUT_BUFFER_SIZE, ppos,
						out_buffer, OUT_BUFFER_SIZE);
}
static ssize_t audio_output_latency_dbgfs_write(struct file *file,
			const char __user *buf, size_t count, loff_t *ppos)
{
	char *temp;

	if (count > 2*sizeof(char)) {
		pr_err("%s: err count is more %zd\n", __func__, count);
		return -EINVAL;
	} else {
		temp  = kmalloc(2*sizeof(char), GFP_KERNEL);
	}

	out_cold_index = 0;

	if (temp) {
		if (copy_from_user(temp, buf, 2*sizeof(char))) {
			pr_err("%s: copy from user failed for size %zd\n",
				__func__, 2*sizeof(char));
			kfree(temp);
			return -EFAULT;
		}
		if (!kstrtol(temp, 10, &out_enable_flag)) {
			kfree(temp);
			return count;
		}
		kfree(temp);
	}
	return -EINVAL;
}
static const struct file_operations audio_output_latency_debug_fops = {
	.open = audio_output_latency_dbgfs_open,
	.read = audio_output_latency_dbgfs_read,
	.write = audio_output_latency_dbgfs_write
};
static int audio_input_latency_dbgfs_open(struct inode *inode,
							struct file *file)
{
	file->private_data = inode->i_private;
	return 0;
}
static ssize_t audio_input_latency_dbgfs_read(struct file *file,
				char __user *buf, size_t count, loff_t *ppos)
{
	if (in_buffer == NULL) {
		pr_err("%s: in_buffer is null\n", __func__);
		return 0;
	}
	snprintf(in_buffer, IN_BUFFER_SIZE, "%ld,%ld,",\
				in_cont_tv.tv_sec, in_cont_tv.tv_usec);
	return  simple_read_from_buffer(buf, IN_BUFFER_SIZE, ppos,
						in_buffer, IN_BUFFER_SIZE);
}
static ssize_t audio_input_latency_dbgfs_write(struct file *file,
			const char __user *buf, size_t count, loff_t *ppos)
{
	char *temp;

	if (count > 2*sizeof(char)) {
		pr_err("%s: err count is more %zd\n", __func__, count);
		return -EINVAL;
	} else {
		temp  = kmalloc(2*sizeof(char), GFP_KERNEL);
	}
	if (temp) {
		if (copy_from_user(temp, buf, 2*sizeof(char))) {
			pr_err("%s: copy from user failed for size %zd\n",
				__func__, 2*sizeof(char));
			kfree(temp);
			return -EFAULT;
		}
		if (!kstrtol(temp, 10, &in_enable_flag)) {
			kfree(temp);
			return count;
		}
		kfree(temp);
	}
	return -EINVAL;
}
static const struct file_operations audio_input_latency_debug_fops = {
	.open = audio_input_latency_dbgfs_open,
	.read = audio_input_latency_dbgfs_read,
	.write = audio_input_latency_dbgfs_write
};

static void config_debug_fs_write_cb(void)
{
	if (out_enable_flag) {
		/* For first Write done log the time and reset
		out_cold_index*/
		if (out_cold_index != 1) {
			do_gettimeofday(&out_cold_tv);
			pr_debug("COLD: apr_send_pkt at %ld sec %ld microsec\n",
				out_cold_tv.tv_sec,\
				out_cold_tv.tv_usec);
			out_cold_index = 1;
		}
		pr_debug("%s: out_enable_flag %ld\n",
			__func__, out_enable_flag);
	}
}
static void config_debug_fs_read_cb(void)
{
	if (in_enable_flag) {
		/* when in_cont_index == 7, DSP would be
		* writing into the 8th 512 byte buffer and this
		* timestamp is tapped here.Once done it then writes
		* to 9th 512 byte buffer.These two buffers(8th, 9th)
		* reach the test application in 5th iteration and that
		* timestamp is tapped at user level. The difference
		* of these two timestamps gives us the time between
		* the time at which dsp started filling the sample
		* required and when it reached the test application.
		* Hence continuous input latency
		*/
		if (in_cont_index == 7) {
			do_gettimeofday(&in_cont_tv);
			pr_info("%s: read buffer at %ld sec %ld microsec\n",
				__func__,
				in_cont_tv.tv_sec, in_cont_tv.tv_usec);
		}
		in_cont_index++;
	}
}

static void config_debug_fs_reset_index(void)
{
	in_cont_index = 0;
}

static void config_debug_fs_run(void)
{
	if (out_enable_flag) {
		do_gettimeofday(&out_cold_tv);
		pr_debug("%s: COLD apr_send_pkt at %ld sec %ld microsec\n",
			__func__, out_cold_tv.tv_sec, out_cold_tv.tv_usec);
	}
}

static void config_debug_fs_write(struct audio_buffer *ab)
{
	if (out_enable_flag) {
		char zero_pattern[2] = {0x00, 0x00};
		/* If First two byte is non zero and last two byte
		is zero then it is warm output pattern */
		if ((strncmp(((char *)ab->data), zero_pattern, 2)) &&
		(!strncmp(((char *)ab->data + 2), zero_pattern, 2))) {
			do_gettimeofday(&out_warm_tv);
			pr_debug("%s: WARM:apr_send_pkt at %ld sec %ld microsec\n",
			 __func__,
			 out_warm_tv.tv_sec,\
			out_warm_tv.tv_usec);
			pr_debug("%s: Warm Pattern Matched\n", __func__);
		}
		/* If First two byte is zero and last two byte is
		non zero then it is cont ouput pattern */
		else if ((!strncmp(((char *)ab->data), zero_pattern, 2))
		&& (strncmp(((char *)ab->data + 2), zero_pattern, 2))) {
			do_gettimeofday(&out_cont_tv);
			pr_debug("%s: CONT:apr_send_pkt at %ld sec %ld microsec\n",
			__func__,
			out_cont_tv.tv_sec,
			out_cont_tv.tv_usec);
			pr_debug("%s: Cont Pattern Matched\n", __func__);
		}
	}
}
static void config_debug_fs_init(void)
{
	out_buffer = kzalloc(OUT_BUFFER_SIZE, GFP_KERNEL);
	if (out_buffer == NULL) {
		pr_err("%s: kmalloc() for out_buffer failed\n", __func__);
		goto outbuf_fail;
	}
	in_buffer = kzalloc(IN_BUFFER_SIZE, GFP_KERNEL);
	if (in_buffer == NULL) {
		pr_err("%s: kmalloc() for in_buffer failed\n", __func__);
		goto inbuf_fail;
	}
	out_dentry = debugfs_create_file("audio_out_latency_measurement_node",\
				S_IRUGO | S_IWUSR | S_IWGRP,\
				NULL, NULL, &audio_output_latency_debug_fops);
	if (IS_ERR(out_dentry)) {
		pr_err("%s: debugfs_create_file failed\n", __func__);
		goto file_fail;
	}
	in_dentry = debugfs_create_file("audio_in_latency_measurement_node",\
				S_IRUGO | S_IWUSR | S_IWGRP,\
				NULL, NULL, &audio_input_latency_debug_fops);
	if (IS_ERR(in_dentry)) {
		pr_err("%s: debugfs_create_file failed\n", __func__);
		goto file_fail;
	}
	return;
file_fail:
	kfree(in_buffer);
inbuf_fail:
	kfree(out_buffer);
outbuf_fail:
	in_buffer = NULL;
	out_buffer = NULL;
	return;
}
#else
static void config_debug_fs_write(struct audio_buffer *ab)
{
	return;
}
static void config_debug_fs_run(void)
{
	return;
}
static void config_debug_fs_reset_index(void)
{
	return;
}
static void config_debug_fs_read_cb(void)
{
	return;
}
static void config_debug_fs_write_cb(void)
{
	return;
}
static void config_debug_fs_init(void)
{
	return;
}
#endif

int q6asm_mmap_apr_dereg(void)
{
	int c;

	c = atomic_sub_return(1, &this_mmap.ref_cnt);
	if (c == 0) {
		apr_deregister(this_mmap.apr);
		common_client.mmap_apr = NULL;
		pr_debug("%s: APR De-Register common port\n", __func__);
	} else if (c < 0) {
		pr_err("%s: APR Common Port Already Closed %d\n",
			__func__, c);
		atomic_set(&this_mmap.ref_cnt, 0);
	}

	return 0;
}

static int q6asm_session_alloc(struct audio_client *ac)
{
	int n;
	for (n = 1; n <= SESSION_MAX; n++) {
		if (!session[n]) {
			session[n] = ac;
			return n;
		}
	}
	pr_err("%s: session not available\n", __func__);
	return -ENOMEM;
}

static bool q6asm_is_valid_audio_client(struct audio_client *ac)
{
	int n;
	for (n = 1; n <= SESSION_MAX; n++) {
		if (session[n] == ac)
			return 1;
	}
	return 0;
}

static void q6asm_session_free(struct audio_client *ac)
{
	pr_debug("%s: sessionid[%d]\n", __func__, ac->session);
	rtac_remove_popp_from_adm_devices(ac->session);
	session[ac->session] = 0;
	ac->session = 0;
	ac->perf_mode = LEGACY_PCM_MODE;
	ac->fptr_cache_ops = NULL;
	return;
}

<<<<<<< HEAD
static uint32_t q6asm_get_next_buf(uint32_t curr_buf, uint32_t max_buf_cnt)
{
	pr_debug("%s: curr_buf = %d, max_buf_cnt = %d\n",
		 __func__, curr_buf, max_buf_cnt);
	curr_buf += 1;
	return (curr_buf >= max_buf_cnt) ? 0 : curr_buf;
}

static int q6asm_map_cal_memory(struct cal_block_data *cal_block)
=======
static int q6asm_map_cal_memory(int32_t cal_type,
	struct cal_block_data *cal_block)
>>>>>>> edda7b5f
{
	int			result = 0;
	struct asm_buffer_node	*buf_node = NULL;
	struct list_head	*ptr, *next;

	if (cal_block == NULL) {
		pr_err("%s: cal_block is NULL!\n",
			__func__);
		goto done;
	}

	if (cal_block->cal_data.paddr == 0) {
		pr_debug("%s: No address to map!\n",
			__func__);
		goto done;
	}

	common_client.mmap_apr = q6asm_mmap_apr_reg();
	if (common_client.mmap_apr == NULL) {
		pr_err("%s: q6asm_mmap_apr_reg failed\n",
			__func__);
		result = -EPERM;
		goto done;
	}
	common_client.apr = common_client.mmap_apr;
	if (cal_block->map_data.map_size == 0) {
		pr_debug("%s: map size is 0!\n",
			__func__);
		goto done;
	}

	/* Use second asm buf to map memory */
	if (common_client.port[IN].buf == NULL) {
		pr_err("%s: common buf is NULL\n",
			__func__);
		result = -EINVAL;
		goto done;
	}

	common_client.port[IN].buf->phys = cal_block->cal_data.paddr;

	result = q6asm_memory_map_regions(&common_client,
			IN, cal_block->map_data.map_size, 1, 1);
	if (result < 0) {
		pr_err("%s: mmap did not work! size = %zd result %d\n",
			__func__,
			cal_block->map_data.map_size, result);
		pr_debug("%s: mmap did not work! addr = 0x%pK, size = %zd\n",
			__func__,
			&cal_block->cal_data.paddr,
			cal_block->map_data.map_size);
		goto done;
	}

	list_for_each_safe(ptr, next,
		&common_client.port[IN].mem_map_handle) {
		buf_node = list_entry(ptr, struct asm_buffer_node,
					list);
		if (buf_node->buf_phys_addr == cal_block->cal_data.paddr) {
			cal_block->map_data.q6map_handle =  buf_node->mmap_hdl;
			break;
		}
	}
done:
	return result;
}

static int remap_cal_data(int32_t cal_type, struct cal_block_data *cal_block)
{
	int ret = 0;

	if (cal_block->map_data.ion_client == NULL) {
		pr_err("%s: No ION allocation for cal type %d!\n",
			__func__, cal_type);
		ret = -EINVAL;
		goto done;
	}

	if ((cal_block->map_data.map_size > 0) &&
		(cal_block->map_data.q6map_handle == 0)) {

		ret = q6asm_map_cal_memory(cal_type, cal_block);
		if (ret < 0) {
			pr_err("%s: mmap did not work! size = %zd ret %d\n",
				__func__, cal_block->map_data.map_size, ret);
			goto done;
		}
	}
done:
	return ret;
}

static int q6asm_unmap_cal_memory(int32_t cal_type,
	struct cal_block_data *cal_block)
{
	int			result = 0;
	int			result2 = 0;

	if (cal_block == NULL) {
		pr_err("%s: cal_block is NULL!\n",
			__func__);
		result = -EINVAL;
		goto done;
	}

	if (cal_block->map_data.q6map_handle == 0) {
		pr_debug("%s: No address to unmap!\n",
			__func__);
		result = -EINVAL;
		goto done;
	}

	if (common_client.mmap_apr == NULL) {
		common_client.mmap_apr = q6asm_mmap_apr_reg();
		if (common_client.mmap_apr == NULL) {
			pr_err("%s: q6asm_mmap_apr_reg failed\n",
				__func__);
			result = -EPERM;
			goto done;
		}
	}

	result2 = q6asm_memory_unmap_regions(&common_client, IN);
	if (result2 < 0) {
		pr_err("%s: unmap failed, err %d\n",
			__func__, result2);
		result = result2;
	}

	cal_block->map_data.q6map_handle = 0;
done:
	return result;
}

int q6asm_unmap_cal_data(int cal_type, struct cal_block_data *cal_block)
{
	int ret = 0;

	if ((cal_block->map_data.map_size > 0) &&
		(cal_block->map_data.q6map_handle != 0)) {

		ret = q6asm_unmap_cal_memory(cal_type, cal_block);
		if (ret < 0) {
			pr_err("%s: unmap did not work! size = %zd ret %d\n",
				__func__, cal_block->map_data.map_size, ret);
			goto done;
		}
	}
done:
	return ret;
}

int send_asm_custom_topology(struct audio_client *ac)
{
	struct cal_block_data		*cal_block = NULL;
	struct cmd_set_topologies	asm_top;
	int result = 0;
	int	result1 = 0;

	if (cal_data[ASM_CUSTOM_TOP_CAL] == NULL)
		goto done;

	mutex_lock(&cal_data[ASM_CUSTOM_TOP_CAL]->lock);
	if (!set_custom_topology)
		goto unlock;
	set_custom_topology = 0;

	cal_block = cal_utils_get_only_cal_block(cal_data[ASM_CUSTOM_TOP_CAL]);
	if (cal_block == NULL)
		goto unlock;

	if (cal_block->cal_data.size == 0) {
		pr_debug("%s: No cal to send!\n", __func__);
		goto unlock;
	}

	pr_debug("%s: Sending cal_index %d\n", __func__, ASM_CUSTOM_TOP_CAL);

	result = remap_cal_data(ASM_CUST_TOPOLOGY_CAL_TYPE, cal_block);
	if (result) {
		pr_err("%s: Remap_cal_data failed for cal %d!\n",
			__func__, ASM_CUSTOM_TOP_CAL);
		goto unlock;
	}
	q6asm_add_hdr_custom_topology(ac, &asm_top.hdr, sizeof(asm_top), TRUE);
	atomic_set(&ac->mem_state, 1);
	asm_top.hdr.opcode = ASM_CMD_ADD_TOPOLOGIES;
	asm_top.payload_addr_lsw = lower_32_bits(cal_block->cal_data.paddr);
	asm_top.payload_addr_msw = upper_32_bits(cal_block->cal_data.paddr);
	asm_top.mem_map_handle = cal_block->map_data.q6map_handle;
	asm_top.payload_size = cal_block->cal_data.size;

	 pr_debug("%s: Sending ASM_CMD_ADD_TOPOLOGIES payload = %pK, size = %d, map handle = 0x%x\n",
		__func__, &cal_block->cal_data.paddr,
		asm_top.payload_size, asm_top.mem_map_handle);

	result = apr_send_pkt(ac->apr, (uint32_t *) &asm_top);
	if (result < 0) {
		pr_err("%s: Set topologies failed result %d\n",
			__func__, result);
		pr_debug("%s: Set topologies failed payload = 0x%pK\n",
			__func__, &cal_block->cal_data.paddr);
		goto unmap;

	}

	result = wait_event_timeout(ac->mem_wait,
			(atomic_read(&ac->mem_state) <= 0), 5*HZ);
	if (!result) {
		pr_err("%s: Set topologies failed timeout\n", __func__);
		pr_debug("%s: Set topologies failed after timedout payload = 0x%pK\n",
			__func__, &cal_block->cal_data.paddr);
		result = -ETIMEDOUT;
		goto unmap;
	}
	if (atomic_read(&ac->mem_state) < 0) {
		pr_err("%s: DSP returned error[%d]\n",
			__func__, atomic_read(&ac->mem_state));
		result = -EINVAL;
		goto unmap;
	}

unmap:
	result1 = q6asm_unmap_cal_memory(ASM_CUST_TOPOLOGY_CAL_TYPE,
		cal_block);
	if (result1 < 0) {
		result = result1;
		pr_debug("%s: unmap cal failed! %d\n", __func__, result);
	}
unlock:
	mutex_unlock(&cal_data[ASM_CUSTOM_TOP_CAL]->lock);
done:
	return result;
}

int q6asm_map_rtac_block(struct rtac_cal_block_data *cal_block)
{
	int	result = 0;
	struct asm_buffer_node	*buf_node = NULL;
	struct list_head	*ptr, *next;
	pr_debug("%s:\n", __func__);

	if (cal_block == NULL) {
		pr_err("%s: cal_block is NULL!\n",
			__func__);
		result = -EINVAL;
		goto done;
	}

	if (cal_block->cal_data.paddr == 0) {
		pr_debug("%s: No address to map!\n",
			__func__);
		result = -EINVAL;
		goto done;
	}

	if (common_client.mmap_apr == NULL) {
		common_client.mmap_apr = q6asm_mmap_apr_reg();
		if (common_client.mmap_apr == NULL) {
			pr_err("%s: q6asm_mmap_apr_reg failed\n",
				__func__);
			result = -EPERM;
			goto done;
		}
	}

	if (cal_block->map_data.map_size == 0) {
		pr_debug("%s: map size is 0!\n",
			__func__);
		result = -EINVAL;
		goto done;
	}

	/* Use second asm buf to map memory */
	if (common_client.port[OUT].buf == NULL) {
		pr_err("%s: common buf is NULL\n",
			__func__);
		result = -EINVAL;
		goto done;
	}

	common_client.port[OUT].buf->phys = cal_block->cal_data.paddr;

	result = q6asm_memory_map_regions(&common_client,
			OUT, cal_block->map_data.map_size, 1, 1);
	if (result < 0) {
		pr_err("%s: mmap did not work! size = %d result %d\n",
			__func__,
			cal_block->map_data.map_size, result);
		pr_debug("%s: mmap did not work! addr = 0x%pK, size = %d\n",
			__func__,
			&cal_block->cal_data.paddr,
			cal_block->map_data.map_size);
		goto done;
	}

	list_for_each_safe(ptr, next,
		&common_client.port[OUT].mem_map_handle) {
		buf_node = list_entry(ptr, struct asm_buffer_node,
					list);
		if (buf_node->buf_phys_addr == cal_block->cal_data.paddr) {
			cal_block->map_data.map_handle =  buf_node->mmap_hdl;
			break;
		}
	}
done:
	return result;
}

int q6asm_unmap_rtac_block(uint32_t *mem_map_handle)
{
	int	result = 0;
	int	result2 = 0;
	pr_debug("%s:\n", __func__);

	if (mem_map_handle == NULL) {
		pr_debug("%s: Map handle is NULL, nothing to unmap\n",
			__func__);
		goto done;
	}

	if (*mem_map_handle == 0) {
		pr_debug("%s: Map handle is 0, nothing to unmap\n",
			__func__);
		goto done;
	}

	if (common_client.mmap_apr == NULL) {
		common_client.mmap_apr = q6asm_mmap_apr_reg();
		if (common_client.mmap_apr == NULL) {
			pr_err("%s: q6asm_mmap_apr_reg failed\n",
				__func__);
			result = -EPERM;
			goto done;
		}
	}


	result2 = q6asm_memory_unmap_regions(&common_client, OUT);
	if (result2 < 0) {
		pr_err("%s: unmap failed, err %d\n",
			__func__, result2);
		result = result2;
	} else {
		mem_map_handle = 0;
	}

	result2 = q6asm_mmap_apr_dereg();
	if (result2 < 0) {
		pr_err("%s: q6asm_mmap_apr_dereg failed, err %d\n",
			__func__, result2);
		result = result2;
	}
done:
	return result;
}

int q6asm_audio_client_buf_free(unsigned int dir,
			struct audio_client *ac)
{
	struct audio_port_data *port;
	int cnt = 0;
	int rc = 0;
	pr_debug("%s: Session id %d\n", __func__, ac->session);
	mutex_lock(&ac->cmd_lock);
	if (ac->io_mode & SYNC_IO_MODE) {
		port = &ac->port[dir];
		if (!port->buf) {
			pr_err("%s: buf NULL\n", __func__);
			mutex_unlock(&ac->cmd_lock);
			return 0;
		}
		cnt = port->max_buf_cnt - 1;

		if (cnt >= 0) {
			rc = q6asm_memory_unmap_regions(ac, dir);
			if (rc < 0)
				pr_err("%s: Memory_unmap_regions failed %d\n",
								__func__, rc);
		}

		while (cnt >= 0) {
			if (port->buf[cnt].data) {
				if (!rc || atomic_read(&ac->reset))
					msm_audio_ion_free(
						port->buf[cnt].client,
						port->buf[cnt].handle);

				port->buf[cnt].client = NULL;
				port->buf[cnt].handle = NULL;
				port->buf[cnt].data = NULL;
				port->buf[cnt].phys = 0;
				--(port->max_buf_cnt);
			}
			--cnt;
		}
		kfree(port->buf);
		port->buf = NULL;
	}
	mutex_unlock(&ac->cmd_lock);
	return 0;
}

int q6asm_audio_client_buf_free_contiguous(unsigned int dir,
			struct audio_client *ac)
{
	struct audio_port_data *port;
	int cnt = 0;
	int rc = 0;
	pr_debug("%s: Session id %d\n", __func__, ac->session);
	mutex_lock(&ac->cmd_lock);
	port = &ac->port[dir];
	if (!port->buf) {
		mutex_unlock(&ac->cmd_lock);
		return 0;
	}
	cnt = port->max_buf_cnt - 1;

	if (cnt >= 0) {
		rc = q6asm_memory_unmap(ac, port->buf[0].phys, dir);
		if (rc < 0)
			pr_err("%s: Memory_unmap_regions failed %d\n",
							__func__, rc);
	}

	if (port->buf[0].data) {
		pr_debug("%s: data[%pK]phys[%pK][%pK] , client[%pK] handle[%pK]\n",
			__func__,
			port->buf[0].data,
			&port->buf[0].phys,
			&port->buf[0].phys,
			port->buf[0].client,
			port->buf[0].handle);
		if (!rc || atomic_read(&ac->reset))
			msm_audio_ion_free(port->buf[0].client,
					   port->buf[0].handle);
		port->buf[0].client = NULL;
		port->buf[0].handle = NULL;
	}

	while (cnt >= 0) {
		port->buf[cnt].data = NULL;
		port->buf[cnt].phys = 0;
		cnt--;
	}
	port->max_buf_cnt = 0;
	kfree(port->buf);
	port->buf = NULL;
	mutex_unlock(&ac->cmd_lock);
	return 0;
}

void q6asm_audio_client_free(struct audio_client *ac)
{
	int loopcnt;
	struct audio_port_data *port;
	if (!ac) {
		pr_err("%s: ac %pK\n", __func__, ac);
		return;
	}
	if (!ac->session) {
		pr_err("%s: ac session invalid\n", __func__);
		return;
	}

	mutex_lock(&session_lock);

	pr_debug("%s: Session id %d\n", __func__, ac->session);
	if (ac->io_mode & SYNC_IO_MODE) {
		for (loopcnt = 0; loopcnt <= OUT; loopcnt++) {
			port = &ac->port[loopcnt];
			if (!port->buf)
				continue;
			pr_debug("%s: loopcnt = %d\n",
				__func__, loopcnt);
			q6asm_audio_client_buf_free(loopcnt, ac);
		}
	}

	apr_deregister(ac->apr2);
	ac->apr2 = NULL;
	apr_deregister(ac->apr);
	ac->apr = NULL;
	ac->mmap_apr = NULL;
	rtac_set_asm_handle(ac->session, ac->apr);
	q6asm_session_free(ac);
	q6asm_mmap_apr_dereg();

	pr_debug("%s: APR De-Register\n", __func__);

/*done:*/
	kfree(ac);
	ac = NULL;
	mutex_unlock(&session_lock);

	return;
}

int q6asm_set_io_mode(struct audio_client *ac, uint32_t mode1)
{
	uint32_t mode;

	if (ac == NULL) {
		pr_err("%s: APR handle NULL\n", __func__);
		return -EINVAL;
	}

	ac->io_mode &= 0xFF00;
	mode = (mode1 & 0xF);

	pr_debug("%s: ac->mode after anding with FF00:0x%x,\n",
		__func__, ac->io_mode);

	if ((mode == ASYNC_IO_MODE) || (mode == SYNC_IO_MODE)) {
		ac->io_mode |= mode1;
		pr_debug("%s: Set Mode to 0x%x\n", __func__, ac->io_mode);
		return 0;
	} else {
		pr_err("%s: Not an valid IO Mode:%d\n", __func__, ac->io_mode);
		return -EINVAL;
	}
}

void *q6asm_mmap_apr_reg(void)
{
	if ((atomic_read(&this_mmap.ref_cnt) == 0) ||
	    (this_mmap.apr == NULL)) {
		this_mmap.apr = apr_register("ADSP", "ASM", \
					(apr_fn)q6asm_srvc_callback,\
					0x0FFFFFFFF, &this_mmap);
		if (this_mmap.apr == NULL) {
			pr_debug("%s: Unable to register APR ASM common port\n",
			 __func__);
			goto fail;
		}
	}
	atomic_inc(&this_mmap.ref_cnt);

	return this_mmap.apr;
fail:
	return NULL;
}

struct audio_client *q6asm_audio_client_alloc(app_cb cb, void *priv)
{
	struct audio_client *ac;
	int n;
	int lcnt = 0;
	int rc = 0;
	static DEFINE_RATELIMIT_STATE(rl, 5*HZ, 1);

	ac = kzalloc(sizeof(struct audio_client), GFP_KERNEL);
	if (!ac) {
		pr_err("%s: client not present\n", __func__);
		return NULL;
	}

	mutex_lock(&session_lock);
	n = q6asm_session_alloc(ac);
	if (n <= 0) {
		pr_err("%s: ASM Session alloc fail n=%d\n", __func__, n);
		mutex_unlock(&session_lock);
		goto fail_session;
	}
	ac->session = n;
	ac->cb = cb;
	ac->priv = priv;
	ac->io_mode = SYNC_IO_MODE;
	ac->perf_mode = LEGACY_PCM_MODE;
	ac->fptr_cache_ops = NULL;
	/* DSP expects stream id from 1 */
	ac->stream_id = 1;
	ac->apr = apr_register("ADSP", "ASM", \
			(apr_fn)q6asm_callback,\
			((ac->session) << 8 | 0x0001),\
			ac);

	if (ac->apr == NULL) {
		if (__ratelimit(&rl))
			pr_err("%s: Registration with APR failed\n", __func__);
		mutex_unlock(&session_lock);
		goto fail_apr1;
	}
	ac->apr2 = apr_register("ADSP", "ASM",
			(apr_fn)q6asm_callback,
			((ac->session) << 8 | 0x0002),
			ac);

	if (ac->apr2 == NULL) {
		pr_err("%s: Registration with APR-2 failed\n", __func__);
		mutex_unlock(&session_lock);
		goto fail_apr2;
	}

	rtac_set_asm_handle(n, ac->apr);

	pr_debug("%s: Registering the common port with APR\n", __func__);
	ac->mmap_apr = q6asm_mmap_apr_reg();
	if (ac->mmap_apr == NULL) {
		mutex_unlock(&session_lock);
		goto fail_mmap;
	}

	init_waitqueue_head(&ac->cmd_wait);
	init_waitqueue_head(&ac->time_wait);
	init_waitqueue_head(&ac->mem_wait);
	atomic_set(&ac->time_flag, 1);
	atomic_set(&ac->reset, 0);
	INIT_LIST_HEAD(&ac->port[0].mem_map_handle);
	INIT_LIST_HEAD(&ac->port[1].mem_map_handle);
	pr_debug("%s: mem_map_handle list init'ed\n", __func__);
	mutex_init(&ac->cmd_lock);
	for (lcnt = 0; lcnt <= OUT; lcnt++) {
		mutex_init(&ac->port[lcnt].lock);
		spin_lock_init(&ac->port[lcnt].dsp_lock);
	}
	atomic_set(&ac->cmd_state, 0);
	atomic_set(&ac->nowait_cmd_cnt, 0);
	atomic_set(&ac->mem_state, 0);

	rc = send_asm_custom_topology(ac);
	if (rc < 0) {
		mutex_unlock(&session_lock);
		goto fail_mmap;
	}

	pr_debug("%s: session[%d]\n", __func__, ac->session);

	mutex_unlock(&session_lock);

	return ac;
fail_mmap:
	apr_deregister(ac->apr2);
fail_apr2:
	apr_deregister(ac->apr);
fail_apr1:
	q6asm_session_free(ac);
fail_session:
	kfree(ac);
	return NULL;
}

struct audio_client *q6asm_get_audio_client(int session_id)
{
	if (session_id == ASM_CONTROL_SESSION) {
		return &common_client;
	}

	if ((session_id <= 0) || (session_id > SESSION_MAX)) {
		pr_err("%s: invalid session: %d\n", __func__, session_id);
		goto err;
	}

	if (!session[session_id]) {
		pr_err("%s: session not active: %d\n", __func__, session_id);
		goto err;
	}
	return session[session_id];
err:
	return NULL;
}

int q6asm_audio_client_buf_alloc(unsigned int dir,
			struct audio_client *ac,
			unsigned int bufsz,
			uint32_t bufcnt)
{
	int cnt = 0;
	int rc = 0;
	struct audio_buffer *buf;
	size_t len;

	if (!(ac) || !(bufsz) || ((dir != IN) && (dir != OUT))) {
		pr_err("%s: ac %pK bufsz %d dir %d\n", __func__, ac, bufsz,
			dir);
		return -EINVAL;
	}

	pr_debug("%s: session[%d]bufsz[%d]bufcnt[%d]\n", __func__, ac->session,
		bufsz, bufcnt);

	if (ac->session <= 0 || ac->session > 8) {
		pr_err("%s: Session ID is invalid, session = %d\n", __func__,
			ac->session);
		goto fail;
	}

	if (ac->io_mode & SYNC_IO_MODE) {
		if (ac->port[dir].buf) {
			pr_debug("%s: buffer already allocated\n", __func__);
			return 0;
		}
		mutex_lock(&ac->cmd_lock);
		if (bufcnt > (U32_MAX/sizeof(struct audio_buffer))) {
			pr_err("%s: Buffer size overflows", __func__);
			mutex_unlock(&ac->cmd_lock);
			goto fail;
		}
		buf = kzalloc(((sizeof(struct audio_buffer))*bufcnt),
				GFP_KERNEL);

		if (!buf) {
			mutex_unlock(&ac->cmd_lock);
			goto fail;
		}

		ac->port[dir].buf = buf;

		while (cnt < bufcnt) {
			if (bufsz > 0) {
				if (!buf[cnt].data) {
					rc = msm_audio_ion_alloc("asm_client",
					&buf[cnt].client, &buf[cnt].handle,
					      bufsz,
					      (ion_phys_addr_t *)&buf[cnt].phys,
					      &len,
					      &buf[cnt].data);
					if (rc) {
						pr_err("%s: ION Get Physical for AUDIO failed, rc = %d\n",
							__func__, rc);
						mutex_unlock(&ac->cmd_lock);
					goto fail;
					}

					buf[cnt].used = 1;
					buf[cnt].size = bufsz;
					buf[cnt].actual_size = bufsz;
					pr_debug("%s: data[%pK]phys[%pK][%pK]\n",
						__func__,
					   buf[cnt].data,
					   &buf[cnt].phys,
					   &buf[cnt].phys);
					cnt++;
				}
			}
		}
		ac->port[dir].max_buf_cnt = cnt;

		mutex_unlock(&ac->cmd_lock);
		rc = q6asm_memory_map_regions(ac, dir, bufsz, cnt, 0);
		if (rc < 0) {
			pr_err("%s: CMD Memory_map_regions failed %d for size %d\n",
				__func__, rc, bufsz);
			goto fail;
		}
	}
	return 0;
fail:
	q6asm_audio_client_buf_free(dir, ac);
	return -EINVAL;
}

int q6asm_audio_client_buf_alloc_contiguous(unsigned int dir,
			struct audio_client *ac,
			unsigned int bufsz,
			unsigned int bufcnt)
{
	int cnt = 0;
	int rc = 0;
	struct audio_buffer *buf;
	size_t len;
	int bytes_to_alloc;

	if (!(ac) || ((dir != IN) && (dir != OUT))) {
		pr_err("%s: ac %pK dir %d\n", __func__, ac, dir);
		return -EINVAL;
	}

	pr_debug("%s: session[%d]bufsz[%d]bufcnt[%d]\n",
			__func__, ac->session,
			bufsz, bufcnt);

	if (ac->session <= 0 || ac->session > 8) {
		pr_err("%s: Session ID is invalid, session = %d\n", __func__,
			ac->session);
		goto fail;
	}

	if (ac->port[dir].buf) {
		pr_err("%s: buffer already allocated\n", __func__);
		return 0;
	}
	mutex_lock(&ac->cmd_lock);
	buf = kzalloc(((sizeof(struct audio_buffer))*bufcnt),
			GFP_KERNEL);

	if (!buf) {
		pr_err("%s: buffer allocation failed\n", __func__);
		mutex_unlock(&ac->cmd_lock);
		goto fail;
	}

	ac->port[dir].buf = buf;

	/* check for integer overflow */
	if ((bufcnt > 0) && ((INT_MAX / bufcnt) < bufsz)) {
		pr_err("%s: integer overflow\n", __func__);
		mutex_unlock(&ac->cmd_lock);
		goto fail;
	}
	bytes_to_alloc = bufsz * bufcnt;

	/* The size to allocate should be multiple of 4K bytes */
	bytes_to_alloc = PAGE_ALIGN(bytes_to_alloc);

	rc = msm_audio_ion_alloc("asm_client", &buf[0].client, &buf[0].handle,
		bytes_to_alloc,
		(ion_phys_addr_t *)&buf[0].phys, &len,
		&buf[0].data);
	if (rc) {
		pr_err("%s: Audio ION alloc is failed, rc = %d\n",
			__func__, rc);
		mutex_unlock(&ac->cmd_lock);
		goto fail;
	}

	buf[0].used = dir ^ 1;
	buf[0].size = bufsz;
	buf[0].actual_size = bufsz;
	cnt = 1;
	while (cnt < bufcnt) {
		if (bufsz > 0) {
			buf[cnt].data =  buf[0].data + (cnt * bufsz);
			buf[cnt].phys =  buf[0].phys + (cnt * bufsz);
			if (!buf[cnt].data) {
				pr_err("%s: Buf alloc failed\n",
							__func__);
				mutex_unlock(&ac->cmd_lock);
				goto fail;
			}
			buf[cnt].used = dir ^ 1;
			buf[cnt].size = bufsz;
			buf[cnt].actual_size = bufsz;
			pr_debug("%s: data[%pK]phys[%pK][%pK]\n",
				__func__,
				buf[cnt].data,
				&buf[cnt].phys,
				&buf[cnt].phys);
		}
		cnt++;
	}
	ac->port[dir].max_buf_cnt = cnt;
	mutex_unlock(&ac->cmd_lock);
	rc = q6asm_memory_map_regions(ac, dir, bufsz, cnt, 1);
	if (rc < 0) {
		pr_err("%s: CMD Memory_map_regions failed %d for size %d\n",
			__func__, rc, bufsz);
		goto fail;
	}
	return 0;
fail:
	q6asm_audio_client_buf_free_contiguous(dir, ac);
	return -EINVAL;
}

static int32_t q6asm_srvc_callback(struct apr_client_data *data, void *priv)
{
	uint32_t sid = 0;
	uint32_t dir = 0;
	uint32_t i = IN;
	uint32_t *payload;
	unsigned long dsp_flags;
	struct asm_buffer_node *buf_node = NULL;
	struct list_head *ptr, *next;

	struct audio_client *ac = NULL;
	struct audio_port_data *port;

	if (!data) {
		pr_err("%s: Invalid CB\n", __func__);
		return 0;
	}

	payload = data->payload;

	if (data->opcode == RESET_EVENTS) {
		pr_debug("%s: Reset event is received: %d %d apr[%pK]\n",
				__func__,
				data->reset_event,
				data->reset_proc,
				this_mmap.apr);
		atomic_set(&this_mmap.ref_cnt, 0);
		apr_reset(this_mmap.apr);
		this_mmap.apr = NULL;
		for (; i <= OUT; i++) {
			list_for_each_safe(ptr, next,
				&common_client.port[i].mem_map_handle) {
				buf_node = list_entry(ptr,
						struct asm_buffer_node,
						list);
				if (buf_node->buf_phys_addr ==
				common_client.port[i].buf->phys) {
					list_del(&buf_node->list);
					kfree(buf_node);
				}
			}
			pr_debug("%s: Clearing custom topology\n", __func__);
		}
		this_mmap.apr = NULL;

		cal_utils_clear_cal_block_q6maps(ASM_MAX_CAL_TYPES, cal_data);
		common_client.mmap_apr = NULL;
		mutex_lock(&cal_data[ASM_CUSTOM_TOP_CAL]->lock);
		set_custom_topology = 1;
		mutex_unlock(&cal_data[ASM_CUSTOM_TOP_CAL]->lock);
		topology_map_handle = 0;
		rtac_clear_mapping(ASM_RTAC_CAL);
		return 0;
	}
	sid = (data->token >> 8) & 0x0F;
	ac = q6asm_get_audio_client(sid);
	if (!ac) {
		pr_debug("%s: session[%d] already freed\n", __func__, sid);
		return 0;
	}

	if (data->payload_size > sizeof(int)) {
		pr_debug("%s:ptr0[0x%x]ptr1[0x%x]opcode[0x%x] token[0x%x]payload_s[%d] src[%d] dest[%d]sid[%d]dir[%d]\n",
			__func__, payload[0], payload[1], data->opcode,
			data->token, data->payload_size, data->src_port,
			data->dest_port, sid, dir);
		pr_debug("%s:Payload = [0x%x] status[0x%x]\n",
			__func__, payload[0], payload[1]);
	} else if (data->payload_size == sizeof(int)) {
		pr_debug("%s:ptr0[0x%x]opcode[0x%x] token[0x%x]payload_s[%d] src[%d] dest[%d]sid[%d]dir[%d]\n",
			__func__, payload[0], data->opcode,
			data->token, data->payload_size, data->src_port,
			data->dest_port, sid, dir);
		pr_debug("%s:Payload = [0x%x]\n",
			__func__, payload[0]);
	}

	if (data->opcode == APR_BASIC_RSP_RESULT) {
		switch (payload[0]) {
		case ASM_CMD_SHARED_MEM_MAP_REGIONS:
		case ASM_CMD_SHARED_MEM_UNMAP_REGIONS:
		case ASM_CMD_ADD_TOPOLOGIES:
			if (payload[1] != 0) {
				pr_err("%s: cmd = 0x%x returned error = 0x%x sid:%d\n",
					__func__, payload[0], payload[1], sid);
				if (payload[0] ==
				    ASM_CMD_SHARED_MEM_UNMAP_REGIONS)
					atomic_set(&ac->unmap_cb_success, 0);

				atomic_set(&ac->mem_state, -payload[1]);
				wake_up(&ac->mem_wait);
			} else {
				if (payload[0] ==
				    ASM_CMD_SHARED_MEM_UNMAP_REGIONS)
					atomic_set(&ac->unmap_cb_success, 1);
			}

			if (atomic_cmpxchg(&ac->mem_state, 1, 0))
				wake_up(&ac->mem_wait);
			dev_vdbg(ac->dev, "%s: Payload = [0x%x] status[0x%x]\n",
					__func__, payload[0], payload[1]);
			break;
		default:
			pr_debug("%s: command[0x%x] not expecting rsp\n",
						__func__, payload[0]);
			break;
		}
		return 0;
	}

	dir = (data->token & 0x0F);
	port = &ac->port[dir];

	switch (data->opcode) {
	case ASM_CMDRSP_SHARED_MEM_MAP_REGIONS:{
		pr_debug("%s:PL#0[0x%x] dir=0x%x s_id=0x%x\n",
				__func__, payload[0], dir, sid);
		spin_lock_irqsave(&port->dsp_lock, dsp_flags);
		if (atomic_cmpxchg(&ac->mem_state, 1, 0)) {
			ac->port[dir].tmp_hdl = payload[0];
			wake_up(&ac->mem_wait);
		}
		spin_unlock_irqrestore(&port->dsp_lock, dsp_flags);
		break;
	}
	case ASM_CMD_SHARED_MEM_UNMAP_REGIONS:{
		pr_debug("%s: PL#0[0x%x]PL#1 [0x%x]\n",
					__func__, payload[0], payload[1]);
		spin_lock_irqsave(&port->dsp_lock, dsp_flags);
		if (atomic_cmpxchg(&ac->mem_state, 1, 0))
			wake_up(&ac->mem_wait);
		spin_unlock_irqrestore(&port->dsp_lock, dsp_flags);

		break;
	}
	default:
		pr_debug("%s: command[0x%x]success [0x%x]\n",
					__func__, payload[0], payload[1]);
	}
	if (ac->cb)
		ac->cb(data->opcode, data->token,
			data->payload, ac->priv);
	return 0;
}

static int32_t is_no_wait_cmd_rsp(uint32_t opcode, uint32_t *cmd_type)
{
	if (opcode == APR_BASIC_RSP_RESULT) {
		if (cmd_type != NULL) {
			switch (cmd_type[0]) {
			case ASM_SESSION_CMD_RUN_V2:
			case ASM_SESSION_CMD_PAUSE:
			case ASM_DATA_CMD_EOS:
				return 1;
			default:
				pr_err("%s: default err 0x%x\n",
				__func__, cmd_type[0]);
				break;
			}
		} else
			pr_err("%s: null pointer!", __func__);
	} else if (opcode == ASM_DATA_EVENT_RENDERED_EOS)
		return 1;

	return 0;
}

static void q6asm_process_mtmx_get_param_rsp(struct audio_client *ac,
				struct asm_mtmx_strtr_get_params_cmdrsp *cmdrsp)
{
	struct asm_session_mtmx_strtr_param_session_time_v3_t *time;

	if (cmdrsp->err_code) {
		dev_err_ratelimited(ac->dev,
				    "%s: err=%x, mod_id=%x, param_id=%x\n",
				    __func__, cmdrsp->err_code,
				    cmdrsp->param_info.module_id,
				    cmdrsp->param_info.param_id);
		return;
	}
	dev_dbg_ratelimited(ac->dev,
			    "%s: mod_id=%x, param_id=%x\n", __func__,
			    cmdrsp->param_info.module_id,
			    cmdrsp->param_info.param_id);

	switch (cmdrsp->param_info.module_id) {
	case ASM_SESSION_MTMX_STRTR_MODULE_ID_AVSYNC:
		switch (cmdrsp->param_info.param_id) {
		case ASM_SESSION_MTMX_STRTR_PARAM_SESSION_TIME_V3:
			time = &cmdrsp->param_data.session_time;
			dev_vdbg(ac->dev, "%s: GET_TIME_V3, time_lsw=%x, time_msw=%x\n",
				 __func__, time->session_time_lsw,
				 time->session_time_msw);
			ac->time_stamp = (uint64_t)(((uint64_t)
					 time->session_time_msw << 32) |
					 time->session_time_lsw);
			if (time->flags &
			    ASM_SESSION_MTMX_STRTR_PARAM_STIME_TSTMP_FLG_BMASK)
				dev_warn_ratelimited(ac->dev,
						     "%s: recv inval tstmp\n",
						     __func__);
			if (atomic_cmpxchg(&ac->time_flag, 1, 0))
				wake_up(&ac->time_wait);

			break;
		default:
			dev_err(ac->dev, "%s: unexpected param_id %x\n",
				__func__, cmdrsp->param_info.param_id);
			break;
		}
		break;
	default:
		dev_err(ac->dev, "%s: unexpected mod_id %x\n",  __func__,
			cmdrsp->param_info.module_id);
		break;
	}
}

static int32_t q6asm_callback(struct apr_client_data *data, void *priv)
{
	int i = 0;
	struct audio_client *ac = (struct audio_client *)priv;
	uint32_t token;
	unsigned long dsp_flags;
	uint32_t *payload;
	uint32_t wakeup_flag = 1;
	int32_t  ret = 0;


	if (ac == NULL) {
		pr_err("%s: ac NULL\n", __func__);
		return -EINVAL;
	}
	if (data == NULL) {
		pr_err("%s: data NULL\n", __func__);
		return -EINVAL;
	}
	if (!q6asm_is_valid_audio_client(ac)) {
		pr_err("%s: audio client pointer is invalid, ac = %pK\n",
				__func__, ac);
		return -EINVAL;
	}

	if (ac->session <= 0 || ac->session > 8) {
		pr_err("%s: Session ID is invalid, session = %d\n", __func__,
			ac->session);
		return -EINVAL;
	}

	payload = data->payload;
	if ((atomic_read(&ac->nowait_cmd_cnt) > 0) &&
		is_no_wait_cmd_rsp(data->opcode, payload)) {
		pr_debug("%s: nowait_cmd_cnt %d\n",
				__func__,
				atomic_read(&ac->nowait_cmd_cnt));
		atomic_dec(&ac->nowait_cmd_cnt);
		wakeup_flag = 0;
	}

	if (data->opcode == RESET_EVENTS) {
		mutex_lock(&ac->cmd_lock);
		atomic_set(&ac->reset, 1);
		if (ac->apr == NULL)
			ac->apr = ac->apr2;
		pr_debug("%s: Reset event is received: %d %d apr[%pK]\n",
			__func__,
			data->reset_event, data->reset_proc, ac->apr);
		if (ac->cb)
			ac->cb(data->opcode, data->token,
				(uint32_t *)data->payload, ac->priv);
		apr_reset(ac->apr);
		ac->apr = NULL;
		atomic_set(&ac->time_flag, 0);
		atomic_set(&ac->cmd_state, 0);
		wake_up(&ac->time_wait);
		wake_up(&ac->cmd_wait);
		mutex_unlock(&ac->cmd_lock);
		return 0;
	}

	dev_vdbg(ac->dev, "%s: session[%d]opcode[0x%x] token[0x%x]payload_size[%d] src[%d] dest[%d]\n",
		 __func__,
		ac->session, data->opcode,
		data->token, data->payload_size, data->src_port,
		data->dest_port);
	if ((data->opcode != ASM_DATA_EVENT_RENDERED_EOS) &&
	    (data->opcode != ASM_DATA_EVENT_EOS) &&
	    (data->opcode != ASM_SESSION_EVENT_RX_UNDERFLOW))
		dev_vdbg(ac->dev, "%s: Payload = [0x%x] status[0x%x] opcode 0x%x\n",
			__func__, payload[0], payload[1], data->opcode);
	if (data->opcode == APR_BASIC_RSP_RESULT) {
		token = data->token;
		switch (payload[0]) {
		case ASM_STREAM_CMD_SET_PP_PARAMS_V2:
			if (rtac_make_asm_callback(ac->session, payload,
					data->payload_size))
				break;
		case ASM_SESSION_CMD_PAUSE:
		case ASM_SESSION_CMD_SUSPEND:
		case ASM_DATA_CMD_EOS:
		case ASM_STREAM_CMD_CLOSE:
		case ASM_STREAM_CMD_FLUSH:
		case ASM_SESSION_CMD_RUN_V2:
		case ASM_SESSION_CMD_REGISTER_FORX_OVERFLOW_EVENTS:
		case ASM_STREAM_CMD_FLUSH_READBUFS:
		pr_debug("%s: session %d opcode 0x%x token 0x%x Payload = [0x%x] src %d dest %d\n",
			__func__, ac->session, data->opcode, data->token,
			payload[0], data->src_port, data->dest_port);
		ret = q6asm_is_valid_session(data, priv);
		if (ret != 0) {
			pr_err("%s: session invalid %d\n", __func__, ret);
			return ret;
		}
		case ASM_SESSION_CMD_SET_MTMX_STRTR_PARAMS_V2:
		case ASM_STREAM_CMD_OPEN_READ_V3:
		case ASM_STREAM_CMD_OPEN_WRITE_V3:
		case ASM_STREAM_CMD_OPEN_READWRITE_V2:
		case ASM_STREAM_CMD_OPEN_LOOPBACK_V2:
		case ASM_DATA_CMD_MEDIA_FMT_UPDATE_V2:
		case ASM_STREAM_CMD_SET_ENCDEC_PARAM:
		case ASM_DATA_CMD_REMOVE_INITIAL_SILENCE:
		case ASM_DATA_CMD_REMOVE_TRAILING_SILENCE:
		case ASM_SESSION_CMD_REGISTER_FOR_RX_UNDERFLOW_EVENTS:
		case ASM_STREAM_CMD_OPEN_WRITE_COMPRESSED:
			pr_debug("%s: session %d opcode 0x%x token 0x%x Payload = [0x%x] stat 0x%x src %d dest %d\n",
				__func__, ac->session,
				data->opcode, data->token,
				payload[0], payload[1],
				data->src_port, data->dest_port);
			if (payload[1] != 0) {
				pr_err("%s: cmd = 0x%x returned error = 0x%x\n",
					__func__, payload[0], payload[1]);
				if (wakeup_flag) {
					atomic_set(&ac->cmd_state, -payload[1]);
					wake_up(&ac->cmd_wait);
				}
				return 0;
			}
			if (atomic_read(&ac->cmd_state) && wakeup_flag) {
				atomic_set(&ac->cmd_state, 0);
				wake_up(&ac->cmd_wait);
			}
			if (ac->cb)
				ac->cb(data->opcode, data->token,
					(uint32_t *)data->payload, ac->priv);
			break;
		case ASM_CMD_ADD_TOPOLOGIES:
			pr_debug("%s:Payload = [0x%x]stat[0x%x]\n",
				 __func__, payload[0], payload[1]);
			if (payload[1] != 0) {
				pr_err("%s: cmd = 0x%x returned error = 0x%x\n",
					 __func__, payload[0], payload[1]);
				if (wakeup_flag) {
					atomic_set(&ac->mem_state, -payload[1]);
					wake_up(&ac->mem_wait);
				}
				return 0;
			}
			if (atomic_read(&ac->mem_state) && wakeup_flag) {
				atomic_set(&ac->mem_state, 0);
				wake_up(&ac->mem_wait);
			}
			if (ac->cb)
				ac->cb(data->opcode, data->token,
					(uint32_t *)data->payload, ac->priv);
			break;
		case ASM_STREAM_CMD_GET_PP_PARAMS_V2:
			pr_debug("%s: ASM_STREAM_CMD_GET_PP_PARAMS_V2 session %d opcode 0x%x token 0x%x src %d dest %d\n",
				__func__, ac->session,
				data->opcode, data->token,
				data->src_port, data->dest_port);
			/* Should only come here if there is an APR */
			/* error or malformed APR packet. Otherwise */
			/* response will be returned as */
			/* ASM_STREAM_CMDRSP_GET_PP_PARAMS_V2 */
			if (payload[1] != 0) {
				pr_err("%s: ASM get param error = %d, resuming\n",
					__func__, payload[1]);
				rtac_make_asm_callback(ac->session, payload,
							data->payload_size);
			}
			break;
		default:
			pr_debug("%s: command[0x%x] not expecting rsp\n",
							__func__, payload[0]);
			break;
		}
		return 0;
	}

	switch (data->opcode) {
	case ASM_DATA_EVENT_WRITE_DONE_V2:{
		struct audio_port_data *port = &ac->port[IN];
		dev_vdbg(ac->dev, "%s: Rxed opcode[0x%x] status[0x%x] token[%d]",
				__func__, payload[0], payload[1],
				data->token);
		if (ac->io_mode & SYNC_IO_MODE) {
			if (port->buf == NULL) {
				pr_err("%s: Unexpected Write Done\n",
								__func__);
				return -EINVAL;
			}
			spin_lock_irqsave(&port->dsp_lock, dsp_flags);
			if (lower_32_bits(port->buf[data->token].phys) !=
			payload[0] ||
			upper_32_bits(port->buf[data->token].phys) !=
			payload[1]) {
				pr_debug("%s: Expected addr %pK\n",
				__func__, &port->buf[data->token].phys);
				pr_err("%s: rxedl[0x%x] rxedu [0x%x]\n",
					__func__, payload[0], payload[1]);
				spin_unlock_irqrestore(&port->dsp_lock,
								dsp_flags);
				return -EINVAL;
			}
			token = data->token;
			port->buf[token].used = 1;
			spin_unlock_irqrestore(&port->dsp_lock, dsp_flags);

			config_debug_fs_write_cb();

			for (i = 0; i < port->max_buf_cnt; i++)
				dev_vdbg(ac->dev, "%s %d\n",
					__func__, port->buf[i].used);

		}
		break;
	}
	case ASM_STREAM_CMDRSP_GET_PP_PARAMS_V2:
		pr_debug("%s: ASM_STREAM_CMDRSP_GET_PP_PARAMS_V2 session %d opcode 0x%x token 0x%x src %d dest %d\n",
				__func__, ac->session, data->opcode,
				data->token,
				data->src_port, data->dest_port);
		if (payload[0] != 0) {
			pr_err("%s: ASM_STREAM_CMDRSP_GET_PP_PARAMS_V2 returned error = 0x%x\n",
				__func__, payload[0]);
		} else if (generic_get_data) {
			generic_get_data->valid = 1;
			generic_get_data->size_in_ints = payload[3];
			for (i = 0; i < generic_get_data->size_in_ints; i++)
				generic_get_data->ints[i] = payload[4+i];
			pr_debug("callback size in ints = %i\n",
				 generic_get_data->size_in_ints);
			atomic_set(&ac->cmd_state, 0);
			wake_up(&ac->cmd_wait);
			break;
		}
		rtac_make_asm_callback(ac->session, payload,
			data->payload_size);
		break;
	case ASM_DATA_EVENT_READ_DONE_V2:{

		struct audio_port_data *port = &ac->port[OUT];

		config_debug_fs_read_cb();

		dev_vdbg(ac->dev, "%s: ReadDone: status=%d buff_add=0x%x act_size=%d offset=%d\n",
				__func__, payload[READDONE_IDX_STATUS],
				payload[READDONE_IDX_BUFADD_LSW],
				payload[READDONE_IDX_SIZE],
				payload[READDONE_IDX_OFFSET]);

		dev_vdbg(ac->dev, "%s: ReadDone:msw_ts=%d lsw_ts=%d memmap_hdl=0x%x flags=%d id=%d num=%d\n",
				__func__, payload[READDONE_IDX_MSW_TS],
				payload[READDONE_IDX_LSW_TS],
				payload[READDONE_IDX_MEMMAP_HDL],
				payload[READDONE_IDX_FLAGS],
				payload[READDONE_IDX_SEQ_ID],
				payload[READDONE_IDX_NUMFRAMES]);

		if (ac->io_mode & SYNC_IO_MODE) {
			if (port->buf == NULL) {
				pr_err("%s: Unexpected Write Done\n", __func__);
				return -EINVAL;
			}
			spin_lock_irqsave(&port->dsp_lock, dsp_flags);
			token = data->token;
			port->buf[token].used = 0;
			if (lower_32_bits(port->buf[token].phys) !=
			payload[READDONE_IDX_BUFADD_LSW] ||
			upper_32_bits(port->buf[token].phys) !=
			payload[READDONE_IDX_BUFADD_MSW]) {
				dev_vdbg(ac->dev, "%s: Expected addr %pK\n",
					__func__, &port->buf[token].phys);
				pr_err("%s: rxedl[0x%x] rxedu[0x%x]\n",
					__func__,
				payload[READDONE_IDX_BUFADD_LSW],
				payload[READDONE_IDX_BUFADD_MSW]);
				spin_unlock_irqrestore(&port->dsp_lock,
							dsp_flags);
				break;
			}
			port->buf[token].actual_size =
				payload[READDONE_IDX_SIZE];
			spin_unlock_irqrestore(&port->dsp_lock, dsp_flags);
		}
		break;
	}
	case ASM_DATA_EVENT_EOS:
	case ASM_DATA_EVENT_RENDERED_EOS:
		pr_debug("%s: EOS ACK received: rxed session %d opcode 0x%x token 0x%x src %d dest %d\n",
				__func__, ac->session,
				data->opcode, data->token,
				data->src_port, data->dest_port);
		break;
	case ASM_SESSION_EVENTX_OVERFLOW:
		pr_debug("%s: ASM_SESSION_EVENTX_OVERFLOW session %d opcode 0x%x token 0x%x src %d dest %d\n",
				__func__, ac->session,
				data->opcode, data->token,
				data->src_port, data->dest_port);
		break;
	case ASM_SESSION_EVENT_RX_UNDERFLOW:
		pr_debug("%s: ASM_SESSION_EVENT_RX_UNDERFLOW session %d opcode 0x%x token 0x%x src %d dest %d\n",
				__func__, ac->session,
				data->opcode, data->token,
				data->src_port, data->dest_port);
		break;
	case ASM_SESSION_CMDRSP_GET_SESSIONTIME_V3:
		dev_vdbg(ac->dev, "%s: ASM_SESSION_CMDRSP_GET_SESSIONTIME_V3, payload[0] = %d, payload[1] = %d, payload[2] = %d\n",
				 __func__,
				 payload[0], payload[1], payload[2]);
		ac->time_stamp = (uint64_t)(((uint64_t)payload[2] << 32) |
				payload[1]);
		if (atomic_cmpxchg(&ac->time_flag, 1, 0))
			wake_up(&ac->time_wait);
		break;
	case ASM_DATA_EVENT_SR_CM_CHANGE_NOTIFY:
	case ASM_DATA_EVENT_ENC_SR_CM_CHANGE_NOTIFY:
		pr_debug("%s: ASM_DATA_EVENT_SR_CM_CHANGE_NOTIFY session %d opcode 0x%x token 0x%x src %d dest %d\n",
				__func__, ac->session,
				data->opcode, data->token,
				data->src_port, data->dest_port);
		pr_debug("%s: ASM_DATA_EVENT_SR_CM_CHANGE_NOTIFY, payload[0] = %d, payload[1] = %d, payload[2] = %d, payload[3] = %d\n",
				 __func__,
				payload[0], payload[1], payload[2],
				payload[3]);
		break;
	case ASM_SESSION_CMDRSP_GET_MTMX_STRTR_PARAMS_V2:
		q6asm_process_mtmx_get_param_rsp(ac, (void *) payload);
		break;
	}
	if (ac->cb)
		ac->cb(data->opcode, data->token,
			data->payload, ac->priv);

	return 0;
}

void *q6asm_is_cpu_buf_avail(int dir, struct audio_client *ac, uint32_t *size,
				uint32_t *index)
{
	void *data;
	unsigned char idx;
	struct audio_port_data *port;

	if (!ac || ((dir != IN) && (dir != OUT))) {
		pr_err("%s: ac %pK dir %d\n", __func__, ac, dir);
		return NULL;
	}

	if (ac->io_mode & SYNC_IO_MODE) {
		port = &ac->port[dir];

		mutex_lock(&port->lock);
		idx = port->cpu_buf;
		if (port->buf == NULL) {
			pr_err("%s: Buffer pointer null\n", __func__);
			mutex_unlock(&port->lock);
			return NULL;
		}
		/*  dir 0: used = 0 means buf in use
			dir 1: used = 1 means buf in use */
		if (port->buf[idx].used == dir) {
			/* To make it more robust, we could loop and get the
			next avail buf, its risky though */
			pr_err("%s: Next buf idx[0x%x] not available, dir[%d]\n",
			 __func__, idx, dir);
			mutex_unlock(&port->lock);
			return NULL;
		}
		*size = port->buf[idx].actual_size;
		*index = port->cpu_buf;
		data = port->buf[idx].data;
		dev_vdbg(ac->dev, "%s: session[%d]index[%d] data[%pK]size[%d]\n",
						__func__,
						ac->session,
						port->cpu_buf,
						data, *size);
		/* By default increase the cpu_buf cnt
		user accesses this function,increase cpu
		buf(to avoid another api)*/
		port->buf[idx].used = dir;
		port->cpu_buf = q6asm_get_next_buf(port->cpu_buf,
						   port->max_buf_cnt);
		mutex_unlock(&port->lock);
		return data;
	}
	return NULL;
}

void *q6asm_is_cpu_buf_avail_nolock(int dir, struct audio_client *ac,
					uint32_t *size, uint32_t *index)
{
	void *data;
	unsigned char idx;
	struct audio_port_data *port;

	if (!ac || ((dir != IN) && (dir != OUT))) {
		pr_err("%s: ac %pK dir %d\n", __func__, ac, dir);
		return NULL;
	}

	port = &ac->port[dir];

	idx = port->cpu_buf;
	if (port->buf == NULL) {
		pr_err("%s: Buffer pointer null\n", __func__);
		return NULL;
	}
	/*
	 * dir 0: used = 0 means buf in use
	 * dir 1: used = 1 means buf in use
	 */
	if (port->buf[idx].used == dir) {
		/*
		 * To make it more robust, we could loop and get the
		 * next avail buf, its risky though
		 */
		pr_err("%s: Next buf idx[0x%x] not available, dir[%d]\n",
		 __func__, idx, dir);
		return NULL;
	}
	*size = port->buf[idx].actual_size;
	*index = port->cpu_buf;
	data = port->buf[idx].data;
	dev_vdbg(ac->dev, "%s: session[%d]index[%d] data[%pK]size[%d]\n",
		__func__, ac->session, port->cpu_buf,
		data, *size);
	/*
	 * By default increase the cpu_buf cnt
	 * user accesses this function,increase cpu
	 * buf(to avoid another api)
	 */
	port->buf[idx].used = dir;
	port->cpu_buf = q6asm_get_next_buf(port->cpu_buf,
					   port->max_buf_cnt);
	return data;
}

int q6asm_is_dsp_buf_avail(int dir, struct audio_client *ac)
{
	int ret = -1;
	struct audio_port_data *port;
	uint32_t idx;

	if (!ac || (dir != OUT)) {
		pr_err("%s: ac %pK dir %d\n", __func__, ac, dir);
		return ret;
	}

	if (ac->io_mode & SYNC_IO_MODE) {
		port = &ac->port[dir];

		mutex_lock(&port->lock);
		idx = port->dsp_buf;

		if (port->buf[idx].used == (dir ^ 1)) {
			/* To make it more robust, we could loop and get the
			next avail buf, its risky though */
			pr_err("%s: Next buf idx[0x%x] not available, dir[%d]\n",
				__func__, idx, dir);
			mutex_unlock(&port->lock);
			return ret;
		}
		dev_vdbg(ac->dev, "%s: session[%d]dsp_buf=%d cpu_buf=%d\n",
			__func__,
			ac->session, port->dsp_buf, port->cpu_buf);
		ret = ((port->dsp_buf != port->cpu_buf) ? 0 : -1);
		mutex_unlock(&port->lock);
	}
	return ret;
}

static void __q6asm_add_hdr(struct audio_client *ac, struct apr_hdr *hdr,
			uint32_t pkt_size, uint32_t cmd_flg, uint32_t stream_id)
{
	dev_vdbg(ac->dev, "%s: pkt_size=%d cmd_flg=%d session=%d stream_id=%d\n",
			__func__, pkt_size, cmd_flg, ac->session, stream_id);
	mutex_lock(&ac->cmd_lock);
	if (ac->apr == NULL) {
		pr_err("%s: AC APR handle NULL", __func__);
		mutex_unlock(&ac->cmd_lock);
		return;
	}

	hdr->hdr_field = APR_HDR_FIELD(APR_MSG_TYPE_SEQ_CMD, \
			APR_HDR_LEN(sizeof(struct apr_hdr)),\
			APR_PKT_VER);
	hdr->src_svc = ((struct apr_svc *)ac->apr)->id;
	hdr->src_domain = APR_DOMAIN_APPS;
	hdr->dest_svc = APR_SVC_ASM;
	hdr->dest_domain = APR_DOMAIN_ADSP;
	hdr->src_port = ((ac->session << 8) & 0xFF00) | (stream_id);
	hdr->dest_port = ((ac->session << 8) & 0xFF00) | (stream_id);
	if (cmd_flg) {
		hdr->token = ac->session;
	}
	hdr->pkt_size  = pkt_size;
	mutex_unlock(&ac->cmd_lock);
	return;
}

static void q6asm_add_hdr(struct audio_client *ac, struct apr_hdr *hdr,
			uint32_t pkt_size, uint32_t cmd_flg)
{
	__q6asm_add_hdr(ac, hdr, pkt_size, cmd_flg, ac->stream_id);
	return;
}

static void q6asm_stream_add_hdr(struct audio_client *ac, struct apr_hdr *hdr,
			uint32_t pkt_size, uint32_t cmd_flg, int32_t stream_id)
{
	__q6asm_add_hdr(ac, hdr, pkt_size, cmd_flg, stream_id);
	return;
}

static void __q6asm_add_hdr_async(struct audio_client *ac, struct apr_hdr *hdr,
			uint32_t pkt_size, uint32_t cmd_flg, uint32_t stream_id)
{
	dev_vdbg(ac->dev, "%s: pkt_size = %d, cmd_flg = %d, session = %d stream_id=%d\n",
			__func__, pkt_size, cmd_flg, ac->session, stream_id);
	hdr->hdr_field = APR_HDR_FIELD(APR_MSG_TYPE_SEQ_CMD, \
			APR_HDR_LEN(sizeof(struct apr_hdr)),\
			APR_PKT_VER);
	if (ac->apr == NULL) {
		pr_err("%s: AC APR is NULL", __func__);
		return;
	}
	hdr->src_svc = ((struct apr_svc *)ac->apr)->id;
	hdr->src_domain = APR_DOMAIN_APPS;
	hdr->dest_svc = APR_SVC_ASM;
	hdr->dest_domain = APR_DOMAIN_ADSP;
	hdr->src_port = ((ac->session << 8) & 0xFF00) | (stream_id);
	hdr->dest_port = ((ac->session << 8) & 0xFF00) | (stream_id);
	if (cmd_flg) {
		hdr->token = ac->session;
	}
	hdr->pkt_size  = pkt_size;
	return;
}

static void q6asm_add_hdr_async(struct audio_client *ac, struct apr_hdr *hdr,
				uint32_t pkt_size, uint32_t cmd_flg)
{
	__q6asm_add_hdr_async(ac, hdr, pkt_size, cmd_flg, ac->stream_id);
	return;
}

static void q6asm_stream_add_hdr_async(struct audio_client *ac,
					struct apr_hdr *hdr, uint32_t pkt_size,
					uint32_t cmd_flg, int32_t stream_id)
{
	__q6asm_add_hdr_async(ac, hdr, pkt_size, cmd_flg, stream_id);
	return;
}

static void q6asm_add_hdr_custom_topology(struct audio_client *ac,
					  struct apr_hdr *hdr,
					  uint32_t pkt_size, uint32_t cmd_flg)
{
	pr_debug("%s: pkt_size=%d cmd_flg=%d session=%d\n",
			__func__, pkt_size, cmd_flg, ac->session);
	if (ac->apr == NULL) {
		pr_err("%s: AC APR handle NULL\n", __func__);
		return;
	}

	mutex_lock(&ac->cmd_lock);
	hdr->hdr_field = APR_HDR_FIELD(APR_MSG_TYPE_SEQ_CMD,
			APR_HDR_LEN(sizeof(struct apr_hdr)),
			APR_PKT_VER);
	hdr->src_svc = ((struct apr_svc *)ac->apr)->id;
	hdr->src_domain = APR_DOMAIN_APPS;
	hdr->dest_svc = APR_SVC_ASM;
	hdr->dest_domain = APR_DOMAIN_ADSP;
	hdr->src_port = ((ac->session << 8) & 0xFF00) | 0x01;
	hdr->dest_port = 0;
	if (cmd_flg) {
		hdr->token = ((ac->session << 8) | 0x0001);
	}
	hdr->pkt_size  = pkt_size;
	mutex_unlock(&ac->cmd_lock);
	return;
}

static void q6asm_add_mmaphdr(struct audio_client *ac, struct apr_hdr *hdr,
			u32 pkt_size, u32 cmd_flg, u32 token)
{
	pr_debug("%s: pkt size=%d cmd_flg=%d\n",
		__func__, pkt_size, cmd_flg);
	hdr->hdr_field = APR_HDR_FIELD(APR_MSG_TYPE_SEQ_CMD, \
				APR_HDR_LEN(APR_HDR_SIZE), APR_PKT_VER);
	hdr->src_port = 0;
	hdr->dest_port = 0;
	if (cmd_flg) {
		hdr->token = token;
	}
	hdr->pkt_size  = pkt_size;
	return;
}
static int __q6asm_open_read(struct audio_client *ac,
			     uint32_t format, uint16_t bits_per_sample,
			     bool use_v3_format, bool ts_mode)
{
	int rc = 0x00;
	struct asm_stream_cmd_open_read_v3 open;

	config_debug_fs_reset_index();

	if (ac == NULL) {
		pr_err("%s: APR handle NULL\n", __func__);
		return -EINVAL;
	}
	if (ac->apr == NULL) {
		pr_err("%s: AC APR handle NULL\n", __func__);
		return -EINVAL;
	}
	pr_debug("%s: session[%d]\n", __func__, ac->session);

	q6asm_add_hdr(ac, &open.hdr, sizeof(open), TRUE);
	atomic_set(&ac->cmd_state, 1);
	open.hdr.opcode = ASM_STREAM_CMD_OPEN_READ_V3;
	/* Stream prio : High, provide meta info with encoded frames */
	open.src_endpointype = ASM_END_POINT_DEVICE_MATRIX;

	open.preprocopo_id = q6asm_get_asm_topology();

	ac->topology = open.preprocopo_id;
	open.bits_per_sample = bits_per_sample;
	open.mode_flags = 0x0;

	if (ac->perf_mode == LOW_LATENCY_PCM_MODE) {
		open.mode_flags |= ASM_LOW_LATENCY_TX_STREAM_SESSION <<
			ASM_SHIFT_STREAM_PERF_MODE_FLAG_IN_OPEN_READ;
	} else {
		open.mode_flags |= ASM_LEGACY_STREAM_SESSION <<
			ASM_SHIFT_STREAM_PERF_MODE_FLAG_IN_OPEN_READ;
	}

	switch (format) {
	case FORMAT_LINEAR_PCM:
		open.mode_flags |= 0x00;
		if (ts_mode)
			open.mode_flags |= ABSOLUTE_TIMESTAMP_ENABLE;
		if (use_v3_format)
			open.enc_cfg_id = ASM_MEDIA_FMT_MULTI_CHANNEL_PCM_V3;
		else
			open.enc_cfg_id = ASM_MEDIA_FMT_MULTI_CHANNEL_PCM_V2;
		break;
	case FORMAT_MPEG4_AAC:
		open.mode_flags |= BUFFER_META_ENABLE;
		open.enc_cfg_id = ASM_MEDIA_FMT_AAC_V2;
		break;
	case FORMAT_V13K:
		open.mode_flags |= BUFFER_META_ENABLE;
		open.enc_cfg_id = ASM_MEDIA_FMT_V13K_FS;
		break;
	case FORMAT_EVRC:
		open.mode_flags |= BUFFER_META_ENABLE;
		open.enc_cfg_id = ASM_MEDIA_FMT_EVRC_FS;
		break;
	case FORMAT_AMRNB:
		open.mode_flags |= BUFFER_META_ENABLE ;
		open.enc_cfg_id = ASM_MEDIA_FMT_AMRNB_FS;
		break;
	case FORMAT_AMRWB:
		open.mode_flags |= BUFFER_META_ENABLE ;
		open.enc_cfg_id = ASM_MEDIA_FMT_AMRWB_FS;
		break;
	default:
		pr_err("%s: Invalid format 0x%x\n",
			__func__, format);
		goto fail_cmd;
	}
	rc = apr_send_pkt(ac->apr, (uint32_t *) &open);
	if (rc < 0) {
		pr_err("%s: open failed op[0x%x]rc[%d]\n",
				__func__, open.hdr.opcode, rc);
		goto fail_cmd;
	}
	rc = wait_event_timeout(ac->cmd_wait,
			(atomic_read(&ac->cmd_state) <= 0), 5*HZ);
	if (!rc) {
		pr_err("%s: timeout. waited for open read\n",
				__func__);
		goto fail_cmd;
	}
	if (atomic_read(&ac->cmd_state) < 0) {
		pr_err("%s: DSP returned error[%d]\n",
				__func__, atomic_read(&ac->cmd_state));
		goto fail_cmd;
	}

	ac->io_mode |= TUN_READ_IO_MODE;

	rc = q6asm_send_asm_cal(ac);
	pr_debug("%s: q6asm_send_asm_cal ret=%d\n", __func__, rc);

	return 0;
fail_cmd:
	return -EINVAL;
}

int q6asm_open_read(struct audio_client *ac,
		uint32_t format)
{
	return __q6asm_open_read(ac, format, 16,
				 false /*use_v3_format*/, false/*ts_mode*/);
}

int q6asm_open_read_v2(struct audio_client *ac, uint32_t format,
			uint16_t bits_per_sample)
{
	return __q6asm_open_read(ac, format, bits_per_sample,
				 false /*use_v3_format*/, false/*ts_mode*/);
}

/*
 * asm_open_read_v3 - Opens audio capture session
 *
 * @ac: Client session handle
 * @format: encoder format
 * @bits_per_sample: bit width of capture session
 */
int q6asm_open_read_v3(struct audio_client *ac, uint32_t format,
			uint16_t bits_per_sample)
{
	return __q6asm_open_read(ac, format, bits_per_sample,
				 true /*use_v3_format*/, false/*ts_mode*/);
}
EXPORT_SYMBOL(q6asm_open_read_v3);

/*
 * asm_open_read_v4 - Opens audio capture session
 *
 * @ac: Client session handle
 * @format: encoder format
 * @bits_per_sample: bit width of capture session
 */
int q6asm_open_read_v4(struct audio_client *ac, uint32_t format,
			uint16_t bits_per_sample)
{
	return __q6asm_open_read(ac, format, bits_per_sample,
				true /*use_v3_format*/, true/*ts_mode*/);
}
EXPORT_SYMBOL(q6asm_open_read_v4);

int q6asm_open_write_compressed(struct audio_client *ac, uint32_t format,
				uint32_t passthrough_flag)
{
	int rc = 0;
	struct asm_stream_cmd_open_write_compressed open;

	if (ac == NULL) {
		pr_err("%s: ac[%pK] NULL\n",  __func__, ac);
		rc = -EINVAL;
		goto fail_cmd;
	}

	if (ac->apr == NULL) {
		pr_err("%s: APR handle[%pK] NULL\n", __func__,  ac->apr);
		rc = -EINVAL;
		goto fail_cmd;
	}
	pr_debug("%s: session[%d] wr_format[0x%x]", __func__, ac->session,
		format);

	q6asm_add_hdr(ac, &open.hdr, sizeof(open), TRUE);
	open.hdr.opcode = ASM_STREAM_CMD_OPEN_WRITE_COMPRESSED;
	atomic_set(&ac->cmd_state, 1);

	switch (format) {
	case FORMAT_AC3:
		switch (q6core_get_avs_version()) {
		case Q6_SUBSYS_AVS2_7:
			open.fmt_id = ASM_MEDIA_FMT_AC3;
			break;
		case Q6_SUBSYS_AVS2_6:
			open.fmt_id = ASM_MEDIA_FMT_AC3_DEC;
			break;
		case Q6_SUBSYS_INVALID:
		default:
			pr_err("%s: Invalid format[%d]\n",
					 __func__, format);
			rc = -EINVAL;
			goto fail_cmd;
		}
	case FORMAT_EAC3:
		switch (q6core_get_avs_version()) {
		case Q6_SUBSYS_AVS2_7:
			open.fmt_id = ASM_MEDIA_FMT_EAC3;
			break;
		case Q6_SUBSYS_AVS2_6:
			open.fmt_id = ASM_MEDIA_FMT_EAC3_DEC;
			break;
		case Q6_SUBSYS_INVALID:
		default:
			pr_err("%s: Invalid format[%d]\n",
					 __func__, format);
			rc = -EINVAL;
			goto fail_cmd;
		}
	}
	/*Below flag indicates the DSP that Compressed audio input
	stream is not IEC 61937 or IEC 60958 packetizied*/
	if (passthrough_flag == COMPRESSED_PASSTHROUGH) {
		open.flags = 0x0;
		pr_debug("%s: Flag 0 COMPRESSED_PASSTHROUGH\n", __func__);
	} else if (passthrough_flag == COMPRESSED_PASSTHROUGH_CONVERT) {
		open.flags = 0x8;
		pr_debug("%s: Flag 8 - COMPRESSED_PASSTHROUGH_CONVERT\n",
			 __func__);
	} else {
		pr_err("%s: Invalid passthrough type[%d]\n",
			__func__, passthrough_flag);
		rc = -EINVAL;
		goto fail_cmd;
	}
	rc = apr_send_pkt(ac->apr, (uint32_t *) &open);
	if (rc < 0) {
		pr_err("%s: open failed op[0x%x]rc[%d]\n",
			__func__, open.hdr.opcode, rc);
		goto fail_cmd;
	}
	rc = wait_event_timeout(ac->cmd_wait,
		(atomic_read(&ac->cmd_state) == 0), 1*HZ);
	if (!rc) {
		pr_err("%s: timeout. waited for OPEN_WRITE_COMPR rc[%d]\n",
			__func__, rc);
		rc = -ETIMEDOUT;
		goto fail_cmd;
	}
	rc = q6asm_send_asm_cal(ac);
	pr_debug("%s: q6asm_send_asm_cal ret=%d\n", __func__, rc);

	return 0;
fail_cmd:
	return rc;
}

static int __q6asm_open_write(struct audio_client *ac, uint32_t format,
				uint16_t bits_per_sample, uint32_t stream_id,
				bool is_gapless_mode)
{
	int rc = 0x00;

	struct asm_stream_cmd_open_write_v3 open;

	if (ac == NULL) {
		pr_err("%s: APR handle NULL\n", __func__);
		return -EINVAL;
	}
	if (ac->apr == NULL) {
		pr_err("%s: AC APR handle NULL\n", __func__);
		return -EINVAL;
	}

	dev_vdbg(ac->dev, "%s: session[%d] wr_format[0x%x]\n",
		__func__, ac->session, format);

	q6asm_stream_add_hdr(ac, &open.hdr, sizeof(open), TRUE, stream_id);
	atomic_set(&ac->cmd_state, 1);
	/*
	 * Updated the token field with stream/session for compressed playback
	 * Platform driver must know the the stream with which the command is
	 * associated
	 */
	if (ac->io_mode & COMPRESSED_STREAM_IO)
		open.hdr.token = ((ac->session << 8) & 0xFFFF00) |
			(stream_id & 0xFF);

	dev_vdbg(ac->dev, "%s: token = 0x%x, stream_id  %d, session 0x%x\n",
			__func__, open.hdr.token, stream_id, ac->session);
	open.hdr.opcode = ASM_STREAM_CMD_OPEN_WRITE_V3;
	open.mode_flags = 0x00;
	if (ac->perf_mode == ULTRA_LOW_LATENCY_PCM_MODE)
		open.mode_flags |= ASM_ULTRA_LOW_LATENCY_STREAM_SESSION;
	else if (ac->perf_mode == LOW_LATENCY_PCM_MODE)
		open.mode_flags |= ASM_LOW_LATENCY_STREAM_SESSION;
	else {
		open.mode_flags |= ASM_LEGACY_STREAM_SESSION;
		if (is_gapless_mode)
			open.mode_flags |= 1 << ASM_SHIFT_GAPLESS_MODE_FLAG;
	}

	/* source endpoint : matrix */
	open.sink_endpointype = ASM_END_POINT_DEVICE_MATRIX;
	open.bits_per_sample = bits_per_sample;

	open.postprocopo_id = q6asm_get_asm_topology();

	/*
	 * For Gapless playback it will use the same session for next stream,
	 * So use the same topology
	 */
	if(!ac->topology)
		ac->topology = open.postprocopo_id;
	switch (format) {
	case FORMAT_LINEAR_PCM:
		open.dec_fmt_id = ASM_MEDIA_FMT_MULTI_CHANNEL_PCM_V2;
		break;
	case FORMAT_MPEG4_AAC:
		open.dec_fmt_id = ASM_MEDIA_FMT_AAC_V2;
		break;
	case FORMAT_MPEG4_MULTI_AAC:
		open.dec_fmt_id = ASM_MEDIA_FMT_DOLBY_AAC;
		break;
	case FORMAT_WMA_V9:
		open.dec_fmt_id = ASM_MEDIA_FMT_WMA_V9_V2;
		break;
	case FORMAT_WMA_V10PRO:
		open.dec_fmt_id = ASM_MEDIA_FMT_WMA_V10PRO_V2;
		break;
	case FORMAT_MP3:
		open.dec_fmt_id = ASM_MEDIA_FMT_MP3;
		break;
	case FORMAT_AC3:
		switch (q6core_get_avs_version()) {
		case Q6_SUBSYS_AVS2_7:
			open.dec_fmt_id = ASM_MEDIA_FMT_AC3;
			break;
		case Q6_SUBSYS_AVS2_6:
			open.dec_fmt_id = ASM_MEDIA_FMT_AC3_DEC;
			break;
		case Q6_SUBSYS_INVALID:
		default:
			pr_err("%s: Invalid format[%d]\n",
					 __func__, format);
			rc = -EINVAL;
			goto fail_cmd;
		}
		break;
	case FORMAT_EAC3:
		switch (q6core_get_avs_version()) {
		case Q6_SUBSYS_AVS2_7:
			open.dec_fmt_id = ASM_MEDIA_FMT_EAC3;
			break;
		case Q6_SUBSYS_AVS2_6:
			open.dec_fmt_id = ASM_MEDIA_FMT_EAC3_DEC;
			break;
		case Q6_SUBSYS_INVALID:
		default:
			pr_err("%s: Invalid format[%d]\n",
					 __func__, format);
			rc = -EINVAL;
			goto fail_cmd;
		}
		break;
	case FORMAT_MP2:
		open.dec_fmt_id = ASM_MEDIA_FMT_MP2;
		break;
	case FORMAT_FLAC:
		open.dec_fmt_id = ASM_MEDIA_FMT_FLAC;
		break;
	case FORMAT_ALAC:
		open.dec_fmt_id = ASM_MEDIA_FMT_ALAC;
		break;
	case FORMAT_VORBIS:
		open.dec_fmt_id = ASM_MEDIA_FMT_VORBIS;
		break;
	case FORMAT_APE:
		open.dec_fmt_id = ASM_MEDIA_FMT_APE;
		break;
	default:
		pr_err("%s: Invalid format 0x%x\n", __func__, format);
		goto fail_cmd;
	}
	rc = apr_send_pkt(ac->apr, (uint32_t *) &open);
	if (rc < 0) {
		pr_err("%s: open failed op[0x%x]rc[%d]\n", \
				__func__, open.hdr.opcode, rc);
		goto fail_cmd;
	}
	rc = wait_event_timeout(ac->cmd_wait,
			(atomic_read(&ac->cmd_state) <= 0), 5*HZ);
	if (!rc) {
		pr_err("%s: timeout. waited for open write\n", __func__);
		goto fail_cmd;
	}
	if (atomic_read(&ac->cmd_state) < 0) {
		pr_err("%s: DSP returned error[%d]\n",
				__func__, atomic_read(&ac->cmd_state));
		goto fail_cmd;
	}
	ac->io_mode |= TUN_WRITE_IO_MODE;

	rc = q6asm_send_asm_cal(ac);
	pr_debug("%s: q6asm_send_asm_cal ret=%d\n", __func__, rc);

	return 0;
fail_cmd:
	return -EINVAL;
}

int q6asm_open_write(struct audio_client *ac, uint32_t format)
{
	return __q6asm_open_write(ac, format, 16, ac->stream_id,
					 false /*gapless*/);
}

int q6asm_open_write_v2(struct audio_client *ac, uint32_t format,
		uint16_t bits_per_sample)
{
	return __q6asm_open_write(ac, format, bits_per_sample,
					 ac->stream_id, false /*gapless*/);
}

int q6asm_stream_open_write_v2(struct audio_client *ac, uint32_t format,
				uint16_t bits_per_sample, int32_t stream_id,
				bool is_gapless_mode)
{
	return __q6asm_open_write(ac, format, bits_per_sample,
					 stream_id, is_gapless_mode);
}

static int __q6asm_open_read_write(struct audio_client *ac, uint32_t rd_format,
				   uint32_t wr_format, bool is_meta_data_mode,
				   uint32_t bits_per_sample,
				   bool overwrite_topology, int topology)
{
	int rc = 0x00;
	struct asm_stream_cmd_open_readwrite_v2 open;

	if (ac == NULL) {
		pr_err("%s: APR handle NULL\n", __func__);
		return -EINVAL;
	}
	if (ac->apr == NULL) {
		pr_err("%s: AC APR handle NULL\n", __func__);
		return -EINVAL;
	}
	pr_debug("%s: session[%d]\n", __func__, ac->session);
	pr_debug("%s: wr_format[0x%x]rd_format[0x%x]\n",
			__func__, wr_format, rd_format);

	ac->io_mode |= NT_MODE;
	q6asm_add_hdr(ac, &open.hdr, sizeof(open), TRUE);
	atomic_set(&ac->cmd_state, 1);
	open.hdr.opcode = ASM_STREAM_CMD_OPEN_READWRITE_V2;

	open.mode_flags = is_meta_data_mode ? BUFFER_META_ENABLE : 0;
	open.bits_per_sample = bits_per_sample;
	/* source endpoint : matrix */
	open.postprocopo_id = q6asm_get_asm_topology();

	open.postprocopo_id = overwrite_topology ?
			      topology : open.postprocopo_id;
	ac->topology = open.postprocopo_id;

	switch (wr_format) {
	case FORMAT_LINEAR_PCM:
	case FORMAT_MULTI_CHANNEL_LINEAR_PCM:
		open.dec_fmt_id = ASM_MEDIA_FMT_MULTI_CHANNEL_PCM_V2;
		break;
	case FORMAT_MPEG4_AAC:
		open.dec_fmt_id = ASM_MEDIA_FMT_AAC_V2;
		break;
	case FORMAT_MPEG4_MULTI_AAC:
		open.dec_fmt_id = ASM_MEDIA_FMT_DOLBY_AAC;
		break;
	case FORMAT_WMA_V9:
		open.dec_fmt_id = ASM_MEDIA_FMT_WMA_V9_V2;
		break;
	case FORMAT_WMA_V10PRO:
		open.dec_fmt_id = ASM_MEDIA_FMT_WMA_V10PRO_V2;
		break;
	case FORMAT_AMRNB:
		open.dec_fmt_id = ASM_MEDIA_FMT_AMRNB_FS;
		break;
	case FORMAT_AMRWB:
		open.dec_fmt_id = ASM_MEDIA_FMT_AMRWB_FS;
		break;
	case FORMAT_AMR_WB_PLUS:
		open.dec_fmt_id = ASM_MEDIA_FMT_AMR_WB_PLUS_V2;
		break;
	case FORMAT_V13K:
		open.dec_fmt_id = ASM_MEDIA_FMT_V13K_FS;
		break;
	case FORMAT_EVRC:
		open.dec_fmt_id = ASM_MEDIA_FMT_EVRC_FS;
		break;
	case FORMAT_EVRCB:
		open.dec_fmt_id = ASM_MEDIA_FMT_EVRCB_FS;
		break;
	case FORMAT_EVRCWB:
		open.dec_fmt_id = ASM_MEDIA_FMT_EVRCWB_FS;
		break;
	case FORMAT_MP3:
		open.dec_fmt_id = ASM_MEDIA_FMT_MP3;
		break;
	case FORMAT_ALAC:
		open.dec_fmt_id = ASM_MEDIA_FMT_ALAC;
		break;
	case FORMAT_APE:
		open.dec_fmt_id = ASM_MEDIA_FMT_APE;
		break;
	default:
		pr_err("%s: Invalid format 0x%x\n",
				__func__, wr_format);
		goto fail_cmd;
	}

	switch (rd_format) {
	case FORMAT_LINEAR_PCM:
	case FORMAT_MULTI_CHANNEL_LINEAR_PCM:
		open.enc_cfg_id = ASM_MEDIA_FMT_MULTI_CHANNEL_PCM_V2;
		break;
	case FORMAT_MPEG4_AAC:
		open.enc_cfg_id = ASM_MEDIA_FMT_AAC_V2;
		break;
	case FORMAT_V13K:
		open.enc_cfg_id = ASM_MEDIA_FMT_V13K_FS;
		break;
	case FORMAT_EVRC:
		open.enc_cfg_id = ASM_MEDIA_FMT_EVRC_FS;
		break;
	case FORMAT_AMRNB:
		open.enc_cfg_id = ASM_MEDIA_FMT_AMRNB_FS;
		break;
	case FORMAT_AMRWB:
		open.enc_cfg_id = ASM_MEDIA_FMT_AMRWB_FS;
		break;
	case FORMAT_ALAC:
		open.enc_cfg_id = ASM_MEDIA_FMT_ALAC;
		break;
	case FORMAT_APE:
		open.enc_cfg_id = ASM_MEDIA_FMT_APE;
		break;
	default:
		pr_err("%s: Invalid format 0x%x\n",
				__func__, rd_format);
		goto fail_cmd;
	}
	dev_vdbg(ac->dev, "%s: rdformat[0x%x]wrformat[0x%x]\n", __func__,
			open.enc_cfg_id, open.dec_fmt_id);

	rc = apr_send_pkt(ac->apr, (uint32_t *) &open);
	if (rc < 0) {
		pr_err("%s: open failed op[0x%x]rc[%d]\n",
				__func__, open.hdr.opcode, rc);
		goto fail_cmd;
	}
	rc = wait_event_timeout(ac->cmd_wait,
			(atomic_read(&ac->cmd_state) <= 0), 5*HZ);
	if (!rc) {
		pr_err("%s: timeout. waited for open read-write\n",
				__func__);
		goto fail_cmd;
	}
	if (atomic_read(&ac->cmd_state) < 0) {
		pr_err("%s: DSP returned error[%d]\n",
				__func__, atomic_read(&ac->cmd_state));
		goto fail_cmd;
	}
	rc = q6asm_send_asm_cal(ac);
	pr_debug("%s: q6asm_send_asm_cal ret=%d\n", __func__, rc);

	return 0;
fail_cmd:
	return -EINVAL;
}

int q6asm_open_read_write(struct audio_client *ac, uint32_t rd_format,
			  uint32_t wr_format)
{
	return __q6asm_open_read_write(ac, rd_format, wr_format,
				       true/*meta data mode*/,
				       16 /*bits_per_sample*/,
				       false /*overwrite_topology*/, 0);
}

int q6asm_open_read_write_v2(struct audio_client *ac, uint32_t rd_format,
			     uint32_t wr_format, bool is_meta_data_mode,
			     uint32_t bits_per_sample, bool overwrite_topology,
			     int topology)
{
	return __q6asm_open_read_write(ac, rd_format, wr_format,
				       is_meta_data_mode, bits_per_sample,
				       overwrite_topology, topology);
}

int q6asm_open_loopback_v2(struct audio_client *ac, uint16_t bits_per_sample)
{
	int rc = 0x00;
	struct asm_stream_cmd_open_loopback_v2 open;

	if (ac == NULL) {
		pr_err("%s: APR handle NULL\n", __func__);
		return -EINVAL;
	}
	if (ac->apr == NULL) {
		pr_err("%s: AC APR handle NULL\n", __func__);
		return -EINVAL;
	}
	pr_debug("%s: session[%d]\n", __func__, ac->session);

	q6asm_add_hdr(ac, &open.hdr, sizeof(open), TRUE);
	atomic_set(&ac->cmd_state, 1);
	open.hdr.opcode = ASM_STREAM_CMD_OPEN_LOOPBACK_V2;

	open.mode_flags = 0;
	open.src_endpointype = 0;
	open.sink_endpointype = 0;
	/* source endpoint : matrix */
	open.postprocopo_id = q6asm_get_asm_topology();

	ac->topology = open.postprocopo_id;
	open.bits_per_sample = bits_per_sample;
	open.reserved = 0;

	rc = apr_send_pkt(ac->apr, (uint32_t *) &open);
	if (rc < 0) {
		pr_err("%s: open failed op[0x%x]rc[%d]\n", __func__,
				open.hdr.opcode, rc);
		goto fail_cmd;
	}

	rc = wait_event_timeout(ac->cmd_wait,
			(atomic_read(&ac->cmd_state) <= 0), 5*HZ);
	if (!rc) {
		pr_err("%s: timeout. waited for open_loopback\n",
				__func__);
		goto fail_cmd;
	}
	if (atomic_read(&ac->cmd_state) < 0) {
		pr_err("%s: DSP returned error[%d]\n",
				__func__, atomic_read(&ac->cmd_state));
		goto fail_cmd;
	}

	return 0;
fail_cmd:
	return -EINVAL;
}

int q6asm_run(struct audio_client *ac, uint32_t flags,
		uint32_t msw_ts, uint32_t lsw_ts)
{
	struct asm_session_cmd_run_v2 run;
	int rc;

	if (ac == NULL) {
		pr_err("%s: APR handle NULL\n", __func__);
		return -EINVAL;
	}
	if (ac->apr == NULL) {
		pr_err("%s: AC APR handle NULL\n", __func__);
		return -EINVAL;
	}
	pr_debug("%s: session[%d]\n", __func__, ac->session);
	q6asm_add_hdr(ac, &run.hdr, sizeof(run), TRUE);
	atomic_set(&ac->cmd_state, 1);

	run.hdr.opcode = ASM_SESSION_CMD_RUN_V2;
	run.flags    = flags;
	run.time_lsw = lsw_ts;
	run.time_msw = msw_ts;

	config_debug_fs_run();

	rc = apr_send_pkt(ac->apr, (uint32_t *) &run);
	if (rc < 0) {
		pr_err("%s: Commmand run failed[%d]",
				__func__, rc);
		goto fail_cmd;
	}

	rc = wait_event_timeout(ac->cmd_wait,
			(atomic_read(&ac->cmd_state) <= 0), 5*HZ);
	if (!rc) {
		pr_err("%s: timeout. waited for run success",
				__func__);
		goto fail_cmd;
	}
	if (atomic_read(&ac->cmd_state) < 0) {
		pr_err("%s: DSP returned error[%d]\n",
				__func__, atomic_read(&ac->cmd_state));
		goto fail_cmd;
	}

	return 0;
fail_cmd:
	return -EINVAL;
}

static int __q6asm_run_nowait(struct audio_client *ac, uint32_t flags,
		uint32_t msw_ts, uint32_t lsw_ts, uint32_t stream_id)
{
	struct asm_session_cmd_run_v2 run;
	int rc;

	if (ac == NULL) {
		pr_err("%s: APR handle NULL\n", __func__);
		return -EINVAL;
	}
	if (ac->apr == NULL) {
		pr_err("%s: AC APR handle NULL\n", __func__);
		return -EINVAL;
	}
	pr_debug("%s: session[%d]\n", __func__, ac->session);
	q6asm_stream_add_hdr_async(ac, &run.hdr, sizeof(run), TRUE, stream_id);
	atomic_set(&ac->cmd_state, 1);
	run.hdr.opcode = ASM_SESSION_CMD_RUN_V2;
	run.flags    = flags;
	run.time_lsw = lsw_ts;
	run.time_msw = msw_ts;

	/* have to increase first avoid race */
	atomic_inc(&ac->nowait_cmd_cnt);
	rc = apr_send_pkt(ac->apr, (uint32_t *) &run);
	if (rc < 0) {
		atomic_dec(&ac->nowait_cmd_cnt);
		pr_err("%s: Commmand run failed[%d]", __func__, rc);
		return -EINVAL;
	}
	return 0;
}

int q6asm_run_nowait(struct audio_client *ac, uint32_t flags,
			uint32_t msw_ts, uint32_t lsw_ts)
{
	return __q6asm_run_nowait(ac, flags, msw_ts, lsw_ts, ac->stream_id);
}

int q6asm_stream_run_nowait(struct audio_client *ac, uint32_t flags,
			uint32_t msw_ts, uint32_t lsw_ts, uint32_t stream_id)
{
	return __q6asm_run_nowait(ac, flags, msw_ts, lsw_ts, stream_id);
}

int q6asm_enc_cfg_blk_aac(struct audio_client *ac,
			 uint32_t frames_per_buf,
			uint32_t sample_rate, uint32_t channels,
			uint32_t bit_rate, uint32_t mode, uint32_t format)
{
	struct asm_aac_enc_cfg_v2 enc_cfg;
	int rc = 0;

	pr_debug("%s: session[%d]frames[%d]SR[%d]ch[%d]bitrate[%d]mode[%d] format[%d]\n",
		 __func__, ac->session, frames_per_buf,
		sample_rate, channels, bit_rate, mode, format);

	q6asm_add_hdr(ac, &enc_cfg.hdr, sizeof(enc_cfg), TRUE);
	atomic_set(&ac->cmd_state, 1);

	enc_cfg.hdr.opcode = ASM_STREAM_CMD_SET_ENCDEC_PARAM;
	enc_cfg.encdec.param_id = ASM_PARAM_ID_ENCDEC_ENC_CFG_BLK_V2;
	enc_cfg.encdec.param_size = sizeof(struct asm_aac_enc_cfg_v2) -
				sizeof(struct asm_stream_cmd_set_encdec_param);
	enc_cfg.encblk.frames_per_buf = frames_per_buf;
	enc_cfg.encblk.enc_cfg_blk_size  = enc_cfg.encdec.param_size -
				sizeof(struct asm_enc_cfg_blk_param_v2);
	enc_cfg.bit_rate = bit_rate;
	enc_cfg.enc_mode = mode;
	enc_cfg.aac_fmt_flag = format;
	enc_cfg.channel_cfg = channels;
	enc_cfg.sample_rate = sample_rate;

	rc = apr_send_pkt(ac->apr, (uint32_t *) &enc_cfg);
	if (rc < 0) {
		pr_err("%s: Comamnd %d failed %d\n",
			__func__, ASM_STREAM_CMD_SET_ENCDEC_PARAM, rc);
		rc = -EINVAL;
		goto fail_cmd;
	}
	rc = wait_event_timeout(ac->cmd_wait,
			(atomic_read(&ac->cmd_state) <= 0), 5*HZ);
	if (!rc) {
		pr_err("%s: timeout. waited for FORMAT_UPDATE\n",
			__func__);
		goto fail_cmd;
	}
	if (atomic_read(&ac->cmd_state) < 0) {
		pr_err("%s: DSP returned error[%d]\n",
				__func__, atomic_read(&ac->cmd_state));
		goto fail_cmd;
	}
	return 0;
fail_cmd:
	return -EINVAL;
}

int q6asm_set_encdec_chan_map(struct audio_client *ac,
			uint32_t num_channels)
{
	struct asm_dec_out_chan_map_param chan_map;
	u8 *channel_mapping;
	int rc = 0;
	pr_debug("%s: Session %d, num_channels = %d\n",
			 __func__, ac->session, num_channels);
	q6asm_add_hdr(ac, &chan_map.hdr, sizeof(chan_map), TRUE);
	atomic_set(&ac->cmd_state, 1);
	chan_map.hdr.opcode = ASM_STREAM_CMD_SET_ENCDEC_PARAM;
	chan_map.encdec.param_id = ASM_PARAM_ID_DEC_OUTPUT_CHAN_MAP;
	chan_map.encdec.param_size = sizeof(struct asm_dec_out_chan_map_param) -
			 (sizeof(struct apr_hdr) +
			 sizeof(struct asm_stream_cmd_set_encdec_param));
	chan_map.num_channels = num_channels;
	channel_mapping = chan_map.channel_mapping;
	memset(channel_mapping, PCM_CHANNEL_NULL, MAX_CHAN_MAP_CHANNELS);

	if (q6asm_map_channels(channel_mapping, num_channels)) {
		pr_err("%s: map channels failed %d\n", __func__, num_channels);
		return -EINVAL;
	}

	rc = apr_send_pkt(ac->apr, (uint32_t *) &chan_map);
	if (rc < 0) {
		pr_err("%s: Command opcode[0x%x]paramid[0x%x] failed %d\n",
			   __func__, ASM_STREAM_CMD_SET_ENCDEC_PARAM,
			   ASM_PARAM_ID_DEC_OUTPUT_CHAN_MAP, rc);
		goto fail_cmd;
	}
	rc = wait_event_timeout(ac->cmd_wait,
				 (atomic_read(&ac->cmd_state) <= 0), 5*HZ);
	if (!rc) {
		pr_err("%s: timeout opcode[0x%x]\n", __func__,
			   chan_map.hdr.opcode);
		rc = -ETIMEDOUT;
		goto fail_cmd;
	}
	if (atomic_read(&ac->cmd_state) < 0) {
		pr_err("%s: DSP returned error[%d]\n",
				__func__, atomic_read(&ac->cmd_state));
		rc = -EINVAL;
		goto fail_cmd;
	}
	return 0;
fail_cmd:
		return rc;
}

/*
 * q6asm_enc_cfg_blk_pcm_v3 - sends encoder configuration parameters
 *
 * @ac: Client session handle
 * @rate: sample rate
 * @channels: number of channels
 * @bits_per_sample: bit width of encoder session
 * @use_default_chmap: true if default channel map  to be used
 * @use_back_flavor: to configure back left and right channel
 * @channel_map: input channel map
 * @sample_word_size: Size in bits of the word that holds a sample of a channel
 */
int q6asm_enc_cfg_blk_pcm_v3(struct audio_client *ac,
			     uint32_t rate, uint32_t channels,
			     uint16_t bits_per_sample, bool use_default_chmap,
			     bool use_back_flavor, u8 *channel_map,
			     uint16_t sample_word_size)
{
	struct asm_multi_channel_pcm_enc_cfg_v3 enc_cfg;
	struct asm_enc_cfg_blk_param_v2 enc_fg_blk;
	u8 *channel_mapping;
	u32 frames_per_buf = 0;
	int rc;

	if (!use_default_chmap && (channel_map == NULL)) {
		pr_err("%s: No valid chan map and can't use default\n",
				__func__);
		rc = -EINVAL;
		goto fail_cmd;
	}

	pr_debug("%s: session[%d]rate[%d]ch[%d]bps[%d]wordsize[%d]\n", __func__,
		 ac->session, rate, channels,
		 bits_per_sample, sample_word_size);

	memset(&enc_cfg, 0, sizeof(enc_cfg));
	q6asm_add_hdr(ac, &enc_cfg.hdr, sizeof(enc_cfg), TRUE);
	atomic_set(&ac->cmd_state, -1);
	enc_cfg.hdr.opcode = ASM_STREAM_CMD_SET_ENCDEC_PARAM;
	enc_cfg.encdec.param_id = ASM_PARAM_ID_ENCDEC_ENC_CFG_BLK_V2;
	enc_cfg.encdec.param_size = sizeof(enc_cfg) - sizeof(enc_cfg.hdr) -
				    sizeof(enc_cfg.encdec);
	enc_cfg.encblk.frames_per_buf = frames_per_buf;
	enc_cfg.encblk.enc_cfg_blk_size = enc_cfg.encdec.param_size -
					  sizeof(enc_fg_blk);
	enc_cfg.num_channels = channels;
	enc_cfg.bits_per_sample = bits_per_sample;
	enc_cfg.sample_rate = rate;
	enc_cfg.is_signed = 1;
	enc_cfg.sample_word_size = sample_word_size;
	channel_mapping = enc_cfg.channel_mapping;

	memset(channel_mapping, 0, PCM_FORMAT_MAX_NUM_CHANNEL);

	if (use_default_chmap) {
		pr_debug("%s: setting default channel map for %d channels",
			 __func__, channels);
		if (q6asm_map_channels(channel_mapping, channels)) {
			pr_err("%s: map channels failed %d\n",
			       __func__, channels);
			rc = -EINVAL;
			goto fail_cmd;
		}
	} else {
		pr_debug("%s: Using pre-defined channel map", __func__);
		memcpy(channel_mapping, channel_map,
			PCM_FORMAT_MAX_NUM_CHANNEL);
	}

	rc = apr_send_pkt(ac->apr, (uint32_t *) &enc_cfg);
	if (rc < 0) {
		pr_err("%s: Comamnd open failed %d\n", __func__, rc);
		goto fail_cmd;
	}
	rc = wait_event_timeout(ac->cmd_wait,
			(atomic_read(&ac->cmd_state) >= 0), 5*HZ);
	if (!rc) {
		pr_err("%s: timeout opcode[0x%x]\n",
		       __func__, enc_cfg.hdr.opcode);
		rc = -ETIMEDOUT;
		goto fail_cmd;
	}
	if (atomic_read(&ac->cmd_state) > 0) {
		pr_err("%s: DSP returned error[%s]\n",
		       __func__, adsp_err_get_err_str(
		       atomic_read(&ac->cmd_state)));
		rc = adsp_err_get_lnx_err_code(
				atomic_read(&ac->cmd_state));
		goto fail_cmd;
	}
	return 0;
fail_cmd:
	return rc;
}
EXPORT_SYMBOL(q6asm_enc_cfg_blk_pcm_v3);

int q6asm_enc_cfg_blk_pcm_v2(struct audio_client *ac,
		uint32_t rate, uint32_t channels, uint16_t bits_per_sample,
		bool use_default_chmap, bool use_back_flavor, u8 *channel_map)
{
	struct asm_multi_channel_pcm_enc_cfg_v2  enc_cfg;
	u8 *channel_mapping;
	u32 frames_per_buf = 0;

	int rc = 0;

	if (!use_default_chmap && (channel_map == NULL)) {
		pr_err("%s: No valid chan map and can't use default\n",
				__func__);
		return -EINVAL;
	}

	pr_debug("%s: Session %d, rate = %d, channels = %d\n", __func__,
			 ac->session, rate, channels);

	q6asm_add_hdr(ac, &enc_cfg.hdr, sizeof(enc_cfg), TRUE);
	atomic_set(&ac->cmd_state, 1);
	enc_cfg.hdr.opcode = ASM_STREAM_CMD_SET_ENCDEC_PARAM;
	enc_cfg.encdec.param_id = ASM_PARAM_ID_ENCDEC_ENC_CFG_BLK_V2;
	enc_cfg.encdec.param_size = sizeof(enc_cfg) - sizeof(enc_cfg.hdr) -
				sizeof(enc_cfg.encdec);
	enc_cfg.encblk.frames_per_buf = frames_per_buf;
	enc_cfg.encblk.enc_cfg_blk_size  = enc_cfg.encdec.param_size -
					sizeof(struct asm_enc_cfg_blk_param_v2);

	enc_cfg.num_channels = channels;
	enc_cfg.bits_per_sample = bits_per_sample;
	enc_cfg.sample_rate = rate;
	enc_cfg.is_signed = 1;
	channel_mapping = enc_cfg.channel_mapping;

	memset(channel_mapping, 0, PCM_FORMAT_MAX_NUM_CHANNEL);

	if (use_default_chmap) {
		pr_debug("%s: setting default channel map for %d channels",
		__func__, channels);
		if (q6asm_map_channels(channel_mapping, channels)) {
			pr_err("%s: map channels failed %d\n",
			 __func__, channels);
			return -EINVAL;
		}
	} else {
		pr_debug("%s: Using pre-defined channel map", __func__);
		memcpy(channel_mapping, channel_map,
			PCM_FORMAT_MAX_NUM_CHANNEL);
	}

	rc = apr_send_pkt(ac->apr, (uint32_t *) &enc_cfg);
	if (rc < 0) {
		pr_err("%s: Comamnd open failed %d\n", __func__, rc);
		rc = -EINVAL;
		goto fail_cmd;
	}
	rc = wait_event_timeout(ac->cmd_wait,
			(atomic_read(&ac->cmd_state) <= 0), 5*HZ);
	if (!rc) {
		pr_err("%s: timeout opcode[0x%x]\n",
			__func__, enc_cfg.hdr.opcode);
		goto fail_cmd;
	}
	if (atomic_read(&ac->cmd_state) < 0) {
		pr_err("%s: DSP returned error[%d]\n",
				__func__, atomic_read(&ac->cmd_state));
		goto fail_cmd;
	}
	return 0;
fail_cmd:
	return -EINVAL;
}

static int __q6asm_enc_cfg_blk_pcm_v3(struct audio_client *ac,
				      uint32_t rate, uint32_t channels,
				      uint16_t bits_per_sample,
				      uint16_t sample_word_size)
{
	return q6asm_enc_cfg_blk_pcm_v3(ac, rate, channels,
					bits_per_sample, true, false, NULL,
					sample_word_size);
}

static int __q6asm_enc_cfg_blk_pcm(struct audio_client *ac,
		uint32_t rate, uint32_t channels, uint16_t bits_per_sample)
{
	return q6asm_enc_cfg_blk_pcm_v2(ac, rate, channels,
					bits_per_sample, true, false, NULL);
}

int q6asm_enc_cfg_blk_pcm(struct audio_client *ac,
			uint32_t rate, uint32_t channels)
{
	return __q6asm_enc_cfg_blk_pcm(ac, rate, channels, 16);
}

int q6asm_enc_cfg_blk_pcm_format_support(struct audio_client *ac,
		uint32_t rate, uint32_t channels, uint16_t bits_per_sample)
{
	 return __q6asm_enc_cfg_blk_pcm(ac, rate, channels, bits_per_sample);
}

/*
 * q6asm_enc_cfg_blk_pcm_format_support_v3 - sends encoder configuration
 *                                           parameters
 *
 * @ac: Client session handle
 * @rate: sample rate
 * @channels: number of channels
 * @bits_per_sample: bit width of encoder session
 * @sample_word_size: Size in bits of the word that holds a sample of a channel
 */
int q6asm_enc_cfg_blk_pcm_format_support_v3(struct audio_client *ac,
					    uint32_t rate, uint32_t channels,
					    uint16_t bits_per_sample,
					    uint16_t sample_word_size)
{
	 return __q6asm_enc_cfg_blk_pcm_v3(ac, rate, channels,
					   bits_per_sample, sample_word_size);
}
EXPORT_SYMBOL(q6asm_enc_cfg_blk_pcm_format_support_v3);

int q6asm_enc_cfg_blk_pcm_native(struct audio_client *ac,
			uint32_t rate, uint32_t channels)
{
	struct asm_multi_channel_pcm_enc_cfg_v2  enc_cfg;
	u8 *channel_mapping;
	u32 frames_per_buf = 0;

	int rc = 0;

	pr_debug("%s: Session %d, rate = %d, channels = %d\n", __func__,
			 ac->session, rate, channels);

	q6asm_add_hdr(ac, &enc_cfg.hdr, sizeof(enc_cfg), TRUE);
	atomic_set(&ac->cmd_state, 1);
	enc_cfg.hdr.opcode = ASM_STREAM_CMD_SET_ENCDEC_PARAM;
	enc_cfg.encdec.param_id = ASM_PARAM_ID_ENCDEC_ENC_CFG_BLK_V2;
	enc_cfg.encdec.param_size = sizeof(enc_cfg) - sizeof(enc_cfg.hdr) -
				 sizeof(enc_cfg.encdec);
	enc_cfg.encblk.frames_per_buf = frames_per_buf;
	enc_cfg.encblk.enc_cfg_blk_size  = enc_cfg.encdec.param_size -
				sizeof(struct asm_enc_cfg_blk_param_v2);

	enc_cfg.num_channels = 0;/*channels;*/
	enc_cfg.bits_per_sample = 16;
	enc_cfg.sample_rate = 0;/*rate;*/
	enc_cfg.is_signed = 1;
	channel_mapping = enc_cfg.channel_mapping;


	memset(channel_mapping, 0, PCM_FORMAT_MAX_NUM_CHANNEL);

	if (q6asm_map_channels(channel_mapping, channels)) {
		pr_err("%s: map channels failed %d\n", __func__, channels);
		return -EINVAL;
	}

	rc = apr_send_pkt(ac->apr, (uint32_t *) &enc_cfg);
	if (rc < 0) {
		pr_err("%s: Comamnd open failed %d\n", __func__, rc);
		rc = -EINVAL;
		goto fail_cmd;
	}
	rc = wait_event_timeout(ac->cmd_wait,
			(atomic_read(&ac->cmd_state) <= 0), 5*HZ);
	if (!rc) {
		pr_err("%s: timeout opcode[0x%x]\n",
			__func__, enc_cfg.hdr.opcode);
		goto fail_cmd;
	}
	if (atomic_read(&ac->cmd_state) < 0) {
		pr_err("%s: DSP returned error[%d]\n",
				__func__, atomic_read(&ac->cmd_state));
		goto fail_cmd;
	}
	return 0;
fail_cmd:
	return -EINVAL;
}

static int q6asm_map_channels(u8 *channel_mapping, uint32_t channels)
{
	u8 *lchannel_mapping;
	lchannel_mapping = channel_mapping;
	pr_debug("%s:  channels passed: %d\n", __func__, channels);
	if (channels == 1)  {
		lchannel_mapping[0] = PCM_CHANNEL_FC;
	} else if (channels == 2) {
		lchannel_mapping[0] = PCM_CHANNEL_FL;
		lchannel_mapping[1] = PCM_CHANNEL_FR;
	} else if (channels == 3) {
		lchannel_mapping[0] = PCM_CHANNEL_FL;
		lchannel_mapping[1] = PCM_CHANNEL_FR;
		lchannel_mapping[2] = PCM_CHANNEL_FC;
	} else if (channels == 4) {
		lchannel_mapping[0] = PCM_CHANNEL_FL;
		lchannel_mapping[1] = PCM_CHANNEL_FR;
		lchannel_mapping[2] = PCM_CHANNEL_LS;
		lchannel_mapping[3] = PCM_CHANNEL_RS;
	} else if (channels == 5) {
		lchannel_mapping[0] = PCM_CHANNEL_FL;
		lchannel_mapping[1] = PCM_CHANNEL_FR;
		lchannel_mapping[2] = PCM_CHANNEL_FC;
		lchannel_mapping[3] = PCM_CHANNEL_LS;
		lchannel_mapping[4] = PCM_CHANNEL_RS;
	} else if (channels == 6) {
		lchannel_mapping[0] = PCM_CHANNEL_FL;
		lchannel_mapping[1] = PCM_CHANNEL_FR;
		lchannel_mapping[2] = PCM_CHANNEL_FC;
		lchannel_mapping[3] = PCM_CHANNEL_LFE;
		lchannel_mapping[4] = PCM_CHANNEL_LS;
		lchannel_mapping[5] = PCM_CHANNEL_RS;
	} else if (channels == 8) {
		lchannel_mapping[0] = PCM_CHANNEL_FL;
		lchannel_mapping[1] = PCM_CHANNEL_FR;
		lchannel_mapping[2] = PCM_CHANNEL_FC;
		lchannel_mapping[3] = PCM_CHANNEL_LFE;
		lchannel_mapping[4] = PCM_CHANNEL_LB;
		lchannel_mapping[5] = PCM_CHANNEL_RB;
		lchannel_mapping[6] = PCM_CHANNEL_LS;
		lchannel_mapping[7] = PCM_CHANNEL_RS;
	} else {
		pr_err("%s: ERROR.unsupported num_ch = %u\n",
		 __func__, channels);
		return -EINVAL;
	}
	return 0;
}

int q6asm_enable_sbrps(struct audio_client *ac,
			uint32_t sbr_ps_enable)
{
	struct asm_aac_sbr_ps_flag_param  sbrps;
	u32 frames_per_buf = 0;

	int rc = 0;

	pr_debug("%s: Session %d\n", __func__, ac->session);

	q6asm_add_hdr(ac, &sbrps.hdr, sizeof(sbrps), TRUE);
	atomic_set(&ac->cmd_state, 1);

	sbrps.hdr.opcode = ASM_STREAM_CMD_SET_ENCDEC_PARAM;
	sbrps.encdec.param_id = ASM_PARAM_ID_AAC_SBR_PS_FLAG;
	sbrps.encdec.param_size = sizeof(struct asm_aac_sbr_ps_flag_param) -
				sizeof(struct asm_stream_cmd_set_encdec_param);
	sbrps.encblk.frames_per_buf = frames_per_buf;
	sbrps.encblk.enc_cfg_blk_size  = sbrps.encdec.param_size -
				sizeof(struct asm_enc_cfg_blk_param_v2);

	sbrps.sbr_ps_flag = sbr_ps_enable;

	rc = apr_send_pkt(ac->apr, (uint32_t *) &sbrps);
	if (rc < 0) {
		pr_err("%s: Command opcode[0x%x]paramid[0x%x] failed %d\n",
				__func__,
				ASM_STREAM_CMD_SET_ENCDEC_PARAM,
				ASM_PARAM_ID_AAC_SBR_PS_FLAG, rc);
		rc = -EINVAL;
		goto fail_cmd;
	}
	rc = wait_event_timeout(ac->cmd_wait,
			(atomic_read(&ac->cmd_state) <= 0), 5*HZ);
	if (!rc) {
		pr_err("%s: timeout opcode[0x%x] ", __func__, sbrps.hdr.opcode);
		goto fail_cmd;
	}
	if (atomic_read(&ac->cmd_state) < 0) {
		pr_err("%s: DSP returned error[%d]\n",
				__func__, atomic_read(&ac->cmd_state));
		goto fail_cmd;
	}
	return 0;
fail_cmd:
	return -EINVAL;
}

int q6asm_cfg_dual_mono_aac(struct audio_client *ac,
			uint16_t sce_left, uint16_t sce_right)
{
	struct asm_aac_dual_mono_mapping_param dual_mono;

	int rc = 0;

	pr_debug("%s: Session %d, sce_left = %d, sce_right = %d\n",
			 __func__, ac->session, sce_left, sce_right);

	q6asm_add_hdr(ac, &dual_mono.hdr, sizeof(dual_mono), TRUE);
	atomic_set(&ac->cmd_state, 1);

	dual_mono.hdr.opcode = ASM_STREAM_CMD_SET_ENCDEC_PARAM;
	dual_mono.encdec.param_id = ASM_PARAM_ID_AAC_DUAL_MONO_MAPPING;
	dual_mono.encdec.param_size = sizeof(dual_mono.left_channel_sce) +
				      sizeof(dual_mono.right_channel_sce);
	dual_mono.left_channel_sce = sce_left;
	dual_mono.right_channel_sce = sce_right;

	rc = apr_send_pkt(ac->apr, (uint32_t *) &dual_mono);
	if (rc < 0) {
		pr_err("%s: Command opcode[0x%x]paramid[0x%x] failed %d\n",
				__func__, ASM_STREAM_CMD_SET_ENCDEC_PARAM,
				ASM_PARAM_ID_AAC_DUAL_MONO_MAPPING, rc);
		rc = -EINVAL;
		goto fail_cmd;
	}
	rc = wait_event_timeout(ac->cmd_wait,
			(atomic_read(&ac->cmd_state) <= 0), 5*HZ);
	if (!rc) {
		pr_err("%s: timeout opcode[0x%x]\n", __func__,
						dual_mono.hdr.opcode);
		goto fail_cmd;
	}
	if (atomic_read(&ac->cmd_state) < 0) {
		pr_err("%s: DSP returned error[%d]\n",
				__func__, atomic_read(&ac->cmd_state));
		goto fail_cmd;
	}
	return 0;
fail_cmd:
	return -EINVAL;
}

/* Support for selecting stereo mixing coefficients for B family not done */
int q6asm_cfg_aac_sel_mix_coef(struct audio_client *ac, uint32_t mix_coeff)
{
	struct asm_aac_stereo_mix_coeff_selection_param_v2 aac_mix_coeff;
	int rc = 0;

	q6asm_add_hdr(ac, &aac_mix_coeff.hdr, sizeof(aac_mix_coeff), TRUE);
	atomic_set(&ac->cmd_state, 1);
	aac_mix_coeff.hdr.opcode = ASM_STREAM_CMD_SET_ENCDEC_PARAM;
	aac_mix_coeff.param_id =
		ASM_PARAM_ID_AAC_STEREO_MIX_COEFF_SELECTION_FLAG_V2;
	aac_mix_coeff.param_size =
		sizeof(struct asm_aac_stereo_mix_coeff_selection_param_v2);
	aac_mix_coeff.aac_stereo_mix_coeff_flag = mix_coeff;
	pr_debug("%s: mix_coeff = %u\n", __func__, mix_coeff);
	rc = apr_send_pkt(ac->apr, (uint32_t *) &aac_mix_coeff);
	if (rc < 0) {
		pr_err("%s: Command opcode[0x%x]paramid[0x%x] failed %d\n",
			__func__, ASM_STREAM_CMD_SET_ENCDEC_PARAM,
			ASM_PARAM_ID_AAC_STEREO_MIX_COEFF_SELECTION_FLAG_V2,
			rc);
		rc = -EINVAL;
		goto fail_cmd;
	}
	rc = wait_event_timeout(ac->cmd_wait,
		(atomic_read(&ac->cmd_state) <= 0), 5*HZ);
	if (!rc) {
		pr_err("%s: timeout opcode[0x%x]\n",
			__func__, aac_mix_coeff.hdr.opcode);
		goto fail_cmd;
	}
	if (atomic_read(&ac->cmd_state) < 0) {
		pr_err("%s: DSP returned error[%d]\n",
				__func__, atomic_read(&ac->cmd_state));
		goto fail_cmd;
	}
	return 0;
fail_cmd:
	return -EINVAL;
}

int q6asm_enc_cfg_blk_qcelp(struct audio_client *ac, uint32_t frames_per_buf,
		uint16_t min_rate, uint16_t max_rate,
		uint16_t reduced_rate_level, uint16_t rate_modulation_cmd)
{
	struct asm_v13k_enc_cfg enc_cfg;
	int rc = 0;

	pr_debug("%s: session[%d]frames[%d]min_rate[0x%4x]max_rate[0x%4x] reduced_rate_level[0x%4x]rate_modulation_cmd[0x%4x]\n",
		 __func__,
		ac->session, frames_per_buf, min_rate, max_rate,
		reduced_rate_level, rate_modulation_cmd);

	q6asm_add_hdr(ac, &enc_cfg.hdr, sizeof(enc_cfg), TRUE);
	atomic_set(&ac->cmd_state, 1);
	enc_cfg.hdr.opcode = ASM_STREAM_CMD_SET_ENCDEC_PARAM;
	enc_cfg.encdec.param_id = ASM_PARAM_ID_ENCDEC_ENC_CFG_BLK_V2;
	enc_cfg.encdec.param_size = sizeof(struct asm_v13k_enc_cfg) -
				sizeof(struct asm_stream_cmd_set_encdec_param);
	enc_cfg.encblk.frames_per_buf = frames_per_buf;
	enc_cfg.encblk.enc_cfg_blk_size  = enc_cfg.encdec.param_size -
				sizeof(struct asm_enc_cfg_blk_param_v2);

	enc_cfg.min_rate = min_rate;
	enc_cfg.max_rate = max_rate;
	enc_cfg.reduced_rate_cmd = reduced_rate_level;
	enc_cfg.rate_mod_cmd = rate_modulation_cmd;

	rc = apr_send_pkt(ac->apr, (uint32_t *) &enc_cfg);
	if (rc < 0) {
		pr_err("%s: Comamnd %d failed %d\n",
			__func__, ASM_STREAM_CMD_SET_ENCDEC_PARAM, rc);
		goto fail_cmd;
	}
	rc = wait_event_timeout(ac->cmd_wait,
			(atomic_read(&ac->cmd_state) <= 0), 5*HZ);
	if (!rc) {
		pr_err("%s: timeout. waited for setencdec v13k resp\n",
			__func__);
		goto fail_cmd;
	}
	if (atomic_read(&ac->cmd_state) < 0) {
		pr_err("%s: DSP returned error[%d]\n",
				__func__, atomic_read(&ac->cmd_state));
		goto fail_cmd;
	}
	return 0;
fail_cmd:
	return -EINVAL;
}

int q6asm_enc_cfg_blk_evrc(struct audio_client *ac, uint32_t frames_per_buf,
		uint16_t min_rate, uint16_t max_rate,
		uint16_t rate_modulation_cmd)
{
	struct asm_evrc_enc_cfg enc_cfg;
	int rc = 0;

	pr_debug("%s: session[%d]frames[%d]min_rate[0x%4x]max_rate[0x%4x] rate_modulation_cmd[0x%4x]\n",
		 __func__, ac->session,
		frames_per_buf,	min_rate, max_rate, rate_modulation_cmd);

	q6asm_add_hdr(ac, &enc_cfg.hdr, sizeof(enc_cfg), TRUE);
	atomic_set(&ac->cmd_state, 1);
	enc_cfg.hdr.opcode = ASM_STREAM_CMD_SET_ENCDEC_PARAM;
	enc_cfg.encdec.param_id = ASM_PARAM_ID_ENCDEC_ENC_CFG_BLK_V2;
	enc_cfg.encdec.param_size = sizeof(struct asm_evrc_enc_cfg) -
				sizeof(struct asm_stream_cmd_set_encdec_param);
	enc_cfg.encblk.frames_per_buf = frames_per_buf;
	enc_cfg.encblk.enc_cfg_blk_size  = enc_cfg.encdec.param_size -
				sizeof(struct asm_enc_cfg_blk_param_v2);

	enc_cfg.min_rate = min_rate;
	enc_cfg.max_rate = max_rate;
	enc_cfg.rate_mod_cmd = rate_modulation_cmd;
	enc_cfg.reserved = 0;

	rc = apr_send_pkt(ac->apr, (uint32_t *) &enc_cfg);
	if (rc < 0) {
		pr_err("%s: Comamnd %d failed %d\n",
			__func__, ASM_STREAM_CMD_SET_ENCDEC_PARAM, rc);
		goto fail_cmd;
	}
	rc = wait_event_timeout(ac->cmd_wait,
			(atomic_read(&ac->cmd_state) <= 0), 5*HZ);
	if (!rc) {
		pr_err("%s: timeout. waited for encdec evrc\n", __func__);
		goto fail_cmd;
	}
	if (atomic_read(&ac->cmd_state) < 0) {
		pr_err("%s: DSP returned error[%d]\n",
				__func__, atomic_read(&ac->cmd_state));
		goto fail_cmd;
	}
	return 0;
fail_cmd:
	return -EINVAL;
}

int q6asm_enc_cfg_blk_amrnb(struct audio_client *ac, uint32_t frames_per_buf,
			uint16_t band_mode, uint16_t dtx_enable)
{
	struct asm_amrnb_enc_cfg enc_cfg;
	int rc = 0;

	pr_debug("%s: session[%d]frames[%d]band_mode[0x%4x]dtx_enable[0x%4x]\n",
		__func__, ac->session, frames_per_buf, band_mode, dtx_enable);

	q6asm_add_hdr(ac, &enc_cfg.hdr, sizeof(enc_cfg), TRUE);
	atomic_set(&ac->cmd_state, 1);
	enc_cfg.hdr.opcode = ASM_STREAM_CMD_SET_ENCDEC_PARAM;
	enc_cfg.encdec.param_id = ASM_PARAM_ID_ENCDEC_ENC_CFG_BLK_V2;
	enc_cfg.encdec.param_size = sizeof(struct asm_amrnb_enc_cfg) -
				sizeof(struct asm_stream_cmd_set_encdec_param);
	enc_cfg.encblk.frames_per_buf = frames_per_buf;
	enc_cfg.encblk.enc_cfg_blk_size  = enc_cfg.encdec.param_size -
				sizeof(struct asm_enc_cfg_blk_param_v2);

	enc_cfg.enc_mode = band_mode;
	enc_cfg.dtx_mode = dtx_enable;

	rc = apr_send_pkt(ac->apr, (uint32_t *) &enc_cfg);
	if (rc < 0) {
		pr_err("%s: Comamnd %d failed %d\n",
			__func__, ASM_STREAM_CMD_SET_ENCDEC_PARAM, rc);
		goto fail_cmd;
	}
	rc = wait_event_timeout(ac->cmd_wait,
			(atomic_read(&ac->cmd_state) <= 0), 5*HZ);
	if (!rc) {
		pr_err("%s: timeout. waited for set encdec amrnb\n", __func__);
		goto fail_cmd;
	}
	if (atomic_read(&ac->cmd_state) < 0) {
		pr_err("%s: DSP returned error[%d]\n",
				__func__, atomic_read(&ac->cmd_state));
		goto fail_cmd;
	}
	return 0;
fail_cmd:
	return -EINVAL;
}

int q6asm_enc_cfg_blk_amrwb(struct audio_client *ac, uint32_t frames_per_buf,
			uint16_t band_mode, uint16_t dtx_enable)
{
	struct asm_amrwb_enc_cfg enc_cfg;
	int rc = 0;

	pr_debug("%s: session[%d]frames[%d]band_mode[0x%4x]dtx_enable[0x%4x]\n",
		__func__, ac->session, frames_per_buf, band_mode, dtx_enable);

	q6asm_add_hdr(ac, &enc_cfg.hdr, sizeof(enc_cfg), TRUE);
	atomic_set(&ac->cmd_state, 1);
	enc_cfg.hdr.opcode = ASM_STREAM_CMD_SET_ENCDEC_PARAM;
	enc_cfg.encdec.param_id = ASM_PARAM_ID_ENCDEC_ENC_CFG_BLK_V2;
	enc_cfg.encdec.param_size = sizeof(struct asm_amrwb_enc_cfg) -
				sizeof(struct asm_stream_cmd_set_encdec_param);
	enc_cfg.encblk.frames_per_buf = frames_per_buf;
	enc_cfg.encblk.enc_cfg_blk_size  = enc_cfg.encdec.param_size -
				sizeof(struct asm_enc_cfg_blk_param_v2);

	enc_cfg.enc_mode = band_mode;
	enc_cfg.dtx_mode = dtx_enable;

	rc = apr_send_pkt(ac->apr, (uint32_t *) &enc_cfg);
	if (rc < 0) {
		pr_err("%s: Comamnd %d failed %d\n",
			__func__, ASM_STREAM_CMD_SET_ENCDEC_PARAM, rc);
		goto fail_cmd;
	}
	rc = wait_event_timeout(ac->cmd_wait,
			(atomic_read(&ac->cmd_state) <= 0), 5*HZ);
	if (!rc) {
		pr_err("%s: timeout. waited for FORMAT_UPDATE\n", __func__);
		goto fail_cmd;
	}
	if (atomic_read(&ac->cmd_state) < 0) {
		pr_err("%s: DSP returned error[%d]\n",
				__func__, atomic_read(&ac->cmd_state));
		goto fail_cmd;
	}
	return 0;
fail_cmd:
	return -EINVAL;
}


static int __q6asm_media_format_block_pcm(struct audio_client *ac,
				uint32_t rate, uint32_t channels,
				uint16_t bits_per_sample, int stream_id,
				bool use_default_chmap, char *channel_map)
{
	struct asm_multi_channel_pcm_fmt_blk_v2 fmt;
	u8 *channel_mapping;
	int rc = 0;

	pr_debug("%s: session[%d]rate[%d]ch[%d]\n", __func__, ac->session, rate,
		channels);

	q6asm_stream_add_hdr(ac, &fmt.hdr, sizeof(fmt), TRUE, stream_id);
	atomic_set(&ac->cmd_state, 1);
	/*
	 * Updated the token field with stream/session for compressed playback
	 * Platform driver must know the the stream with which the command is
	 * associated
	 */
	if (ac->io_mode & COMPRESSED_STREAM_IO)
		fmt.hdr.token = ((ac->session << 8) & 0xFFFF00) |
				(stream_id & 0xFF);

	pr_debug("%s: token = 0x%x, stream_id  %d, session 0x%x\n",
		  __func__, fmt.hdr.token, stream_id, ac->session);

	fmt.hdr.opcode = ASM_DATA_CMD_MEDIA_FMT_UPDATE_V2;
	fmt.fmt_blk.fmt_blk_size = sizeof(fmt) - sizeof(fmt.hdr) -
					sizeof(fmt.fmt_blk);
	fmt.num_channels = channels;
	fmt.bits_per_sample = bits_per_sample;
	fmt.sample_rate = rate;
	fmt.is_signed = 1;

	channel_mapping = fmt.channel_mapping;

	memset(channel_mapping, 0, PCM_FORMAT_MAX_NUM_CHANNEL);

	if (use_default_chmap) {
		if (q6asm_map_channels(channel_mapping, channels)) {
			pr_err("%s: map channels failed %d\n",
				__func__, channels);
			return -EINVAL;
		}
	} else {
		memcpy(channel_mapping, channel_map,
			 PCM_FORMAT_MAX_NUM_CHANNEL);
	}

	rc = apr_send_pkt(ac->apr, (uint32_t *) &fmt);
	if (rc < 0) {
		pr_err("%s: Comamnd open failed %d\n", __func__, rc);
		goto fail_cmd;
	}
	rc = wait_event_timeout(ac->cmd_wait,
			(atomic_read(&ac->cmd_state) <= 0), 5*HZ);
	if (!rc) {
		pr_err("%s: timeout. waited for format update\n", __func__);
		goto fail_cmd;
	}
	if (atomic_read(&ac->cmd_state) < 0) {
		pr_err("%s: DSP returned error[%d]\n",
				__func__, atomic_read(&ac->cmd_state));
		goto fail_cmd;
	}
	return 0;
fail_cmd:
	return -EINVAL;
}

static int __q6asm_media_format_block_pcm_v3(struct audio_client *ac,
					     uint32_t rate, uint32_t channels,
					     uint16_t bits_per_sample,
					     int stream_id,
					     bool use_default_chmap,
					     char *channel_map,
					     uint16_t sample_word_size)
{
	struct asm_multi_channel_pcm_fmt_blk_param_v3 fmt;
	u8 *channel_mapping;
	int rc;

	pr_debug("%s: session[%d]rate[%d]ch[%d]bps[%d]wordsize[%d]\n", __func__,
		 ac->session, rate, channels,
		 bits_per_sample, sample_word_size);

	memset(&fmt, 0, sizeof(fmt));
	q6asm_stream_add_hdr(ac, &fmt.hdr, sizeof(fmt), TRUE, stream_id);
	atomic_set(&ac->cmd_state, -1);
	/*
	 * Updated the token field with stream/session for compressed playback
	 * Platform driver must know the the stream with which the command is
	 * associated
	 */
	if (ac->io_mode & COMPRESSED_STREAM_IO)
		fmt.hdr.token = ((ac->session << 8) & 0xFFFF00) |
				(stream_id & 0xFF);

	pr_debug("%s: token = 0x%x, stream_id  %d, session 0x%x\n",
		 __func__, fmt.hdr.token, stream_id, ac->session);

	fmt.hdr.opcode = ASM_DATA_CMD_MEDIA_FMT_UPDATE_V2;
	fmt.fmt_blk.fmt_blk_size = sizeof(fmt) - sizeof(fmt.hdr) -
					sizeof(fmt.fmt_blk);
	fmt.param.num_channels = channels;
	fmt.param.bits_per_sample = bits_per_sample;
	fmt.param.sample_rate = rate;
	fmt.param.is_signed = 1;
	fmt.param.sample_word_size = sample_word_size;
	channel_mapping = fmt.param.channel_mapping;

	memset(channel_mapping, 0, PCM_FORMAT_MAX_NUM_CHANNEL);

	if (use_default_chmap) {
		if (q6asm_map_channels(channel_mapping, channels)) {
			pr_err("%s: map channels failed %d\n",
			       __func__, channels);
			rc = -EINVAL;
			goto fail_cmd;
		}
	} else {
		memcpy(channel_mapping, channel_map,
			 PCM_FORMAT_MAX_NUM_CHANNEL);
	}

	rc = apr_send_pkt(ac->apr, (uint32_t *) &fmt);
	if (rc < 0) {
		pr_err("%s: Comamnd open failed %d\n", __func__, rc);
		rc = -EINVAL;
		goto fail_cmd;
	}
	rc = wait_event_timeout(ac->cmd_wait,
			(atomic_read(&ac->cmd_state) >= 0), 5*HZ);
	if (!rc) {
		pr_err("%s: timeout. waited for format update\n", __func__);
		rc = -ETIMEDOUT;
		goto fail_cmd;
	}
	if (atomic_read(&ac->cmd_state) > 0) {
		pr_err("%s: DSP returned error[%s]\n",
			__func__, adsp_err_get_err_str(
			atomic_read(&ac->cmd_state)));
		rc = adsp_err_get_lnx_err_code(
				atomic_read(&ac->cmd_state));
		goto fail_cmd;
	}
	return 0;
fail_cmd:
	return rc;
}

int q6asm_media_format_block_pcm(struct audio_client *ac,
				uint32_t rate, uint32_t channels)
{
	return __q6asm_media_format_block_pcm(ac, rate,
				channels, 16, ac->stream_id,
				true, NULL);
}

int q6asm_media_format_block_pcm_format_support(struct audio_client *ac,
				uint32_t rate, uint32_t channels,
				uint16_t bits_per_sample)
{
	return __q6asm_media_format_block_pcm(ac, rate,
				channels, bits_per_sample, ac->stream_id,
				true, NULL);
}

int q6asm_media_format_block_pcm_format_support_v2(struct audio_client *ac,
				uint32_t rate, uint32_t channels,
				uint16_t bits_per_sample, int stream_id,
				bool use_default_chmap, char *channel_map)
{
	if (!use_default_chmap && (channel_map == NULL)) {
		pr_err("%s: No valid chan map and can't use default\n",
			__func__);
		return -EINVAL;
	}
	return __q6asm_media_format_block_pcm(ac, rate,
				channels, bits_per_sample, stream_id,
				use_default_chmap, channel_map);
}

/*
 * q6asm_media_format_block_pcm_format_support_v3- sends pcm decoder
 *						    configuration parameters
 *
 * @ac: Client session handle
 * @rate: sample rate
 * @channels: number of channels
 * @bits_per_sample: bit width of encoder session
 * @stream_id: stream id of stream to be associated with this session
 * @use_default_chmap: true if default channel map  to be used
 * @channel_map: input channel map
 * @sample_word_size: Size in bits of the word that holds a sample of a channel
 */
int q6asm_media_format_block_pcm_format_support_v3(struct audio_client *ac,
						   uint32_t rate,
						   uint32_t channels,
						   uint16_t bits_per_sample,
						   int stream_id,
						   bool use_default_chmap,
						   char *channel_map,
						   uint16_t sample_word_size)
{
	if (!use_default_chmap && (channel_map == NULL)) {
		pr_err("%s: No valid chan map and can't use default\n",
			__func__);
		return -EINVAL;
	}
	return __q6asm_media_format_block_pcm_v3(ac, rate,
				channels, bits_per_sample, stream_id,
				use_default_chmap, channel_map,
				sample_word_size);

}
EXPORT_SYMBOL(q6asm_media_format_block_pcm_format_support_v3);

static int __q6asm_media_format_block_multi_ch_pcm(struct audio_client *ac,
				uint32_t rate, uint32_t channels,
				bool use_default_chmap, char *channel_map,
				uint16_t bits_per_sample)
{
	struct asm_multi_channel_pcm_fmt_blk_v2 fmt;
	u8 *channel_mapping;
	int rc = 0;

	pr_debug("%s: session[%d]rate[%d]ch[%d]\n", __func__, ac->session, rate,
		channels);

	q6asm_add_hdr(ac, &fmt.hdr, sizeof(fmt), TRUE);
	atomic_set(&ac->cmd_state, 1);

	fmt.hdr.opcode = ASM_DATA_CMD_MEDIA_FMT_UPDATE_V2;
	fmt.fmt_blk.fmt_blk_size = sizeof(fmt) - sizeof(fmt.hdr) -
					sizeof(fmt.fmt_blk);
	fmt.num_channels = channels;
	fmt.bits_per_sample = bits_per_sample;
	fmt.sample_rate = rate;
	fmt.is_signed = 1;

	channel_mapping = fmt.channel_mapping;

	memset(channel_mapping, 0, PCM_FORMAT_MAX_NUM_CHANNEL);

	if (use_default_chmap) {
		if (q6asm_map_channels(channel_mapping, channels)) {
			pr_err("%s: map channels failed %d\n",
				__func__, channels);
			return -EINVAL;
		}
	} else {
		memcpy(channel_mapping, channel_map,
			 PCM_FORMAT_MAX_NUM_CHANNEL);
	}

	rc = apr_send_pkt(ac->apr, (uint32_t *) &fmt);
	if (rc < 0) {
		pr_err("%s: Comamnd open failed %d\n", __func__, rc);
		goto fail_cmd;
	}
	rc = wait_event_timeout(ac->cmd_wait,
			(atomic_read(&ac->cmd_state) <= 0), 5*HZ);
	if (!rc) {
		pr_err("%s: timeout. waited for format update\n", __func__);
		goto fail_cmd;
	}
	if (atomic_read(&ac->cmd_state) < 0) {
		pr_err("%s: DSP returned error[%d]\n",
				__func__, atomic_read(&ac->cmd_state));
		goto fail_cmd;
	}
	return 0;
fail_cmd:
	return -EINVAL;
}

int q6asm_media_format_block_multi_ch_pcm(struct audio_client *ac,
		uint32_t rate, uint32_t channels,
		bool use_default_chmap, char *channel_map)
{
	return __q6asm_media_format_block_multi_ch_pcm(ac, rate,
			channels, use_default_chmap, channel_map, 16);
}

int q6asm_media_format_block_multi_ch_pcm_v2(
		struct audio_client *ac,
		uint32_t rate, uint32_t channels,
		bool use_default_chmap, char *channel_map,
		uint16_t bits_per_sample)
{
	return __q6asm_media_format_block_multi_ch_pcm(ac, rate,
			channels, use_default_chmap, channel_map,
			bits_per_sample);
}

static int __q6asm_media_format_block_multi_aac(struct audio_client *ac,
				struct asm_aac_cfg *cfg, int stream_id)
{
	struct asm_aac_fmt_blk_v2 fmt;
	int rc = 0;

	pr_debug("%s: session[%d]rate[%d]ch[%d]\n", __func__, ac->session,
		cfg->sample_rate, cfg->ch_cfg);

	q6asm_stream_add_hdr(ac, &fmt.hdr, sizeof(fmt), TRUE, stream_id);
	atomic_set(&ac->cmd_state, 1);
	/*
	 * Updated the token field with stream/session for compressed playback
	 * Platform driver must know the the stream with which the command is
	 * associated
	 */
	if (ac->io_mode & COMPRESSED_STREAM_IO)
		fmt.hdr.token = ((ac->session << 8) & 0xFFFF00) |
				(stream_id & 0xFF);

	pr_debug("%s: token = 0x%x, stream_id  %d, session 0x%x\n",
		  __func__, fmt.hdr.token, stream_id, ac->session);
	fmt.hdr.opcode = ASM_DATA_CMD_MEDIA_FMT_UPDATE_V2;
	fmt.fmt_blk.fmt_blk_size = sizeof(fmt) - sizeof(fmt.hdr) -
					sizeof(fmt.fmt_blk);
	fmt.aac_fmt_flag = cfg->format;
	fmt.audio_objype = cfg->aot;
	/* If zero, PCE is assumed to be available in bitstream*/
	fmt.total_size_of_PCE_bits = 0;
	fmt.channel_config = cfg->ch_cfg;
	fmt.sample_rate = cfg->sample_rate;

	pr_debug("%s: format=0x%x cfg_size=%d aac-cfg=0x%x aot=%d ch=%d sr=%d\n",
			__func__, fmt.aac_fmt_flag, fmt.fmt_blk.fmt_blk_size,
			fmt.aac_fmt_flag,
			fmt.audio_objype,
			fmt.channel_config,
			fmt.sample_rate);
	rc = apr_send_pkt(ac->apr, (uint32_t *) &fmt);
	if (rc < 0) {
		pr_err("%s: Comamnd open failed %d\n", __func__, rc);
		goto fail_cmd;
	}
	rc = wait_event_timeout(ac->cmd_wait,
			(atomic_read(&ac->cmd_state) <= 0), 5*HZ);
	if (!rc) {
		pr_err("%s: timeout. waited for FORMAT_UPDATE\n", __func__);
		goto fail_cmd;
	}
	if (atomic_read(&ac->cmd_state) < 0) {
		pr_err("%s: DSP returned error[%d]\n",
				__func__, atomic_read(&ac->cmd_state));
		goto fail_cmd;
	}
	return 0;
fail_cmd:
	return -EINVAL;
}

int q6asm_media_format_block_multi_aac(struct audio_client *ac,
				struct asm_aac_cfg *cfg)
{
	return __q6asm_media_format_block_multi_aac(ac, cfg, ac->stream_id);
}

int q6asm_media_format_block_aac(struct audio_client *ac,
			struct asm_aac_cfg *cfg)
{
	return __q6asm_media_format_block_multi_aac(ac, cfg, ac->stream_id);
}

int q6asm_stream_media_format_block_aac(struct audio_client *ac,
			struct asm_aac_cfg *cfg, int stream_id)
{
	return __q6asm_media_format_block_multi_aac(ac, cfg, stream_id);
}

int q6asm_media_format_block_wma(struct audio_client *ac,
				void *cfg)
{
	struct asm_wmastdv9_fmt_blk_v2 fmt;
	struct asm_wma_cfg *wma_cfg = (struct asm_wma_cfg *)cfg;
	int rc = 0;

	pr_debug("session[%d]format_tag[0x%4x] rate[%d] ch[0x%4x] bps[%d], balign[0x%4x], bit_sample[0x%4x], ch_msk[%d], enc_opt[0x%4x]\n",
		ac->session, wma_cfg->format_tag, wma_cfg->sample_rate,
		wma_cfg->ch_cfg, wma_cfg->avg_bytes_per_sec,
		wma_cfg->block_align, wma_cfg->valid_bits_per_sample,
		wma_cfg->ch_mask, wma_cfg->encode_opt);

	q6asm_add_hdr(ac, &fmt.hdr, sizeof(fmt), TRUE);
	atomic_set(&ac->cmd_state, 1);

	fmt.hdr.opcode = ASM_DATA_CMD_MEDIA_FMT_UPDATE_V2;
	fmt.fmtblk.fmt_blk_size = sizeof(fmt) - sizeof(fmt.hdr) -
					sizeof(fmt.fmtblk);
	fmt.fmtag = wma_cfg->format_tag;
	fmt.num_channels = wma_cfg->ch_cfg;
	fmt.sample_rate = wma_cfg->sample_rate;
	fmt.avg_bytes_per_sec = wma_cfg->avg_bytes_per_sec;
	fmt.blk_align = wma_cfg->block_align;
	fmt.bits_per_sample =
			wma_cfg->valid_bits_per_sample;
	fmt.channel_mask = wma_cfg->ch_mask;
	fmt.enc_options = wma_cfg->encode_opt;

	rc = apr_send_pkt(ac->apr, (uint32_t *) &fmt);
	if (rc < 0) {
		pr_err("%s: Comamnd open failed %d\n", __func__, rc);
		goto fail_cmd;
	}
	rc = wait_event_timeout(ac->cmd_wait,
			(atomic_read(&ac->cmd_state) <= 0), 5*HZ);
	if (!rc) {
		pr_err("%s: timeout. waited for FORMAT_UPDATE\n", __func__);
		goto fail_cmd;
	}
	if (atomic_read(&ac->cmd_state) < 0) {
		pr_err("%s: DSP returned error[%d]\n",
				__func__, atomic_read(&ac->cmd_state));
		goto fail_cmd;
	}
	return 0;
fail_cmd:
	return -EINVAL;
}

int q6asm_media_format_block_wmapro(struct audio_client *ac,
				void *cfg)
{
	struct asm_wmaprov10_fmt_blk_v2 fmt;
	struct asm_wmapro_cfg *wmapro_cfg = (struct asm_wmapro_cfg *)cfg;
	int rc = 0;

	pr_debug("%s: session[%d]format_tag[0x%4x] rate[%d] ch[0x%4x] bps[%d], balign[0x%4x], bit_sample[0x%4x], ch_msk[%d], enc_opt[0x%4x], adv_enc_opt[0x%4x], adv_enc_opt2[0x%8x]\n",
		__func__,
		ac->session, wmapro_cfg->format_tag, wmapro_cfg->sample_rate,
		wmapro_cfg->ch_cfg,  wmapro_cfg->avg_bytes_per_sec,
		wmapro_cfg->block_align, wmapro_cfg->valid_bits_per_sample,
		wmapro_cfg->ch_mask, wmapro_cfg->encode_opt,
		wmapro_cfg->adv_encode_opt, wmapro_cfg->adv_encode_opt2);

	q6asm_add_hdr(ac, &fmt.hdr, sizeof(fmt), TRUE);
	atomic_set(&ac->cmd_state, 1);

	fmt.hdr.opcode = ASM_DATA_CMD_MEDIA_FMT_UPDATE_V2;
	fmt.fmtblk.fmt_blk_size = sizeof(fmt) - sizeof(fmt.hdr) -
						sizeof(fmt.fmtblk);

	fmt.fmtag = wmapro_cfg->format_tag;
	fmt.num_channels = wmapro_cfg->ch_cfg;
	fmt.sample_rate = wmapro_cfg->sample_rate;
	fmt.avg_bytes_per_sec =
				wmapro_cfg->avg_bytes_per_sec;
	fmt.blk_align = wmapro_cfg->block_align;
	fmt.bits_per_sample = wmapro_cfg->valid_bits_per_sample;
	fmt.channel_mask = wmapro_cfg->ch_mask;
	fmt.enc_options = wmapro_cfg->encode_opt;
	fmt.usAdvancedEncodeOpt = wmapro_cfg->adv_encode_opt;
	fmt.advanced_enc_options2 = wmapro_cfg->adv_encode_opt2;

	rc = apr_send_pkt(ac->apr, (uint32_t *) &fmt);
	if (rc < 0) {
		pr_err("%s: Comamnd open failed %d\n", __func__, rc);
		goto fail_cmd;
	}
	rc = wait_event_timeout(ac->cmd_wait,
			(atomic_read(&ac->cmd_state) <= 0), 5*HZ);
	if (!rc) {
		pr_err("%s: timeout. waited for FORMAT_UPDATE\n", __func__);
		goto fail_cmd;
	}
	if (atomic_read(&ac->cmd_state) < 0) {
		pr_err("%s: DSP returned error[%d]\n",
				__func__, atomic_read(&ac->cmd_state));
		goto fail_cmd;
	}
	return 0;
fail_cmd:
	return -EINVAL;
}

int q6asm_media_format_block_amrwbplus(struct audio_client *ac,
				struct asm_amrwbplus_cfg *cfg)
{
	struct asm_amrwbplus_fmt_blk_v2 fmt;
	int rc = 0;

	pr_debug("%s: session[%d]band-mode[%d]frame-fmt[%d]ch[%d]\n",
		__func__,
		ac->session,
		cfg->amr_band_mode,
		cfg->amr_frame_fmt,
		cfg->num_channels);

	q6asm_add_hdr(ac, &fmt.hdr, sizeof(fmt), TRUE);
	atomic_set(&ac->cmd_state, 1);

	fmt.hdr.opcode = ASM_DATA_CMD_MEDIA_FMT_UPDATE_V2;
	fmt.fmtblk.fmt_blk_size = sizeof(fmt) - sizeof(fmt.hdr) -
					sizeof(fmt.fmtblk);
	fmt.amr_frame_fmt = cfg->amr_frame_fmt;

	rc = apr_send_pkt(ac->apr, (uint32_t *) &fmt);
	if (rc < 0) {
		pr_err("%s: Comamnd media format update failed.. %d\n",
			__func__, rc);
		goto fail_cmd;
	}
	rc = wait_event_timeout(ac->cmd_wait,
				(atomic_read(&ac->cmd_state) <= 0), 5*HZ);
	if (!rc) {
		pr_err("%s: timeout. waited for FORMAT_UPDATE\n", __func__);
		goto fail_cmd;
	}
	if (atomic_read(&ac->cmd_state) < 0) {
		pr_err("%s: DSP returned error[%d]\n",
				__func__, atomic_read(&ac->cmd_state));
		goto fail_cmd;
	}
	return 0;
fail_cmd:
	return -EINVAL;
}

int q6asm_stream_media_format_block_flac(struct audio_client *ac,
				struct asm_flac_cfg *cfg, int stream_id)
{
	struct asm_flac_fmt_blk_v2 fmt;
	int rc = 0;

	pr_debug("%s :session[%d] rate[%d] ch[%d] size[%d] stream_id[%d]\n",
		__func__, ac->session, cfg->sample_rate, cfg->ch_cfg,
		cfg->sample_size, stream_id);

	q6asm_stream_add_hdr(ac, &fmt.hdr, sizeof(fmt), TRUE, stream_id);
	atomic_set(&ac->cmd_state, 1);

	fmt.hdr.opcode = ASM_DATA_CMD_MEDIA_FMT_UPDATE_V2;
	fmt.fmtblk.fmt_blk_size = sizeof(fmt) - sizeof(fmt.hdr) -
						sizeof(fmt.fmtblk);

	fmt.is_stream_info_present = cfg->stream_info_present;
	fmt.num_channels = cfg->ch_cfg;
	fmt.min_blk_size = cfg->min_blk_size;
	fmt.max_blk_size = cfg->max_blk_size;
	fmt.sample_rate = cfg->sample_rate;
	fmt.min_frame_size = cfg->min_frame_size;
	fmt.max_frame_size = cfg->max_frame_size;
	fmt.sample_size = cfg->sample_size;

	rc = apr_send_pkt(ac->apr, (uint32_t *) &fmt);
	if (rc < 0) {
		pr_err("%s :Comamnd media format update failed %d\n",
				__func__, rc);
		goto fail_cmd;
	}
	rc = wait_event_timeout(ac->cmd_wait,
				(atomic_read(&ac->cmd_state) == 0), 5*HZ);
	if (!rc) {
		pr_err("%s :timeout. waited for FORMAT_UPDATE\n", __func__);
		rc = -ETIMEDOUT;
		goto fail_cmd;
	}
	return 0;
fail_cmd:
	return rc;
}

int q6asm_media_format_block_alac(struct audio_client *ac,
				struct asm_alac_cfg *cfg, int stream_id)
{
	struct asm_alac_fmt_blk_v2 fmt;
	int rc = 0;

	pr_debug("%s :session[%d]rate[%d]ch[%d]\n", __func__,
		ac->session, cfg->sample_rate, cfg->num_channels);

	q6asm_stream_add_hdr(ac, &fmt.hdr, sizeof(fmt), TRUE, stream_id);
	atomic_set(&ac->cmd_state, 1);

	fmt.hdr.opcode = ASM_DATA_CMD_MEDIA_FMT_UPDATE_V2;
	fmt.fmtblk.fmt_blk_size = sizeof(fmt) - sizeof(fmt.hdr) -
						sizeof(fmt.fmtblk);

	fmt.frame_length = cfg->frame_length;
	fmt.compatible_version = cfg->compatible_version;
	fmt.bit_depth = cfg->bit_depth;
	fmt.pb = cfg->pb;
	fmt.mb = cfg->mb;
	fmt.kb = cfg->kb;
	fmt.num_channels = cfg->num_channels;
	fmt.max_run = cfg->max_run;
	fmt.max_frame_bytes = cfg->max_frame_bytes;
	fmt.avg_bit_rate = cfg->avg_bit_rate;
	fmt.sample_rate = cfg->sample_rate;
	fmt.channel_layout_tag = cfg->channel_layout_tag;

	rc = apr_send_pkt(ac->apr, (uint32_t *) &fmt);
	if (rc < 0) {
		pr_err("%s :Comamnd media format update failed %d\n",
				__func__, rc);
		goto fail_cmd;
	}
	rc = wait_event_timeout(ac->cmd_wait,
				(atomic_read(&ac->cmd_state) == 0), 5*HZ);
	if (!rc) {
		pr_err("%s :timeout. waited for FORMAT_UPDATE\n", __func__);
		rc = -ETIMEDOUT;
		goto fail_cmd;
	}
	return 0;
fail_cmd:
	return rc;
}

int q6asm_stream_media_format_block_vorbis(struct audio_client *ac,
				struct asm_vorbis_cfg *cfg, int stream_id)
{
	struct asm_vorbis_fmt_blk_v2 fmt;
	int rc = 0;

	pr_debug("%s :session[%d] bit_stream_fmt[%d] stream_id[%d]\n",
		__func__, ac->session, cfg->bit_stream_fmt, stream_id);

	q6asm_stream_add_hdr(ac, &fmt.hdr, sizeof(fmt), TRUE, stream_id);
	atomic_set(&ac->cmd_state, 1);

	fmt.hdr.opcode = ASM_DATA_CMD_MEDIA_FMT_UPDATE_V2;
	fmt.fmtblk.fmt_blk_size = sizeof(fmt) - sizeof(fmt.hdr) -
						sizeof(fmt.fmtblk);

	fmt.bit_stream_fmt = cfg->bit_stream_fmt;

	rc = apr_send_pkt(ac->apr, (uint32_t *) &fmt);
	if (rc < 0) {
		pr_err("%s :Comamnd media format update failed %d\n",
				__func__, rc);
		goto fail_cmd;
	}
	rc = wait_event_timeout(ac->cmd_wait,
				(atomic_read(&ac->cmd_state) == 0), 5*HZ);
	if (!rc) {
		pr_err("%s :timeout. waited for FORMAT_UPDATE\n", __func__);
		rc = -ETIMEDOUT;
		goto fail_cmd;
	}
	return 0;
fail_cmd:
	return rc;
}

int q6asm_media_format_block_ape(struct audio_client *ac,
				struct asm_ape_cfg *cfg, int stream_id)
{
	struct asm_ape_fmt_blk_v2 fmt;
	int rc = 0;

	pr_debug("%s :session[%d]rate[%d]ch[%d]\n", __func__,
			ac->session, cfg->sample_rate, cfg->num_channels);

	q6asm_stream_add_hdr(ac, &fmt.hdr, sizeof(fmt), TRUE, stream_id);
	atomic_set(&ac->cmd_state, 1);

	fmt.hdr.opcode = ASM_DATA_CMD_MEDIA_FMT_UPDATE_V2;
	fmt.fmtblk.fmt_blk_size = sizeof(fmt) - sizeof(fmt.hdr) -
		sizeof(fmt.fmtblk);

	fmt.compatible_version = cfg->compatible_version;
	fmt.compression_level = cfg->compression_level;
	fmt.format_flags = cfg->format_flags;
	fmt.blocks_per_frame = cfg->blocks_per_frame;
	fmt.final_frame_blocks = cfg->final_frame_blocks;
	fmt.total_frames = cfg->total_frames;
	fmt.bits_per_sample = cfg->bits_per_sample;
	fmt.num_channels = cfg->num_channels;
	fmt.sample_rate = cfg->sample_rate;
	fmt.seek_table_present = cfg->seek_table_present;

	rc = apr_send_pkt(ac->apr, (uint32_t *) &fmt);
	if (rc < 0) {
		pr_err("%s :Comamnd media format update failed %d\n",
				__func__, rc);
		goto fail_cmd;
	}
	rc = wait_event_timeout(ac->cmd_wait,
			(atomic_read(&ac->cmd_state) == 0), 5*HZ);
	if (!rc) {
		pr_err("%s :timeout. waited for FORMAT_UPDATE\n", __func__);
		rc = -ETIMEDOUT;
		goto fail_cmd;
	}
	return 0;
fail_cmd:
	return rc;
}

static int __q6asm_ds1_set_endp_params(struct audio_client *ac, int param_id,
				int param_value, int stream_id)
{
	struct asm_dec_ddp_endp_param_v2 ddp_cfg;
	int rc = 0;

	pr_debug("%s: session[%d] stream[%d],param_id[%d]param_value[%d]",
		 __func__, ac->session, stream_id, param_id, param_value);

	q6asm_stream_add_hdr(ac, &ddp_cfg.hdr, sizeof(ddp_cfg), TRUE,
			     stream_id);
	atomic_set(&ac->cmd_state, 1);
	/*
	 * Updated the token field with stream/session for compressed playback
	 * Platform driver must know the stream with which the command is
	 * associated
	 */
	if (ac->io_mode & COMPRESSED_STREAM_IO)
		ddp_cfg.hdr.token = ((ac->session << 8) & 0xFFFF00) |
				(stream_id & 0xFF);
	ddp_cfg.hdr.opcode = ASM_STREAM_CMD_SET_ENCDEC_PARAM;
	ddp_cfg.encdec.param_id = param_id;
	ddp_cfg.encdec.param_size = sizeof(struct asm_dec_ddp_endp_param_v2) -
				(sizeof(struct apr_hdr) +
				sizeof(struct asm_stream_cmd_set_encdec_param));
	ddp_cfg.endp_param_value = param_value;
	rc = apr_send_pkt(ac->apr, (uint32_t *) &ddp_cfg);
	if (rc < 0) {
		pr_err("%s: Command opcode[0x%x] failed %d\n",
			__func__, ASM_STREAM_CMD_SET_ENCDEC_PARAM, rc);
		goto fail_cmd;
	}
	rc = wait_event_timeout(ac->cmd_wait,
		(atomic_read(&ac->cmd_state) <= 0), 5*HZ);
	if (!rc) {
		pr_err("%s: timeout opcode[0x%x]\n", __func__,
			ddp_cfg.hdr.opcode);
		rc = -ETIMEDOUT;
		goto fail_cmd;
	}
	if (atomic_read(&ac->cmd_state) < 0) {
		pr_err("%s: DSP returned error[%d]\n",
				__func__, atomic_read(&ac->cmd_state));
		rc = -EINVAL;
		goto fail_cmd;
	}
	return 0;
fail_cmd:
	return rc;
}

int q6asm_ds1_set_endp_params(struct audio_client *ac,
			      int param_id, int param_value)
{
	return __q6asm_ds1_set_endp_params(ac, param_id, param_value,
					   ac->stream_id);
}

int q6asm_ds1_set_stream_endp_params(struct audio_client *ac,
				     int param_id, int param_value,
				     int stream_id)
{
	return __q6asm_ds1_set_endp_params(ac, param_id, param_value,
					   stream_id);
}

int q6asm_memory_map(struct audio_client *ac, phys_addr_t buf_add, int dir,
				uint32_t bufsz, uint32_t bufcnt)
{
	struct avs_cmd_shared_mem_map_regions *mmap_regions = NULL;
	struct avs_shared_map_region_payload  *mregions = NULL;
	struct audio_port_data *port = NULL;
	void	*mmap_region_cmd = NULL;
	void	*payload = NULL;
	struct asm_buffer_node *buffer_node = NULL;
	int	rc = 0;
	int	cmd_size = 0;

	if (!ac) {
		pr_err("%s: APR handle NULL\n", __func__);
		return -EINVAL;
	}
	if (ac->mmap_apr == NULL) {
		pr_err("%s: mmap APR handle NULL\n", __func__);
		return -EINVAL;
	}
	pr_debug("%s: Session[%d]\n", __func__, ac->session);

	buffer_node = kmalloc(sizeof(struct asm_buffer_node), GFP_KERNEL);
	if (!buffer_node) {
		pr_err("%s: no memory\n", __func__);
		return -ENOMEM;
	}
	cmd_size = sizeof(struct avs_cmd_shared_mem_map_regions)
			+ sizeof(struct avs_shared_map_region_payload) * bufcnt;

	mmap_region_cmd = kzalloc(cmd_size, GFP_KERNEL);
	if (mmap_region_cmd == NULL) {
		pr_err("%s: Mem alloc failed\n", __func__);
		rc = -EINVAL;
		kfree(buffer_node);
		return rc;
	}
	mmap_regions = (struct avs_cmd_shared_mem_map_regions *)
							mmap_region_cmd;
	q6asm_add_mmaphdr(ac, &mmap_regions->hdr, cmd_size,
			TRUE, ((ac->session << 8) | dir));
	atomic_set(&ac->mem_state, 1);
	mmap_regions->hdr.opcode = ASM_CMD_SHARED_MEM_MAP_REGIONS;
	mmap_regions->mem_pool_id = ADSP_MEMORY_MAP_SHMEM8_4K_POOL;
	mmap_regions->num_regions = bufcnt & 0x00ff;
	mmap_regions->property_flag = 0x00;
	payload = ((u8 *) mmap_region_cmd +
		sizeof(struct avs_cmd_shared_mem_map_regions));
	mregions = (struct avs_shared_map_region_payload *)payload;

	ac->port[dir].tmp_hdl = 0;
	port = &ac->port[dir];
	pr_debug("%s: buf_add 0x%pK, bufsz: %d\n", __func__,
		&buf_add, bufsz);
	mregions->shm_addr_lsw = lower_32_bits(buf_add);
	mregions->shm_addr_msw = upper_32_bits(buf_add);
	mregions->mem_size_bytes = bufsz;
	++mregions;

	rc = apr_send_pkt(ac->mmap_apr, (uint32_t *) mmap_region_cmd);
	if (rc < 0) {
		pr_err("%s: mmap op[0x%x]rc[%d]\n", __func__,
					mmap_regions->hdr.opcode, rc);
		rc = -EINVAL;
		kfree(buffer_node);
		goto fail_cmd;
	}

	rc = wait_event_timeout(ac->mem_wait,
			(atomic_read(&ac->mem_state) == 0 &&
			 ac->port[dir].tmp_hdl), 5*HZ);
	if (!rc) {
		pr_err("%s: timeout. waited for memory_map\n", __func__);
		rc = -EINVAL;
		kfree(buffer_node);
		goto fail_cmd;
	}
	if (atomic_read(&ac->mem_state) < 0) {
		pr_err("%s: DSP returned error[%d] for memory_map\n",
			__func__, atomic_read(&ac->mem_state));
		rc = -EINVAL;
		kfree(buffer_node);
		goto fail_cmd;
	}
	buffer_node->buf_phys_addr = buf_add;
	buffer_node->mmap_hdl = ac->port[dir].tmp_hdl;
	list_add_tail(&buffer_node->list, &ac->port[dir].mem_map_handle);
	ac->port[dir].tmp_hdl = 0;
	rc = 0;

fail_cmd:
	kfree(mmap_region_cmd);
	return rc;
}

int q6asm_memory_unmap(struct audio_client *ac, phys_addr_t buf_add, int dir)
{
	struct avs_cmd_shared_mem_unmap_regions mem_unmap;
	struct asm_buffer_node *buf_node = NULL;
	struct list_head *ptr, *next;

	int rc = 0;

	if (!ac) {
		pr_err("%s: APR handle NULL\n", __func__);
		return -EINVAL;
	}
	if (this_mmap.apr == NULL) {
		pr_err("%s: APR handle NULL\n", __func__);
		return -EINVAL;
	}
	pr_debug("%s: Session[%d]\n", __func__, ac->session);

	q6asm_add_mmaphdr(ac, &mem_unmap.hdr,
			sizeof(struct avs_cmd_shared_mem_unmap_regions),
			TRUE, ((ac->session << 8) | dir));
	atomic_set(&ac->mem_state, 1);
	mem_unmap.hdr.opcode = ASM_CMD_SHARED_MEM_UNMAP_REGIONS;
	mem_unmap.mem_map_handle = 0;
	list_for_each_safe(ptr, next, &ac->port[dir].mem_map_handle) {
		buf_node = list_entry(ptr, struct asm_buffer_node,
						list);
		if (buf_node->buf_phys_addr == buf_add) {
			pr_debug("%s: Found the element\n", __func__);
			mem_unmap.mem_map_handle = buf_node->mmap_hdl;
			break;
		}
	}
	pr_debug("%s: mem_unmap-mem_map_handle: 0x%x\n",
		__func__, mem_unmap.mem_map_handle);

	if (mem_unmap.mem_map_handle == 0) {
		pr_err("%s: Do not send null mem handle to DSP\n", __func__);
		rc = 0;
		goto fail_cmd;
	}
	rc = apr_send_pkt(ac->mmap_apr, (uint32_t *) &mem_unmap);
	if (rc < 0) {
		pr_err("%s: mem_unmap op[0x%x]rc[%d]\n", __func__,
					mem_unmap.hdr.opcode, rc);
		rc = -EINVAL;
		goto fail_cmd;
	}

	rc = wait_event_timeout(ac->mem_wait,
			(atomic_read(&ac->mem_state) <= 0), 5 * HZ);
	if (!rc) {
		pr_err("%s: timeout. waited for memory_unmap of handle 0x%x\n",
			__func__, mem_unmap.mem_map_handle);
		rc = -ETIMEDOUT;
		goto fail_cmd;
	} else if (atomic_read(&ac->mem_state) < 0) {
		pr_err("%s DSP returned error %d map handle 0x%x\n",
			__func__, atomic_read(&ac->mem_state),
			mem_unmap.mem_map_handle);
		rc = -EINVAL;
		goto fail_cmd;
	} else if (atomic_read(&ac->unmap_cb_success) == 0) {
		pr_err("%s: Error in mem unmap callback of handle 0x%x\n",
			__func__, mem_unmap.mem_map_handle);
		rc = -EINVAL;
		goto fail_cmd;
	}

	rc = 0;
fail_cmd:
	list_for_each_safe(ptr, next, &ac->port[dir].mem_map_handle) {
		buf_node = list_entry(ptr, struct asm_buffer_node,
						list);
		if (buf_node->buf_phys_addr == buf_add) {
			list_del(&buf_node->list);
			kfree(buf_node);
			break;
		}
	}
	return rc;
}


static int q6asm_memory_map_regions(struct audio_client *ac, int dir,
				uint32_t bufsz, uint32_t bufcnt,
				bool is_contiguous)
{
	struct avs_cmd_shared_mem_map_regions *mmap_regions = NULL;
	struct avs_shared_map_region_payload  *mregions = NULL;
	struct audio_port_data *port = NULL;
	struct audio_buffer *ab = NULL;
	void	*mmap_region_cmd = NULL;
	void	*payload = NULL;
	struct asm_buffer_node *buffer_node = NULL;
	int	rc = 0;
	int    i = 0;
	uint32_t cmd_size = 0;
	uint32_t bufcnt_t;
	uint32_t bufsz_t;

	if (!ac) {
		pr_err("%s: APR handle NULL\n", __func__);
		return -EINVAL;
	}
	if (ac->mmap_apr == NULL) {
		pr_err("%s: mmap APR handle NULL\n", __func__);
		return -EINVAL;
	}
	pr_debug("%s: Session[%d]\n", __func__, ac->session);

	bufcnt_t = (is_contiguous) ? 1 : bufcnt;
	bufsz_t = (is_contiguous) ? (bufsz * bufcnt) : bufsz;

	if (is_contiguous) {
		/* The size to memory map should be multiple of 4K bytes */
		bufsz_t = PAGE_ALIGN(bufsz_t);
	}

	if (bufcnt_t > (UINT_MAX
			- sizeof(struct avs_cmd_shared_mem_map_regions))
			/ sizeof(struct avs_shared_map_region_payload)) {
		pr_err("%s: Unsigned Integer Overflow. bufcnt_t = %u\n",
				__func__, bufcnt_t);
		return -EINVAL;
	}

	cmd_size = sizeof(struct avs_cmd_shared_mem_map_regions)
			+ (sizeof(struct avs_shared_map_region_payload)
							* bufcnt_t);


	if (bufcnt > (UINT_MAX / sizeof(struct asm_buffer_node))) {
		pr_err("%s: Unsigned Integer Overflow. bufcnt = %u\n",
				__func__, bufcnt);
		return -EINVAL;
	}

	buffer_node = kzalloc(sizeof(struct asm_buffer_node) * bufcnt,
				GFP_KERNEL);
	if (!buffer_node) {
		pr_err("%s: Mem alloc failed for asm_buffer_node\n",
				__func__);
		return -ENOMEM;
	}

	mmap_region_cmd = kzalloc(cmd_size, GFP_KERNEL);
	if (mmap_region_cmd == NULL) {
		pr_err("%s: Mem alloc failed\n", __func__);
		rc = -EINVAL;
		kfree(buffer_node);
		return rc;
	}
	mmap_regions = (struct avs_cmd_shared_mem_map_regions *)
							mmap_region_cmd;
	q6asm_add_mmaphdr(ac, &mmap_regions->hdr, cmd_size, TRUE,
					((ac->session << 8) | dir));
	atomic_set(&ac->mem_state, 1);
	pr_debug("%s: mmap_region=0x%pK token=0x%x\n", __func__,
		mmap_regions, ((ac->session << 8) | dir));

	mmap_regions->hdr.opcode = ASM_CMD_SHARED_MEM_MAP_REGIONS;
	mmap_regions->mem_pool_id = ADSP_MEMORY_MAP_SHMEM8_4K_POOL;
	mmap_regions->num_regions = bufcnt_t; /*bufcnt & 0x00ff; */
	mmap_regions->property_flag = 0x00;
	pr_debug("%s: map_regions->nregions = %d\n", __func__,
		mmap_regions->num_regions);
	payload = ((u8 *) mmap_region_cmd +
		sizeof(struct avs_cmd_shared_mem_map_regions));
	mregions = (struct avs_shared_map_region_payload *)payload;

	ac->port[dir].tmp_hdl = 0;
	port = &ac->port[dir];
	for (i = 0; i < bufcnt_t; i++) {
		ab = &port->buf[i];
		mregions->shm_addr_lsw = lower_32_bits(ab->phys);
		mregions->shm_addr_msw = upper_32_bits(ab->phys);
		mregions->mem_size_bytes = bufsz_t;
		++mregions;
	}

	rc = apr_send_pkt(ac->mmap_apr, (uint32_t *) mmap_region_cmd);
	if (rc < 0) {
		pr_err("%s: mmap_regions op[0x%x]rc[%d]\n", __func__,
					mmap_regions->hdr.opcode, rc);
		rc = -EINVAL;
		kfree(buffer_node);
		goto fail_cmd;
	}

	rc = wait_event_timeout(ac->mem_wait,
			(atomic_read(&ac->mem_state) <= 0)
			 , 5*HZ);
	if (!rc) {
		pr_err("%s: timeout. waited for memory_map\n", __func__);
		rc = -EINVAL;
		kfree(buffer_node);
		goto fail_cmd;
	}
	if (atomic_read(&ac->mem_state) < 0) {
		pr_err("%s DSP returned error for memory_map %d\n",
			__func__, atomic_read(&ac->mem_state));
		rc = -EINVAL;
		kfree(buffer_node);
		goto fail_cmd;
	}
	mutex_lock(&ac->cmd_lock);

	for (i = 0; i < bufcnt; i++) {
		ab = &port->buf[i];
		buffer_node[i].buf_phys_addr = ab->phys;
		buffer_node[i].mmap_hdl = ac->port[dir].tmp_hdl;
		list_add_tail(&buffer_node[i].list,
			&ac->port[dir].mem_map_handle);
		pr_debug("%s: i=%d, bufadd[i] = 0x%pK, maphdl[i] = 0x%x\n",
			__func__, i, &buffer_node[i].buf_phys_addr,
			buffer_node[i].mmap_hdl);
	}
	ac->port[dir].tmp_hdl = 0;
	mutex_unlock(&ac->cmd_lock);
	rc = 0;
fail_cmd:
	kfree(mmap_region_cmd);
	return rc;
}

static int q6asm_memory_unmap_regions(struct audio_client *ac, int dir)
{
	struct avs_cmd_shared_mem_unmap_regions mem_unmap;
	struct audio_port_data *port = NULL;
	struct asm_buffer_node *buf_node = NULL;
	struct list_head *ptr, *next;
	uint32_t buf_add;
	int	rc = 0;
	int	cmd_size = 0;

	if (!ac) {
		pr_err("%s: APR handle NULL\n", __func__);
		return -EINVAL;
	}
	if (ac->mmap_apr == NULL) {
		pr_err("%s: mmap APR handle NULL\n", __func__);
		return -EINVAL;
	}
	pr_debug("%s: Session[%d]\n", __func__, ac->session);

	cmd_size = sizeof(struct avs_cmd_shared_mem_unmap_regions);
	q6asm_add_mmaphdr(ac, &mem_unmap.hdr, cmd_size,
			TRUE, ((ac->session << 8) | dir));
	atomic_set(&ac->mem_state, 1);
	port = &ac->port[dir];
	buf_add = (uint32_t)port->buf->phys;
	mem_unmap.hdr.opcode = ASM_CMD_SHARED_MEM_UNMAP_REGIONS;
	mem_unmap.mem_map_handle = 0;
	list_for_each_safe(ptr, next, &ac->port[dir].mem_map_handle) {
		buf_node = list_entry(ptr, struct asm_buffer_node,
						list);
		if (buf_node->buf_phys_addr == buf_add) {
			pr_debug("%s: Found the element\n", __func__);
			mem_unmap.mem_map_handle = buf_node->mmap_hdl;
			break;
		}
	}

	pr_debug("%s: mem_unmap-mem_map_handle: 0x%x\n",
			__func__, mem_unmap.mem_map_handle);

	if (mem_unmap.mem_map_handle == 0) {
		pr_err("%s: Do not send null mem handle to DSP\n", __func__);
		rc = 0;
		goto fail_cmd;
	}
	rc = apr_send_pkt(ac->mmap_apr, (uint32_t *) &mem_unmap);
	if (rc < 0) {
		pr_err("mmap_regions op[0x%x]rc[%d]\n",
				mem_unmap.hdr.opcode, rc);
		goto fail_cmd;
	}

	rc = wait_event_timeout(ac->mem_wait,
			(atomic_read(&ac->mem_state) <= 0), 5*HZ);
	if (!rc) {
		pr_err("%s: timeout. waited for memory_unmap of handle 0x%x\n",
			__func__, mem_unmap.mem_map_handle);
		rc = -ETIMEDOUT;
		goto fail_cmd;
	} else if (atomic_read(&ac->mem_state) < 0) {
		pr_err("%s: DSP returned error[%d]\n",
				__func__, atomic_read(&ac->mem_state));
		rc = -EINVAL;
		goto fail_cmd;
	} else if (atomic_read(&ac->unmap_cb_success) == 0) {
		pr_err("%s: Error in mem unmap callback of handle 0x%x\n",
			__func__, mem_unmap.mem_map_handle);
		rc = -EINVAL;
		goto fail_cmd;
	}
	rc = 0;

fail_cmd:
	list_for_each_safe(ptr, next, &ac->port[dir].mem_map_handle) {
		buf_node = list_entry(ptr, struct asm_buffer_node,
						list);
		if (buf_node->buf_phys_addr == buf_add) {
			list_del(&buf_node->list);
			kfree(buf_node);
			break;
		}
	}
	return rc;
}

int q6asm_set_lrgain(struct audio_client *ac, int left_gain, int right_gain)
{
	struct asm_volume_ctrl_lr_chan_gain lrgain;
	int sz = 0;
	int rc  = 0;

	if (ac == NULL) {
		pr_err("%s: APR handle NULL\n", __func__);
		rc = -EINVAL;
		goto fail_cmd;
	}
	if (ac->apr == NULL) {
		pr_err("%s: AC APR handle NULL\n", __func__);
		rc = -EINVAL;
		goto fail_cmd;
	}

	sz = sizeof(struct asm_volume_ctrl_lr_chan_gain);
	q6asm_add_hdr_async(ac, &lrgain.hdr, sz, TRUE);
	atomic_set(&ac->cmd_state, 1);
	lrgain.hdr.opcode = ASM_STREAM_CMD_SET_PP_PARAMS_V2;
	lrgain.param.data_payload_addr_lsw = 0;
	lrgain.param.data_payload_addr_msw = 0;
	lrgain.param.mem_map_handle = 0;
	lrgain.param.data_payload_size = sizeof(lrgain) -
		sizeof(lrgain.hdr) - sizeof(lrgain.param);
	lrgain.data.module_id = ASM_MODULE_ID_VOL_CTRL;
	lrgain.data.param_id = ASM_PARAM_ID_VOL_CTRL_LR_CHANNEL_GAIN;
	lrgain.data.param_size = lrgain.param.data_payload_size -
		sizeof(lrgain.data);
	lrgain.data.reserved = 0;
	lrgain.l_chan_gain = left_gain;
	lrgain.r_chan_gain = right_gain;
	rc = apr_send_pkt(ac->apr, (uint32_t *) &lrgain);
	if (rc < 0) {
		pr_err("%s: set-params send failed paramid[0x%x] rc %d\n",
				__func__, lrgain.data.param_id, rc);
		rc = -EINVAL;
		goto fail_cmd;
	}

	rc = wait_event_timeout(ac->cmd_wait,
			(atomic_read(&ac->cmd_state) <= 0), 5*HZ);
	if (!rc) {
		pr_err("%s: timeout, set-params paramid[0x%x]\n", __func__,
				lrgain.data.param_id);
		rc = -EINVAL;
		goto fail_cmd;
	}
	if (atomic_read(&ac->cmd_state) < 0) {
		pr_err("%s: DSP returned error[%d] , set-params paramid[0x%x]\n",
					__func__, atomic_read(&ac->cmd_state),
					lrgain.data.param_id);
		rc = -EINVAL;
		goto fail_cmd;
	}
	rc = 0;
fail_cmd:
	return rc;
}

/*
 * q6asm_set_multich_gain: set multiple channel gains on an ASM session
 * @ac: audio client handle
 * @channels: number of channels caller intends to set gains
 * @gains: list of gains of audio channels
 * @ch_map: list of channel mapping. Only valid if use_default is false
 * @use_default: flag to indicate whether to use default mapping
 */
int q6asm_set_multich_gain(struct audio_client *ac, uint32_t channels,
			   uint32_t *gains, uint8_t *ch_map, bool use_default)
{
	struct asm_volume_ctrl_multichannel_gain multich_gain;
	int sz = 0;
	int rc  = 0;
	int i;
	u8 default_chmap[VOLUME_CONTROL_MAX_CHANNELS];

	if (ac == NULL) {
		pr_err("%s: ac is NULL\n", __func__);
		rc = -EINVAL;
		goto done;
	}
	if (ac->apr == NULL) {
		dev_err(ac->dev, "%s: AC APR handle NULL\n", __func__);
		rc = -EINVAL;
		goto done;
	}
	if (gains == NULL) {
		dev_err(ac->dev, "%s: gain_list is NULL\n", __func__);
		rc = -EINVAL;
		goto done;
	}
	if (channels > VOLUME_CONTROL_MAX_CHANNELS) {
		dev_err(ac->dev, "%s: Invalid channel count %d\n",
			__func__, channels);
		rc = -EINVAL;
		goto done;
	}
	if (!use_default && ch_map == NULL) {
		dev_err(ac->dev, "%s: NULL channel map\n", __func__);
		rc = -EINVAL;
		goto done;
	}

	memset(&multich_gain, 0, sizeof(multich_gain));
	sz = sizeof(struct asm_volume_ctrl_multichannel_gain);
	q6asm_add_hdr_async(ac, &multich_gain.hdr, sz, TRUE);
	atomic_set(&ac->cmd_state, 1);
	multich_gain.hdr.opcode = ASM_STREAM_CMD_SET_PP_PARAMS_V2;
	multich_gain.param.data_payload_addr_lsw = 0;
	multich_gain.param.data_payload_addr_msw = 0;
	multich_gain.param.mem_map_handle = 0;
	multich_gain.param.data_payload_size = sizeof(multich_gain) -
		sizeof(multich_gain.hdr) - sizeof(multich_gain.param);
	multich_gain.data.module_id = ASM_MODULE_ID_VOL_CTRL;
	multich_gain.data.param_id = ASM_PARAM_ID_MULTICHANNEL_GAIN;
	multich_gain.data.param_size = multich_gain.param.data_payload_size -
		sizeof(multich_gain.data);
	multich_gain.data.reserved = 0;

	if (use_default) {
		rc = q6asm_map_channels(default_chmap, channels);
		if (rc < 0)
			goto done;
		for (i = 0; i < channels; i++) {
			multich_gain.gain_data[i].channeltype =
				default_chmap[i];
			multich_gain.gain_data[i].gain = gains[i] << 15;
		}
	} else {
		for (i = 0; i < channels; i++) {
			multich_gain.gain_data[i].channeltype = ch_map[i];
			multich_gain.gain_data[i].gain = gains[i] << 15;
		}
	}
	multich_gain.num_channels = channels;

	rc = apr_send_pkt(ac->apr, (uint32_t *) &multich_gain);
	if (rc < 0) {
		pr_err("%s: set-params send failed paramid[0x%x] rc %d\n",
				__func__, multich_gain.data.param_id, rc);
		goto done;
	}

	rc = wait_event_timeout(ac->cmd_wait,
			(atomic_read(&ac->cmd_state) <= 0), 5*HZ);
	if (!rc) {
		pr_err("%s: timeout, set-params paramid[0x%x]\n", __func__,
				multich_gain.data.param_id);
		rc = -EINVAL;
		goto done;
	}
	if (atomic_read(&ac->cmd_state) < 0) {
		pr_err("%s: DSP returned error[%d] , set-params paramid[0x%x]\n",
					__func__, atomic_read(&ac->cmd_state),
					multich_gain.data.param_id);
		rc = -EINVAL;
		goto done;
	}
	rc = 0;
done:
	return rc;
}

int q6asm_set_mute(struct audio_client *ac, int muteflag)
{
	struct asm_volume_ctrl_mute_config mute;
	int sz = 0;
	int rc  = 0;

	if (ac == NULL) {
		pr_err("%s: APR handle NULL\n", __func__);
		rc = -EINVAL;
		goto fail_cmd;
	}
	if (ac->apr == NULL) {
		pr_err("%s: AC APR handle NULL\n", __func__);
		rc = -EINVAL;
		goto fail_cmd;
	}

	sz = sizeof(struct asm_volume_ctrl_mute_config);
	q6asm_add_hdr_async(ac, &mute.hdr, sz, TRUE);
	atomic_set(&ac->cmd_state, 1);
	mute.hdr.opcode = ASM_STREAM_CMD_SET_PP_PARAMS_V2;
	mute.param.data_payload_addr_lsw = 0;
	mute.param.data_payload_addr_msw = 0;
	mute.param.mem_map_handle = 0;
	mute.param.data_payload_size = sizeof(mute) -
		sizeof(mute.hdr) - sizeof(mute.param);
	mute.data.module_id = ASM_MODULE_ID_VOL_CTRL;
	mute.data.param_id = ASM_PARAM_ID_VOL_CTRL_MUTE_CONFIG;
	mute.data.param_size = mute.param.data_payload_size - sizeof(mute.data);
	mute.data.reserved = 0;
	mute.mute_flag = muteflag;

	rc = apr_send_pkt(ac->apr, (uint32_t *) &mute);
	if (rc < 0) {
		pr_err("%s: set-params send failed paramid[0x%x] rc %d\n",
				__func__, mute.data.param_id, rc);
		rc = -EINVAL;
		goto fail_cmd;
	}

	rc = wait_event_timeout(ac->cmd_wait,
			(atomic_read(&ac->cmd_state) <= 0), 5*HZ);
	if (!rc) {
		pr_err("%s: timeout, set-params paramid[0x%x]\n", __func__,
				mute.data.param_id);
		rc = -EINVAL;
		goto fail_cmd;
	}
	if (atomic_read(&ac->cmd_state) < 0) {
		pr_err("%s: DSP returned error[%d] set-params paramid[0x%x]\n",
				__func__, atomic_read(&ac->cmd_state),
				mute.data.param_id);
		rc = -EINVAL;
		goto fail_cmd;
	}
	rc = 0;
fail_cmd:
	return rc;
}

static int __q6asm_set_volume(struct audio_client *ac, int volume, int instance)
{
	struct asm_volume_ctrl_master_gain vol;
	int sz = 0;
	int rc  = 0;
	int module_id;

	if (ac == NULL) {
		pr_err("%s: APR handle NULL\n", __func__);
		rc = -EINVAL;
		goto fail_cmd;
	}
	if (ac->apr == NULL) {
		pr_err("%s: AC APR handle NULL\n", __func__);
		rc = -EINVAL;
		goto fail_cmd;
	}

	switch (instance) {
	case SOFT_VOLUME_INSTANCE_2:
		module_id = ASM_MODULE_ID_VOL_CTRL2;
		break;
	case SOFT_VOLUME_INSTANCE_1:
	default:
		module_id = ASM_MODULE_ID_VOL_CTRL;
		break;
	}

	sz = sizeof(struct asm_volume_ctrl_master_gain);
	q6asm_add_hdr_async(ac, &vol.hdr, sz, TRUE);
	atomic_set(&ac->cmd_state, 1);
	vol.hdr.opcode = ASM_STREAM_CMD_SET_PP_PARAMS_V2;
	vol.param.data_payload_addr_lsw = 0;
	vol.param.data_payload_addr_msw = 0;
	vol.param.mem_map_handle = 0;
	vol.param.data_payload_size = sizeof(vol) -
		sizeof(vol.hdr) - sizeof(vol.param);
	vol.data.module_id = module_id;
	vol.data.param_id = ASM_PARAM_ID_VOL_CTRL_MASTER_GAIN;
	vol.data.param_size = vol.param.data_payload_size - sizeof(vol.data);
	vol.data.reserved = 0;
	vol.master_gain = volume;

	rc = apr_send_pkt(ac->apr, (uint32_t *) &vol);
	if (rc < 0) {
		pr_err("%s: set-params send failed paramid[0x%x] rc %d\n",
				__func__, vol.data.param_id, rc);
		rc = -EINVAL;
		goto fail_cmd;
	}

	rc = wait_event_timeout(ac->cmd_wait,
			(atomic_read(&ac->cmd_state) <= 0), 5*HZ);
	if (!rc) {
		pr_err("%s: timeout, set-params paramid[0x%x]\n", __func__,
				vol.data.param_id);
		rc = -EINVAL;
		goto fail_cmd;
	}
	if (atomic_read(&ac->cmd_state) < 0) {
		pr_err("%s: DSP returned error[%d] set-params paramid[0x%x]\n",
				__func__, atomic_read(&ac->cmd_state),
				vol.data.param_id);
		rc = -EINVAL;
		goto fail_cmd;
	}

	rc = 0;
fail_cmd:
	return rc;
}

int q6asm_set_volume(struct audio_client *ac, int volume)
{
	return __q6asm_set_volume(ac, volume, SOFT_VOLUME_INSTANCE_1);
}

int q6asm_set_volume_v2(struct audio_client *ac, int volume, int instance)
{
	return __q6asm_set_volume(ac, volume, instance);
}

int q6asm_set_softpause(struct audio_client *ac,
			struct asm_softpause_params *pause_param)
{
	struct asm_soft_pause_params softpause;
	int sz = 0;
	int rc  = 0;

	if (ac == NULL) {
		pr_err("%s: APR handle NULL\n", __func__);
		rc = -EINVAL;
		goto fail_cmd;
	}
	if (ac->apr == NULL) {
		pr_err("%s: AC APR handle NULL\n", __func__);
		rc = -EINVAL;
		goto fail_cmd;
	}

	sz = sizeof(struct asm_soft_pause_params);
	q6asm_add_hdr_async(ac, &softpause.hdr, sz, TRUE);
	atomic_set(&ac->cmd_state, 1);
	softpause.hdr.opcode = ASM_STREAM_CMD_SET_PP_PARAMS_V2;

	softpause.param.data_payload_addr_lsw = 0;
	softpause.param.data_payload_addr_msw = 0;
	softpause.param.mem_map_handle = 0;
	softpause.param.data_payload_size = sizeof(softpause) -
		sizeof(softpause.hdr) - sizeof(softpause.param);
	softpause.data.module_id = ASM_MODULE_ID_VOL_CTRL;
	softpause.data.param_id = ASM_PARAM_ID_SOFT_PAUSE_PARAMETERS;
	softpause.data.param_size = softpause.param.data_payload_size -
		sizeof(softpause.data);
	softpause.data.reserved = 0;
	softpause.enable_flag = pause_param->enable;
	softpause.period = pause_param->period;
	softpause.step = pause_param->step;
	softpause.ramping_curve = pause_param->rampingcurve;

	rc = apr_send_pkt(ac->apr, (uint32_t *) &softpause);
	if (rc < 0) {
		pr_err("%s: set-params send failed paramid[0x%x] rc %d\n",
				__func__, softpause.data.param_id, rc);
		rc = -EINVAL;
		goto fail_cmd;
	}

	rc = wait_event_timeout(ac->cmd_wait,
			(atomic_read(&ac->cmd_state) <= 0), 5*HZ);
	if (!rc) {
		pr_err("%s: timeout, set-params paramid[0x%x]\n", __func__,
						softpause.data.param_id);
		rc = -ETIMEDOUT;
		goto fail_cmd;
	}
	if (atomic_read(&ac->cmd_state) < 0) {
		pr_err("%s: DSP returned error[%d] set-params paramid[0x%x]\n",
				__func__, atomic_read(&ac->cmd_state),
				softpause.data.param_id);
		rc = -EINVAL;
		goto fail_cmd;
	}
	rc = 0;
fail_cmd:
	return rc;
}

static int __q6asm_set_softvolume(struct audio_client *ac,
				  struct asm_softvolume_params *softvol_param,
				  int instance)
{
	struct asm_soft_step_volume_params softvol;
	int sz = 0;
	int rc  = 0;
	int module_id;

	if (ac == NULL) {
		pr_err("%s: APR handle NULL\n", __func__);
		rc = -EINVAL;
		goto fail_cmd;
	}
	if (ac->apr == NULL) {
		pr_err("%s: AC APR handle NULL\n", __func__);
		rc = -EINVAL;
		goto fail_cmd;
	}

	switch (instance) {
	case SOFT_VOLUME_INSTANCE_2:
		module_id = ASM_MODULE_ID_VOL_CTRL2;
		break;
	case SOFT_VOLUME_INSTANCE_1:
	default:
		module_id = ASM_MODULE_ID_VOL_CTRL;
		break;
	}

	sz = sizeof(struct asm_soft_step_volume_params);
	q6asm_add_hdr_async(ac, &softvol.hdr, sz, TRUE);
	atomic_set(&ac->cmd_state, 1);
	softvol.hdr.opcode = ASM_STREAM_CMD_SET_PP_PARAMS_V2;
	softvol.param.data_payload_addr_lsw = 0;
	softvol.param.data_payload_addr_msw = 0;
	softvol.param.mem_map_handle = 0;
	softvol.param.data_payload_size = sizeof(softvol) -
		sizeof(softvol.hdr) - sizeof(softvol.param);
	softvol.data.module_id = module_id;
	softvol.data.param_id = ASM_PARAM_ID_SOFT_VOL_STEPPING_PARAMETERS;
	softvol.data.param_size = softvol.param.data_payload_size -
		sizeof(softvol.data);
	softvol.data.reserved = 0;
	softvol.period = softvol_param->period;
	softvol.step = softvol_param->step;
	softvol.ramping_curve = softvol_param->rampingcurve;

	rc = apr_send_pkt(ac->apr, (uint32_t *) &softvol);
	if (rc < 0) {
		pr_err("%s: set-params send failed paramid[0x%x] rc %d\n",
				__func__, softvol.data.param_id, rc);
		rc = -EINVAL;
		goto fail_cmd;
	}

	rc = wait_event_timeout(ac->cmd_wait,
			(atomic_read(&ac->cmd_state) <= 0), 5*HZ);
	if (!rc) {
		pr_err("%s: timeout, set-params paramid[0x%x]\n", __func__,
						softvol.data.param_id);
		rc = -ETIMEDOUT;
		goto fail_cmd;
	}
	if (atomic_read(&ac->cmd_state) < 0) {
		pr_err("%s: DSP returned error[%d] set-params paramid[0x%x]\n",
				__func__, atomic_read(&ac->cmd_state),
				softvol.data.param_id);
		rc = -EINVAL;
		goto fail_cmd;
	}
	rc = 0;
fail_cmd:
	return rc;
}

int q6asm_set_softvolume(struct audio_client *ac,
			 struct asm_softvolume_params *softvol_param)
{
	return __q6asm_set_softvolume(ac, softvol_param,
				      SOFT_VOLUME_INSTANCE_1);
}

int q6asm_set_softvolume_v2(struct audio_client *ac,
			    struct asm_softvolume_params *softvol_param,
			    int instance)
{
	return __q6asm_set_softvolume(ac, softvol_param, instance);
}

int q6asm_equalizer(struct audio_client *ac, void *eq_p)
{
	struct asm_eq_params eq;
	struct msm_audio_eq_stream_config *eq_params = NULL;
	int i  = 0;
	int sz = 0;
	int rc  = 0;

	if (ac == NULL) {
		pr_err("%s: APR handle NULL\n", __func__);
		rc = -EINVAL;
		goto fail_cmd;
	}
	if (ac->apr == NULL) {
		pr_err("%s: AC APR handle NULL\n", __func__);
		rc = -EINVAL;
		goto fail_cmd;
	}

	if (eq_p == NULL) {
		pr_err("%s: [%d]: Invalid Eq param\n", __func__, ac->session);
		rc = -EINVAL;
		goto fail_cmd;
	}
	sz = sizeof(struct asm_eq_params);
	eq_params = (struct msm_audio_eq_stream_config *) eq_p;
	q6asm_add_hdr(ac, &eq.hdr, sz, TRUE);
	atomic_set(&ac->cmd_state, 1);

	eq.hdr.opcode = ASM_STREAM_CMD_SET_PP_PARAMS_V2;
	eq.param.data_payload_addr_lsw = 0;
	eq.param.data_payload_addr_msw = 0;
	eq.param.mem_map_handle = 0;
	eq.param.data_payload_size = sizeof(eq) -
		sizeof(eq.hdr) - sizeof(eq.param);
	eq.data.module_id = ASM_MODULE_ID_EQUALIZER;
	eq.data.param_id = ASM_PARAM_ID_EQUALIZER_PARAMETERS;
	eq.data.param_size = eq.param.data_payload_size - sizeof(eq.data);
	eq.enable_flag = eq_params->enable;
	eq.num_bands = eq_params->num_bands;

	pr_debug("%s: enable:%d numbands:%d\n", __func__, eq_params->enable,
			eq_params->num_bands);
	for (i = 0; i < eq_params->num_bands; i++) {
		eq.eq_bands[i].band_idx =
			eq_params->eq_bands[i].band_idx;
		eq.eq_bands[i].filterype =
			eq_params->eq_bands[i].filter_type;
		eq.eq_bands[i].center_freq_hz =
			eq_params->eq_bands[i].center_freq_hz;
		eq.eq_bands[i].filter_gain =
			eq_params->eq_bands[i].filter_gain;
		eq.eq_bands[i].q_factor =
			eq_params->eq_bands[i].q_factor;
		pr_debug("%s: filter_type:%u bandnum:%d\n", __func__,
				eq_params->eq_bands[i].filter_type, i);
		pr_debug("%s: center_freq_hz:%u bandnum:%d\n", __func__,
				eq_params->eq_bands[i].center_freq_hz, i);
		pr_debug("%s: filter_gain:%d bandnum:%d\n", __func__,
				eq_params->eq_bands[i].filter_gain, i);
		pr_debug("%s: q_factor:%d bandnum:%d\n", __func__,
				eq_params->eq_bands[i].q_factor, i);
	}
	rc = apr_send_pkt(ac->apr, (uint32_t *)&eq);
	if (rc < 0) {
		pr_err("%s: set-params send failed paramid[0x%x] rc %d\n",
				__func__, eq.data.param_id, rc);
		rc = -EINVAL;
		goto fail_cmd;
	}

	rc = wait_event_timeout(ac->cmd_wait,
			(atomic_read(&ac->cmd_state) <= 0), 5*HZ);
	if (!rc) {
		pr_err("%s: timeout, set-params paramid[0x%x]\n", __func__,
						eq.data.param_id);
		rc = -ETIMEDOUT;
		goto fail_cmd;
	}
	if (atomic_read(&ac->cmd_state) < 0) {
		pr_err("%s: DSP returned error[%d] set-params paramid[0x%x]\n",
				__func__, atomic_read(&ac->cmd_state),
				eq.data.param_id);
		rc = -EINVAL;
		goto fail_cmd;
	}
	rc = 0;
fail_cmd:
	return rc;
}

static int __q6asm_read(struct audio_client *ac, bool is_custom_len_reqd,
			int len)
{
	struct asm_data_cmd_read_v2 read;
	struct asm_buffer_node *buf_node = NULL;
	struct list_head *ptr, *next;
	struct audio_buffer        *ab;
	int dsp_buf;
	struct audio_port_data     *port;
	int rc;

	if (ac == NULL) {
		pr_err("%s: APR handle NULL\n", __func__);
		return -EINVAL;
	}
	if (ac->apr == NULL) {
		pr_err("%s: AC APR handle NULL\n", __func__);
		return -EINVAL;
	}

	if (ac->io_mode & SYNC_IO_MODE) {
		port = &ac->port[OUT];

		q6asm_add_hdr(ac, &read.hdr, sizeof(read), FALSE);

		mutex_lock(&port->lock);

		dsp_buf = port->dsp_buf;
		if (port->buf == NULL) {
			pr_err("%s: buf is NULL\n", __func__);
			mutex_unlock(&port->lock);
			return -EINVAL;
		}
		ab = &port->buf[dsp_buf];

		dev_vdbg(ac->dev, "%s: session[%d]dsp-buf[%d][%pK]cpu_buf[%d][%pK]\n",
				__func__,
				ac->session,
				dsp_buf,
				port->buf[dsp_buf].data,
				port->cpu_buf,
				&port->buf[port->cpu_buf].phys);

		read.hdr.opcode = ASM_DATA_CMD_READ_V2;
		read.buf_addr_lsw = lower_32_bits(ab->phys);
		read.buf_addr_msw = upper_32_bits(ab->phys);

		list_for_each_safe(ptr, next, &ac->port[OUT].mem_map_handle) {
			buf_node = list_entry(ptr, struct asm_buffer_node,
					list);
			if (buf_node->buf_phys_addr == ab->phys)
				read.mem_map_handle = buf_node->mmap_hdl;
		}
		dev_vdbg(ac->dev, "memory_map handle in q6asm_read: [%0x]:",
				read.mem_map_handle);
		read.buf_size = is_custom_len_reqd ? len : ab->size;
		read.seq_id = port->dsp_buf;
		read.hdr.token = port->dsp_buf;
		port->dsp_buf = q6asm_get_next_buf(port->dsp_buf,
						   port->max_buf_cnt);
		mutex_unlock(&port->lock);
		dev_vdbg(ac->dev, "%s: buf add[%pK] token[%d] uid[%d]\n",
				__func__, &ab->phys, read.hdr.token,
				read.seq_id);
		rc = apr_send_pkt(ac->apr, (uint32_t *) &read);
		if (rc < 0) {
			pr_err("%s: read op[0x%x]rc[%d]\n",
					__func__, read.hdr.opcode, rc);
			goto fail_cmd;
		}
		return 0;
	}
fail_cmd:
	return -EINVAL;
}

int q6asm_read(struct audio_client *ac)
{
	return __q6asm_read(ac, false/*is_custom_len_reqd*/, 0);
}
int q6asm_read_v2(struct audio_client *ac, uint32_t len)
{
	return __q6asm_read(ac, true /*is_custom_len_reqd*/, len);
}

int q6asm_read_nolock(struct audio_client *ac)
{
	struct asm_data_cmd_read_v2 read;
	struct asm_buffer_node *buf_node = NULL;
	struct list_head *ptr, *next;
	struct audio_buffer        *ab;
	int dsp_buf;
	struct audio_port_data     *port;
	int rc;

	if (ac == NULL) {
		pr_err("%s: APR handle NULL\n", __func__);
		return -EINVAL;
	}
	if (ac->apr == NULL) {
		pr_err("%s: AC APR handle NULL\n", __func__);
		return -EINVAL;
	}

	if (ac->io_mode & SYNC_IO_MODE) {
		port = &ac->port[OUT];

		q6asm_add_hdr_async(ac, &read.hdr, sizeof(read), FALSE);


		dsp_buf = port->dsp_buf;
		ab = &port->buf[dsp_buf];

		dev_vdbg(ac->dev, "%s: session[%d]dsp-buf[%d][%pK]cpu_buf[%d][%pK]\n",
				__func__,
				ac->session,
				dsp_buf,
				port->buf[dsp_buf].data,
				port->cpu_buf,
				&port->buf[port->cpu_buf].phys);

		read.hdr.opcode = ASM_DATA_CMD_READ_V2;
		read.buf_addr_lsw = lower_32_bits(ab->phys);
		read.buf_addr_msw = upper_32_bits(ab->phys);
		read.buf_size = ab->size;
		read.seq_id = port->dsp_buf;
		read.hdr.token = port->dsp_buf;

		list_for_each_safe(ptr, next, &ac->port[OUT].mem_map_handle) {
			buf_node = list_entry(ptr, struct asm_buffer_node,
					list);
			if (buf_node->buf_phys_addr == ab->phys) {
				read.mem_map_handle = buf_node->mmap_hdl;
				break;
			}
		}

		port->dsp_buf = q6asm_get_next_buf(port->dsp_buf,
						   port->max_buf_cnt);
		dev_vdbg(ac->dev, "%s: buf add[%pK] token[%d] uid[%d]\n",
				__func__, &ab->phys, read.hdr.token,
				read.seq_id);
		rc = apr_send_pkt(ac->apr, (uint32_t *) &read);
		if (rc < 0) {
			pr_err("%s: read op[0x%x]rc[%d]\n",
					__func__, read.hdr.opcode, rc);
			goto fail_cmd;
		}
		return 0;
	}
fail_cmd:
	return -EINVAL;
}

int q6asm_async_write(struct audio_client *ac,
					  struct audio_aio_write_param *param)
{
	int rc = 0;
	struct asm_data_cmd_write_v2 write;
	struct asm_buffer_node *buf_node = NULL;
	struct list_head *ptr, *next;
	struct audio_buffer        *ab;
	struct audio_port_data     *port;
	phys_addr_t lbuf_phys_addr;
	u32 liomode;
	u32 io_compressed;
	u32 io_compressed_stream;

	if (ac == NULL) {
		pr_err("%s: APR handle NULL\n", __func__);
		return -EINVAL;
	}
	if (ac->apr == NULL) {
		pr_err("%s: AC APR handle NULL\n", __func__);
		return -EINVAL;
	}

	q6asm_stream_add_hdr_async(
			ac, &write.hdr, sizeof(write), FALSE, ac->stream_id);
	port = &ac->port[IN];
	ab = &port->buf[port->dsp_buf];

	/* Pass physical address as token for AIO scheme */
	write.hdr.token = param->uid;
	write.hdr.opcode = ASM_DATA_CMD_WRITE_V2;
	write.buf_addr_lsw = lower_32_bits(param->paddr);
	write.buf_addr_msw = upper_32_bits(param->paddr);
	write.buf_size = param->len;
	write.timestamp_msw = param->msw_ts;
	write.timestamp_lsw = param->lsw_ts;
	liomode = (ASYNC_IO_MODE | NT_MODE);
	io_compressed = (ASYNC_IO_MODE | COMPRESSED_IO);
	io_compressed_stream = (ASYNC_IO_MODE | COMPRESSED_STREAM_IO);

	if (ac->io_mode == liomode)
		lbuf_phys_addr = (param->paddr - 32);
	else if (ac->io_mode == io_compressed ||
			ac->io_mode == io_compressed_stream)
		lbuf_phys_addr = (param->paddr - param->metadata_len);
	else
		lbuf_phys_addr = param->paddr;

	dev_vdbg(ac->dev, "%s: token[0x%x], buf_addr[%pK], buf_size[0x%x], ts_msw[0x%x], ts_lsw[0x%x], lbuf_phys_addr: 0x[%pK]\n",
			__func__,
			write.hdr.token, &param->paddr,
			write.buf_size, write.timestamp_msw,
			write.timestamp_lsw, &lbuf_phys_addr);

	/* Use 0xFF00 for disabling timestamps */
	if (param->flags == 0xFF00)
		write.flags = (0x00000000 | (param->flags & 0x800000FF));
	else
		write.flags = (0x80000000 | param->flags);
	write.flags |= param->last_buffer << ASM_SHIFT_LAST_BUFFER_FLAG;
	write.seq_id = param->uid;
	list_for_each_safe(ptr, next, &ac->port[IN].mem_map_handle) {
		buf_node = list_entry(ptr, struct asm_buffer_node,
				list);
		if (buf_node->buf_phys_addr == lbuf_phys_addr) {
			write.mem_map_handle = buf_node->mmap_hdl;
			break;
		}
	}

	rc = apr_send_pkt(ac->apr, (uint32_t *) &write);
	if (rc < 0) {
		pr_err("%s: write op[0x%x]rc[%d]\n", __func__,
				write.hdr.opcode, rc);
		goto fail_cmd;
	}
	return 0;
fail_cmd:
	return -EINVAL;
}

int q6asm_async_read(struct audio_client *ac,
					  struct audio_aio_read_param *param)
{
	int rc = 0;
	struct asm_data_cmd_read_v2 read;
	struct asm_buffer_node *buf_node = NULL;
	struct list_head *ptr, *next;
	phys_addr_t lbuf_phys_addr;
	u32 liomode;
	u32 io_compressed;
	int dir = 0;

	if (ac == NULL) {
		pr_err("%s: APR handle NULL\n", __func__);
		return -EINVAL;
	}
	if (ac->apr == NULL) {
		pr_err("%s: AC APR handle NULL\n", __func__);
		return -EINVAL;
	}

	q6asm_add_hdr_async(ac, &read.hdr, sizeof(read), FALSE);

	/* Pass physical address as token for AIO scheme */
	read.hdr.token = param->paddr;
	read.hdr.opcode = ASM_DATA_CMD_READ_V2;
	read.buf_addr_lsw = lower_32_bits(param->paddr);
	read.buf_addr_msw = upper_32_bits(param->paddr);
	read.buf_size = param->len;
	read.seq_id = param->uid;
	liomode = (NT_MODE | ASYNC_IO_MODE);
	io_compressed = (ASYNC_IO_MODE | COMPRESSED_IO);
	if (ac->io_mode == liomode) {
		lbuf_phys_addr = (param->paddr - 32);
		/*legacy wma driver case*/
		dir = IN;
	} else if (ac->io_mode == io_compressed) {
		lbuf_phys_addr = (param->paddr - 64);
		dir = OUT;
	} else {
		if (param->flags & COMPRESSED_TIMESTAMP_FLAG)
			lbuf_phys_addr = param->paddr -
				 sizeof(struct snd_codec_metadata);
		else
			lbuf_phys_addr = param->paddr;
		dir = OUT;
	}

	list_for_each_safe(ptr, next, &ac->port[dir].mem_map_handle) {
		buf_node = list_entry(ptr, struct asm_buffer_node,
				list);
		if (buf_node->buf_phys_addr == lbuf_phys_addr) {
			read.mem_map_handle = buf_node->mmap_hdl;
			break;
		}
	}

	rc = apr_send_pkt(ac->apr, (uint32_t *) &read);
	if (rc < 0) {
		pr_err("%s: read op[0x%x]rc[%d]\n", __func__,
				read.hdr.opcode, rc);
		goto fail_cmd;
	}
	return 0;
fail_cmd:
	return -EINVAL;
}

int q6asm_write(struct audio_client *ac, uint32_t len, uint32_t msw_ts,
		uint32_t lsw_ts, uint32_t flags)
{
	int rc = 0;
	struct asm_data_cmd_write_v2 write;
	struct asm_buffer_node *buf_node = NULL;
	struct audio_port_data *port;
	struct audio_buffer    *ab;
	int dsp_buf = 0;

	if (ac == NULL) {
		pr_err("%s: APR handle NULL\n", __func__);
		return -EINVAL;
	}
	if (ac->apr == NULL) {
		pr_err("%s: AC APR handle NULL\n", __func__);
		return -EINVAL;
	}

	dev_vdbg(ac->dev, "%s: session[%d] len=%d\n",
			__func__, ac->session, len);
	if (ac->io_mode & SYNC_IO_MODE) {
		port = &ac->port[IN];

		q6asm_add_hdr(ac, &write.hdr, sizeof(write),
				FALSE);
		mutex_lock(&port->lock);

		dsp_buf = port->dsp_buf;
		ab = &port->buf[dsp_buf];

		write.hdr.token = port->dsp_buf;
		write.hdr.opcode = ASM_DATA_CMD_WRITE_V2;
		write.buf_addr_lsw = lower_32_bits(ab->phys);
		write.buf_addr_msw = upper_32_bits(ab->phys);
		write.buf_size = len;
		write.seq_id = port->dsp_buf;
		write.timestamp_lsw = lsw_ts;
		write.timestamp_msw = msw_ts;
		/* Use 0xFF00 for disabling timestamps */
		if (flags == 0xFF00)
			write.flags = (0x00000000 | (flags & 0x800000FF));
		else
			write.flags = (0x80000000 | flags);
		port->dsp_buf = q6asm_get_next_buf(port->dsp_buf,
						   port->max_buf_cnt);
		buf_node = list_first_entry(&ac->port[IN].mem_map_handle,
				struct asm_buffer_node,
				list);
		write.mem_map_handle = buf_node->mmap_hdl;

		dev_vdbg(ac->dev, "%s: ab->phys[%pK]bufadd[0x%x] token[0x%x]buf_id[0x%x]buf_size[0x%x]mmaphdl[0x%x]"
				, __func__,
				&ab->phys,
				write.buf_addr_lsw,
				write.hdr.token,
				write.seq_id,
				write.buf_size,
				write.mem_map_handle);
		mutex_unlock(&port->lock);

		config_debug_fs_write(ab);

		rc = apr_send_pkt(ac->apr, (uint32_t *) &write);
		if (rc < 0) {
			pr_err("%s: write op[0x%x]rc[%d]\n",
					__func__, write.hdr.opcode, rc);
			goto fail_cmd;
		}
		return 0;
	}
fail_cmd:
	return -EINVAL;
}

int q6asm_write_nolock(struct audio_client *ac, uint32_t len, uint32_t msw_ts,
			uint32_t lsw_ts, uint32_t flags)
{
	int rc = 0;
	struct asm_data_cmd_write_v2 write;
	struct asm_buffer_node *buf_node = NULL;
	struct audio_port_data *port;
	struct audio_buffer    *ab;
	int dsp_buf = 0;

	if (ac == NULL) {
		pr_err("%s: APR handle NULL\n", __func__);
		return -EINVAL;
	}
	if (ac->apr == NULL) {
		pr_err("%s: AC APR handle NULL\n", __func__);
		return -EINVAL;
	}

	dev_vdbg(ac->dev, "%s: session[%d] len=%d\n",
			__func__, ac->session, len);
	if (ac->io_mode & SYNC_IO_MODE) {
		port = &ac->port[IN];

		q6asm_add_hdr_async(ac, &write.hdr, sizeof(write),
				FALSE);

		dsp_buf = port->dsp_buf;
		ab = &port->buf[dsp_buf];

		write.hdr.token = port->dsp_buf;
		write.hdr.opcode = ASM_DATA_CMD_WRITE_V2;
		write.buf_addr_lsw = lower_32_bits(ab->phys);
		write.buf_addr_msw = upper_32_bits(ab->phys);
		write.buf_size = len;
		write.seq_id = port->dsp_buf;
		write.timestamp_lsw = lsw_ts;
		write.timestamp_msw = msw_ts;
		buf_node = list_first_entry(&ac->port[IN].mem_map_handle,
				struct asm_buffer_node,
				list);
		write.mem_map_handle = buf_node->mmap_hdl;
		/* Use 0xFF00 for disabling timestamps */
		if (flags == 0xFF00)
			write.flags = (0x00000000 | (flags & 0x800000FF));
		else
			write.flags = (0x80000000 | flags);
		port->dsp_buf = q6asm_get_next_buf(port->dsp_buf,
						   port->max_buf_cnt);

		dev_vdbg(ac->dev, "%s: ab->phys[%pK]bufadd[0x%x]token[0x%x] buf_id[0x%x]buf_size[0x%x]mmaphdl[0x%x]"
				, __func__,
				&ab->phys,
				write.buf_addr_lsw,
				write.hdr.token,
				write.seq_id,
				write.buf_size,
				write.mem_map_handle);

		rc = apr_send_pkt(ac->apr, (uint32_t *) &write);
		if (rc < 0) {
			pr_err("%s: write op[0x%x]rc[%d]\n",
					__func__, write.hdr.opcode, rc);
			goto fail_cmd;
		}
		return 0;
	}
fail_cmd:
	return -EINVAL;
}

int q6asm_get_session_time(struct audio_client *ac, uint64_t *tstamp)
{
	struct asm_mtmx_strtr_get_params mtmx_params;
	int rc;

	if (ac == NULL) {
		pr_err("%s: APR handle NULL\n", __func__);
		return -EINVAL;
	}
	if (ac->apr == NULL) {
		pr_err("%s: AC APR handle NULL\n", __func__);
		return -EINVAL;
	}
	if (tstamp == NULL) {
		pr_err("%s: tstamp NULL\n", __func__);
		return -EINVAL;
	}

	q6asm_add_hdr(ac, &mtmx_params.hdr, sizeof(mtmx_params), TRUE);
	mtmx_params.hdr.opcode = ASM_SESSION_CMD_GET_MTMX_STRTR_PARAMS_V2;
	mtmx_params.param_info.data_payload_addr_lsw = 0;
	mtmx_params.param_info.data_payload_addr_msw = 0;
	mtmx_params.param_info.mem_map_handle = 0;
	mtmx_params.param_info.direction = (ac->io_mode & TUN_READ_IO_MODE
					    ? 1 : 0);
	mtmx_params.param_info.module_id =
		ASM_SESSION_MTMX_STRTR_MODULE_ID_AVSYNC;
	mtmx_params.param_info.param_id =
		ASM_SESSION_MTMX_STRTR_PARAM_SESSION_TIME_V3;
	mtmx_params.param_info.param_max_size =
		sizeof(struct asm_stream_param_data_v2) +
		sizeof(struct asm_session_mtmx_strtr_param_session_time_v3_t);
	atomic_set(&ac->time_flag, 1);

	dev_vdbg(ac->dev, "%s: session[%d]opcode[0x%x]\n", __func__,
		 ac->session, mtmx_params.hdr.opcode);
	rc = apr_send_pkt(ac->apr, (uint32_t *) &mtmx_params);
	if (rc < 0) {
		pr_err("%s: Commmand 0x%x failed %d\n", __func__,
		       mtmx_params.hdr.opcode, rc);
		goto fail_cmd;
	}
	rc = wait_event_timeout(ac->time_wait,
			(atomic_read(&ac->time_flag) == 0), 5*HZ);
	if (!rc) {
		pr_err("%s: timeout in getting session time from DSP\n",
				__func__);
		goto fail_cmd;
	}

	*tstamp = ac->time_stamp;
	return 0;

fail_cmd:
	return -EINVAL;
}

int q6asm_get_session_time_legacy(struct audio_client *ac, uint64_t *tstamp)
{
	struct apr_hdr hdr;
	int rc;

	if (ac == NULL) {
		pr_err("%s: APR handle NULL\n", __func__);
		return -EINVAL;
	}
	if (ac->apr == NULL) {
		pr_err("%s: AC APR handle NULL\n", __func__);
		return -EINVAL;
	}
	if (tstamp == NULL) {
		pr_err("%s: tstamp NULL\n", __func__);
		return -EINVAL;
	}

	q6asm_add_hdr(ac, &hdr, sizeof(hdr), TRUE);
	hdr.opcode = ASM_SESSION_CMD_GET_SESSIONTIME_V3;
	atomic_set(&ac->time_flag, 1);

	dev_vdbg(ac->dev, "%s: session[%d]opcode[0x%x]\n", __func__,
			ac->session,
			hdr.opcode);
	rc = apr_send_pkt(ac->apr, (uint32_t *) &hdr);
	if (rc < 0) {
		pr_err("%s: Commmand 0x%x failed %d\n",
				__func__, hdr.opcode, rc);
		goto fail_cmd;
	}
	rc = wait_event_timeout(ac->time_wait,
			(atomic_read(&ac->time_flag) == 0), 5*HZ);
	if (!rc) {
		pr_err("%s: timeout in getting session time from DSP\n",
				__func__);
		goto fail_cmd;
	}

	*tstamp = ac->time_stamp;
	return 0;

fail_cmd:
	return -EINVAL;
}

int q6asm_send_audio_effects_params(struct audio_client *ac, char *params,
				    uint32_t params_length)
{
	char *asm_params = NULL;
	struct apr_hdr hdr;
	struct asm_stream_cmd_set_pp_params_v2 payload_params;
	int sz, rc;

	pr_debug("%s:\n", __func__);
	if (!ac) {
		pr_err("%s: APR handle NULL\n", __func__);
		return -EINVAL;
	}
	if (ac->apr == NULL) {
		pr_err("%s: AC APR handle NULL\n", __func__);
		return -EINVAL;
	}
	if (params == NULL) {
		pr_err("%s: params NULL\n", __func__);
		return -EINVAL;
	}
	sz = sizeof(struct apr_hdr) +
		sizeof(struct asm_stream_cmd_set_pp_params_v2) +
		params_length;
	asm_params = kzalloc(sz, GFP_KERNEL);
	if (!asm_params) {
		pr_err("%s, asm params memory alloc failed", __func__);
		return -ENOMEM;
	}
	q6asm_add_hdr_async(ac, &hdr, (sizeof(struct apr_hdr) +
				sizeof(struct asm_stream_cmd_set_pp_params_v2) +
				params_length), TRUE);
	atomic_set(&ac->cmd_state, 1);
	hdr.opcode = ASM_STREAM_CMD_SET_PP_PARAMS_V2;
	payload_params.data_payload_addr_lsw = 0;
	payload_params.data_payload_addr_msw = 0;
	payload_params.mem_map_handle = 0;
	payload_params.data_payload_size = params_length;
	memcpy(((u8 *)asm_params), &hdr, sizeof(struct apr_hdr));
	memcpy(((u8 *)asm_params + sizeof(struct apr_hdr)), &payload_params,
			sizeof(struct asm_stream_cmd_set_pp_params_v2));
	memcpy(((u8 *)asm_params + sizeof(struct apr_hdr) +
				sizeof(struct asm_stream_cmd_set_pp_params_v2)),
			params, params_length);
	rc = apr_send_pkt(ac->apr, (uint32_t *) asm_params);
	if (rc < 0) {
		pr_err("%s: audio effects set-params send failed\n", __func__);
		rc = -EINVAL;
		goto fail_send_param;
	}
	rc = wait_event_timeout(ac->cmd_wait,
				(atomic_read(&ac->cmd_state) <= 0), 1*HZ);
	if (!rc) {
		pr_err("%s: timeout, audio effects set-params\n", __func__);
		rc = -ETIMEDOUT;
		goto fail_send_param;
	}
	if (atomic_read(&ac->cmd_state) < 0) {
		pr_err("%s: DSP returned error[%d] set-params\n",
				__func__, atomic_read(&ac->cmd_state));
		rc = -EINVAL;
		goto fail_send_param;
	}

	rc = 0;
fail_send_param:
	kfree(asm_params);
	return rc;
}

int q6asm_send_mtmx_strtr_window(struct audio_client *ac,
		struct asm_session_mtmx_strtr_param_window_v2_t *window_param,
		uint32_t param_id)
{
	struct asm_mtmx_strtr_params matrix;
	int sz = 0;
	int rc  = 0;

	pr_debug("%s: Window lsw is %d, window msw is %d\n", __func__,
		  window_param->window_lsw, window_param->window_msw);

	if (!ac) {
		pr_err("%s: audio client handle is NULL\n", __func__);
		rc = -EINVAL;
		goto fail_cmd;
	}

	if (ac->apr == NULL) {
		pr_err("%s: ac->apr is NULL", __func__);
		rc = -EINVAL;
		goto fail_cmd;
	}

	sz = sizeof(struct asm_mtmx_strtr_params);
	q6asm_add_hdr(ac, &matrix.hdr, sz, TRUE);
	atomic_set(&ac->cmd_state, 1);
	matrix.hdr.opcode = ASM_SESSION_CMD_SET_MTMX_STRTR_PARAMS_V2;

	matrix.param.data_payload_addr_lsw = 0;
	matrix.param.data_payload_addr_msw = 0;
	matrix.param.mem_map_handle = 0;
	matrix.param.data_payload_size = sizeof(matrix) -
			sizeof(matrix.hdr) - sizeof(matrix.param);
	matrix.param.direction = 0; /* RX */
	matrix.data.module_id = ASM_SESSION_MTMX_STRTR_MODULE_ID_AVSYNC;
	matrix.data.param_id = param_id;
	matrix.data.param_size = matrix.param.data_payload_size -
			sizeof(matrix.data);
	matrix.data.reserved = 0;
	matrix.window_lsw = window_param->window_lsw;
	matrix.window_msw = window_param->window_msw;

	rc = apr_send_pkt(ac->apr, (uint32_t *) &matrix);
	if (rc < 0) {
		pr_err("%s: Render window start send failed paramid [0x%x]\n",
			__func__, matrix.data.param_id);
		rc = -EINVAL;
		goto fail_cmd;
	}

	rc = wait_event_timeout(ac->cmd_wait,
			(atomic_read(&ac->cmd_state) <= 0), 5*HZ);
	if (!rc) {
		pr_err("%s: timeout, Render window start paramid[0x%x]\n",
			__func__, matrix.data.param_id);
		rc = -EINVAL;
		goto fail_cmd;
	}
	rc = 0;
fail_cmd:
	return rc;
};

static int __q6asm_cmd(struct audio_client *ac, int cmd, uint32_t stream_id)
{
	struct apr_hdr hdr;
	int rc;
	atomic_t *state;
	int cnt = 0;

	if (!ac) {
		pr_err("%s: APR handle NULL\n", __func__);
		return -EINVAL;
	}
	if (ac->apr == NULL) {
		pr_err("%s: AC APR handle NULL\n", __func__);
		return -EINVAL;
	}
	q6asm_stream_add_hdr(ac, &hdr, sizeof(hdr), TRUE, stream_id);
	atomic_set(&ac->cmd_state, 1);
	/*
	 * Updated the token field with stream/session for compressed playback
	 * Platform driver must know the the stream with which the command is
	 * associated
	 */
	if (ac->io_mode & COMPRESSED_STREAM_IO)
		hdr.token = ((ac->session << 8) & 0xFFFF00) |
			(stream_id & 0xFF);
	pr_debug("%s: token = 0x%x, stream_id  %d, session 0x%x\n",
			__func__, hdr.token, stream_id, ac->session);
	switch (cmd) {
	case CMD_PAUSE:
		pr_debug("%s: CMD_PAUSE\n", __func__);
		hdr.opcode = ASM_SESSION_CMD_PAUSE;
		state = &ac->cmd_state;
		break;
	case CMD_SUSPEND:
		pr_debug("%s: CMD_SUSPEND\n", __func__);
		hdr.opcode = ASM_SESSION_CMD_SUSPEND;
		state = &ac->cmd_state;
		break;
	case CMD_FLUSH:
		pr_debug("%s: CMD_FLUSH\n", __func__);
		hdr.opcode = ASM_STREAM_CMD_FLUSH;
		state = &ac->cmd_state;
		break;
	case CMD_OUT_FLUSH:
		pr_debug("%s: CMD_OUT_FLUSH\n", __func__);
		hdr.opcode = ASM_STREAM_CMD_FLUSH_READBUFS;
		state = &ac->cmd_state;
		break;
	case CMD_EOS:
		pr_debug("%s: CMD_EOS\n", __func__);
		hdr.opcode = ASM_DATA_CMD_EOS;
		atomic_set(&ac->cmd_state, 0);
		state = &ac->cmd_state;
		break;
	case CMD_CLOSE:
		pr_debug("%s: CMD_CLOSE\n", __func__);
		hdr.opcode = ASM_STREAM_CMD_CLOSE;
		state = &ac->cmd_state;
		break;
	default:
		pr_err("%s: Invalid format[%d]\n", __func__, cmd);
		goto fail_cmd;
	}
	pr_debug("%s: session[%d]opcode[0x%x]\n", __func__,
			ac->session,
			hdr.opcode);
	rc = apr_send_pkt(ac->apr, (uint32_t *) &hdr);
	if (rc < 0) {
		pr_err("%s: Commmand 0x%x failed %d\n",
				__func__, hdr.opcode, rc);
		goto fail_cmd;
	}
	rc = wait_event_timeout(ac->cmd_wait, (atomic_read(state) <= 0), 5*HZ);
	if (!rc) {
		pr_err("%s: timeout. waited for response opcode[0x%x]\n",
				__func__, hdr.opcode);
		goto fail_cmd;
	}
	if (atomic_read(state) < 0) {
		pr_err("%s: DSP returned error[%d] opcode %d\n",
					__func__, atomic_read(state),
					hdr.opcode);
		goto fail_cmd;
	}

	if (cmd == CMD_FLUSH)
		q6asm_reset_buf_state(ac);
	if (cmd == CMD_CLOSE) {
		/* check if DSP return all buffers */
		if (ac->port[IN].buf) {
			for (cnt = 0; cnt < ac->port[IN].max_buf_cnt;
					cnt++) {
				if (ac->port[IN].buf[cnt].used == IN) {
					dev_vdbg(ac->dev, "Write Buf[%d] not returned\n",
							cnt);
				}
			}
		}
		if (ac->port[OUT].buf) {
			for (cnt = 0; cnt < ac->port[OUT].max_buf_cnt; cnt++) {
				if (ac->port[OUT].buf[cnt].used == OUT) {
					dev_vdbg(ac->dev, "Read Buf[%d] not returned\n",
							cnt);
				}
			}
		}
	}
	return 0;
fail_cmd:
	return -EINVAL;
}

int q6asm_cmd(struct audio_client *ac, int cmd)
{
	return __q6asm_cmd(ac, cmd, ac->stream_id);
}

int q6asm_stream_cmd(struct audio_client *ac, int cmd, uint32_t stream_id)
{
	return __q6asm_cmd(ac, cmd, stream_id);
}

static int __q6asm_cmd_nowait(struct audio_client *ac, int cmd,
			      uint32_t stream_id)
{
	struct apr_hdr hdr;
	int rc;

	if (!ac) {
		pr_err("%s: APR handle NULL\n", __func__);
		return -EINVAL;
	}
	if (ac->apr == NULL) {
		pr_err("%s: AC APR handle NULL\n", __func__);
		return -EINVAL;
	}
	q6asm_stream_add_hdr_async(ac, &hdr, sizeof(hdr), TRUE, stream_id);
	atomic_set(&ac->cmd_state, 1);
	/*
	 * Updated the token field with stream/session for compressed playback
	 * Platform driver must know the the stream with which the command is
	 * associated
	 */
	if (ac->io_mode & COMPRESSED_STREAM_IO)
		hdr.token = ((ac->session << 8) & 0xFFFF00) |
			(stream_id & 0xFF);

	pr_debug("%s: token = 0x%x, stream_id  %d, session 0x%x\n",
			__func__, hdr.token, stream_id, ac->session);
	switch (cmd) {
	case CMD_PAUSE:
		pr_debug("%s: CMD_PAUSE\n", __func__);
		hdr.opcode = ASM_SESSION_CMD_PAUSE;
		break;
	case CMD_EOS:
		pr_debug("%s: CMD_EOS\n", __func__);
		hdr.opcode = ASM_DATA_CMD_EOS;
		break;
	case CMD_CLOSE:
		pr_debug("%s: CMD_CLOSE\n", __func__);
		hdr.opcode = ASM_STREAM_CMD_CLOSE;
		break;
	default:
		pr_err("%s: Invalid format[%d]\n", __func__, cmd);
		goto fail_cmd;
	}
	pr_debug("%s: session[%d]opcode[0x%x]\n", __func__,
			ac->session,
			hdr.opcode);
	/* have to increase first avoid race */
	atomic_inc(&ac->nowait_cmd_cnt);
	rc = apr_send_pkt(ac->apr, (uint32_t *) &hdr);
	if (rc < 0) {
		atomic_dec(&ac->nowait_cmd_cnt);
		pr_err("%s: Commmand 0x%x failed %d\n",
				__func__, hdr.opcode, rc);
		goto fail_cmd;
	}
	return 0;
fail_cmd:
	return -EINVAL;
}

int q6asm_cmd_nowait(struct audio_client *ac, int cmd)
{
	pr_debug("%s: stream_id: %d\n", __func__, ac->stream_id);
	return __q6asm_cmd_nowait(ac, cmd, ac->stream_id);
}

int q6asm_stream_cmd_nowait(struct audio_client *ac, int cmd,
			    uint32_t stream_id)
{
	pr_debug("%s: stream_id: %d\n", __func__, stream_id);
	return __q6asm_cmd_nowait(ac, cmd, stream_id);
}

int __q6asm_send_meta_data(struct audio_client *ac, uint32_t stream_id,
			  uint32_t initial_samples, uint32_t trailing_samples)
{
	struct asm_data_cmd_remove_silence silence;
	int rc = 0;

	if (!ac) {
		pr_err("%s: APR handle NULL\n", __func__);
		return -EINVAL;
	}
	if (ac->apr == NULL) {
		pr_err("%s: AC APR handle NULL\n", __func__);
		return -EINVAL;
	}
	pr_debug("%s: session[%d]\n", __func__, ac->session);
	q6asm_stream_add_hdr_async(ac, &silence.hdr, sizeof(silence), FALSE,
			stream_id);

	/*
	 * Updated the token field with stream/session for compressed playback
	 * Platform driver must know the the stream with which the command is
	 * associated
	 */
	if (ac->io_mode & COMPRESSED_STREAM_IO)
		silence.hdr.token = ((ac->session << 8) & 0xFFFF00) |
			(stream_id & 0xFF);
	pr_debug("%s: token = 0x%x, stream_id  %d, session 0x%x\n",
			__func__, silence.hdr.token, stream_id, ac->session);

	silence.hdr.opcode = ASM_DATA_CMD_REMOVE_INITIAL_SILENCE;
	silence.num_samples_to_remove    = initial_samples;

	rc = apr_send_pkt(ac->apr, (uint32_t *) &silence);
	if (rc < 0) {
		pr_err("%s: Commmand silence failed[%d]", __func__, rc);
		goto fail_cmd;
	}

	silence.hdr.opcode = ASM_DATA_CMD_REMOVE_TRAILING_SILENCE;
	silence.num_samples_to_remove    = trailing_samples;

	rc = apr_send_pkt(ac->apr, (uint32_t *) &silence);
	if (rc < 0) {
		pr_err("%s: Commmand silence failed[%d]", __func__, rc);
		goto fail_cmd;
	}

	return 0;
fail_cmd:
	return -EINVAL;
}

int q6asm_stream_send_meta_data(struct audio_client *ac, uint32_t stream_id,
		uint32_t initial_samples, uint32_t trailing_samples)
{
	return __q6asm_send_meta_data(ac, stream_id, initial_samples,
				     trailing_samples);
}

int q6asm_send_meta_data(struct audio_client *ac, uint32_t initial_samples,
		uint32_t trailing_samples)
{
	return __q6asm_send_meta_data(ac, ac->stream_id, initial_samples,
				     trailing_samples);
}

static void q6asm_reset_buf_state(struct audio_client *ac)
{
	int cnt = 0;
	int loopcnt = 0;
	int used;
	struct audio_port_data *port = NULL;

	if (ac->io_mode & SYNC_IO_MODE) {
		used = (ac->io_mode & TUN_WRITE_IO_MODE ? 1 : 0);
		mutex_lock(&ac->cmd_lock);
		for (loopcnt = 0; loopcnt <= OUT; loopcnt++) {
			port = &ac->port[loopcnt];
			cnt = port->max_buf_cnt - 1;
			port->dsp_buf = 0;
			port->cpu_buf = 0;
			while (cnt >= 0) {
				if (!port->buf)
					continue;
				port->buf[cnt].used = used;
				cnt--;
			}
		}
		mutex_unlock(&ac->cmd_lock);
	}
}

int q6asm_reg_tx_overflow(struct audio_client *ac, uint16_t enable)
{
	struct asm_session_cmd_regx_overflow tx_overflow;
	int rc;

	if (!ac) {
		pr_err("%s: APR handle NULL\n", __func__);
		return -EINVAL;
	}
	if (ac->apr == NULL) {
		pr_err("%s: AC APR handle NULL\n", __func__);
		return -EINVAL;
	}
	pr_debug("%s: session[%d]enable[%d]\n", __func__,
			ac->session, enable);
	q6asm_add_hdr(ac, &tx_overflow.hdr, sizeof(tx_overflow), TRUE);
	atomic_set(&ac->cmd_state, 1);

	tx_overflow.hdr.opcode = \
				 ASM_SESSION_CMD_REGISTER_FORX_OVERFLOW_EVENTS;
	/* tx overflow event: enable */
	tx_overflow.enable_flag = enable;

	rc = apr_send_pkt(ac->apr, (uint32_t *) &tx_overflow);
	if (rc < 0) {
		pr_err("%s: tx overflow op[0x%x]rc[%d]\n",
				__func__, tx_overflow.hdr.opcode, rc);
		goto fail_cmd;
	}
	rc = wait_event_timeout(ac->cmd_wait,
				(atomic_read(&ac->cmd_state) <= 0), 5*HZ);
	if (!rc) {
		pr_err("%s: timeout. waited for tx overflow\n", __func__);
		goto fail_cmd;
	}
	if (atomic_read(&ac->cmd_state) < 0) {
		pr_err("%s: DSP returned error[%d]\n",
				__func__, atomic_read(&ac->cmd_state));
		goto fail_cmd;
	}

	return 0;
fail_cmd:
	return -EINVAL;
}

int q6asm_reg_rx_underflow(struct audio_client *ac, uint16_t enable)
{
	struct asm_session_cmd_rgstr_rx_underflow rx_underflow;
	int rc;

	if (!ac) {
		pr_err("%s: AC APR handle NULL\n", __func__);
		return -EINVAL;
	}
	if (ac->apr == NULL) {
		pr_err("%s: APR handle NULL\n", __func__);
		return -EINVAL;
	}
	pr_debug("%s: session[%d]enable[%d]\n", __func__,
			ac->session, enable);
	q6asm_add_hdr_async(ac, &rx_underflow.hdr, sizeof(rx_underflow), FALSE);

	rx_underflow.hdr.opcode =
		ASM_SESSION_CMD_REGISTER_FOR_RX_UNDERFLOW_EVENTS;
	/* tx overflow event: enable */
	rx_underflow.enable_flag = enable;

	rc = apr_send_pkt(ac->apr, (uint32_t *) &rx_underflow);
	if (rc < 0) {
		pr_err("%s: tx overflow op[0x%x]rc[%d]\n",
				__func__, rx_underflow.hdr.opcode, rc);
		goto fail_cmd;
	}
	return 0;
fail_cmd:
	return -EINVAL;
}

int q6asm_get_apr_service_id(int session_id)
{
	pr_debug("%s:\n", __func__);

	if (session_id <= 0 || session_id > SESSION_MAX) {
		pr_err("%s: invalid session_id = %d\n", __func__, session_id);
		return -EINVAL;
	}

	return ((struct apr_svc *)session[session_id]->apr)->id;
}

int q6asm_get_asm_topology(void)
{
	int topology = DEFAULT_POPP_TOPOLOGY;
	struct cal_block_data *cal_block = NULL;
	pr_debug("%s:\n", __func__);

	if (cal_data[ASM_TOPOLOGY_CAL] == NULL)
		goto done;

	mutex_lock(&cal_data[ASM_TOPOLOGY_CAL]->lock);
	cal_block = cal_utils_get_only_cal_block(cal_data[ASM_TOPOLOGY_CAL]);
	if (cal_block == NULL)
		goto unlock;

	topology = ((struct audio_cal_info_asm_top *)
		cal_block->cal_info)->topology;
unlock:
	mutex_unlock(&cal_data[ASM_TOPOLOGY_CAL]->lock);
done:
	pr_debug("%s: Using topology %d\n", __func__, topology);
	return topology;
}

static int q6asm_send_asm_cal(struct audio_client *ac)
{
	struct cal_block_data *cal_block = NULL;
	struct apr_hdr	hdr;
	char *asm_params = NULL;
	struct asm_stream_cmd_set_pp_params_v2 payload_params;
	int sz, rc = -EINVAL;

	pr_debug("%s:\n", __func__);

	if (!ac) {
		pr_err("%s: APR handle NULL\n", __func__);
		return -EINVAL;
	}
	if (ac->apr == NULL) {
		pr_err("%s: AC APR handle NULL\n", __func__);
		return -EINVAL;
	}

	if (cal_data[ASM_AUDSTRM_CAL] == NULL)
		goto done;

	if (ac->perf_mode == ULTRA_LOW_LATENCY_PCM_MODE)
		goto done;

	sz = sizeof(struct apr_hdr) +
		sizeof(struct asm_stream_cmd_set_pp_params_v2);
	asm_params = kzalloc(sz, GFP_KERNEL);
	if (!asm_params) {
		pr_err("%s, asm params memory alloc failed", __func__);
		return -ENOMEM;
	}
	mutex_lock(&cal_data[ASM_AUDSTRM_CAL]->lock);
	cal_block = cal_utils_get_only_cal_block(cal_data[ASM_AUDSTRM_CAL]);
	if (cal_block == NULL)
		goto unlock;

	rc = remap_cal_data(ASM_AUDSTRM_CAL_TYPE, cal_block);
	if (rc) {
		pr_err("%s: Remap_cal_data failed for cal %d!\n",
			__func__, ASM_AUDSTRM_CAL);
		goto unlock;
	}
	q6asm_add_hdr_async(ac, &hdr, (sizeof(struct apr_hdr) +
		sizeof(struct asm_stream_cmd_set_pp_params_v2)), TRUE);

	atomic_set(&ac->cmd_state, 1);
	hdr.opcode = ASM_STREAM_CMD_SET_PP_PARAMS_V2;
	payload_params.data_payload_addr_lsw =
			lower_32_bits(cal_block->cal_data.paddr);
	payload_params.data_payload_addr_msw =
			upper_32_bits(cal_block->cal_data.paddr);
	payload_params.mem_map_handle = cal_block->map_data.q6map_handle;
	payload_params.data_payload_size = cal_block->cal_data.size;
	memcpy(((u8 *)asm_params), &hdr, sizeof(struct apr_hdr));
	memcpy(((u8 *)asm_params + sizeof(struct apr_hdr)), &payload_params,
			sizeof(struct asm_stream_cmd_set_pp_params_v2));

	pr_debug("%s: phyaddr lsw = %x msw = %x, maphdl = %x calsize = %d\n",
		__func__, payload_params.data_payload_addr_lsw,
		payload_params.data_payload_addr_msw,
		payload_params.mem_map_handle,
		payload_params.data_payload_size);

	rc = apr_send_pkt(ac->apr, (uint32_t *) asm_params);
	if (rc < 0) {
		pr_err("%s: audio audstrm cal send failed\n", __func__);
		rc = -EINVAL;
		goto unlock;
	}
	rc = wait_event_timeout(ac->cmd_wait,
				(atomic_read(&ac->cmd_state) <= 0), 5 * HZ);
	if (!rc) {
		pr_err("%s: timeout, audio audstrm cal send\n", __func__);
		rc = -ETIMEDOUT;
		goto unlock;
	}
	if (atomic_read(&ac->cmd_state) < 0) {
		pr_err("%s: DSP returned error[%d] audio audstrm cal send\n",
				__func__, atomic_read(&ac->cmd_state));
		rc = -EINVAL;
		goto unlock;
	}

	rc = 0;

unlock:
	mutex_unlock(&cal_data[ASM_AUDSTRM_CAL]->lock);
	kfree(asm_params);
done:
	return rc;
}

static int get_cal_type_index(int32_t cal_type)
{
	int ret = -EINVAL;

	switch (cal_type) {
	case ASM_TOPOLOGY_CAL_TYPE:
		ret = ASM_TOPOLOGY_CAL;
		break;
	case ASM_CUST_TOPOLOGY_CAL_TYPE:
		ret = ASM_CUSTOM_TOP_CAL;
		break;
	case ASM_AUDSTRM_CAL_TYPE:
		ret = ASM_AUDSTRM_CAL;
		break;
	case ASM_RTAC_APR_CAL_TYPE:
		ret = ASM_RTAC_APR_CAL;
		break;
	default:
		pr_err("%s: invalid cal type %d!\n", __func__, cal_type);
	}
	return ret;
}

static int q6asm_alloc_cal(int32_t cal_type,
				size_t data_size, void *data)
{
	int				ret = 0;
	int				cal_index;
	pr_debug("%s:\n", __func__);

	cal_index = get_cal_type_index(cal_type);
	if (cal_index < 0) {
		pr_err("%s: could not get cal index %d!\n",
			__func__, cal_index);
		ret = -EINVAL;
		goto done;
	}

	ret = cal_utils_alloc_cal(data_size, data,
		cal_data[cal_index], 0, NULL);
	if (ret < 0) {
		pr_err("%s: cal_utils_alloc_block failed, ret = %d, cal type = %d!\n",
			__func__, ret, cal_type);
		ret = -EINVAL;
		goto done;
	}
done:
	return ret;
}

static int q6asm_dealloc_cal(int32_t cal_type,
				size_t data_size, void *data)
{
	int				ret = 0;
	int				cal_index;
	pr_debug("%s:\n", __func__);

	cal_index = get_cal_type_index(cal_type);
	if (cal_index < 0) {
		pr_err("%s: could not get cal index %d!\n",
			__func__, cal_index);
		ret = -EINVAL;
		goto done;
	}

	ret = cal_utils_dealloc_cal(data_size, data,
		cal_data[cal_index]);
	if (ret < 0) {
		pr_err("%s: cal_utils_dealloc_block failed, ret = %d, cal type = %d!\n",
			__func__, ret, cal_type);
		ret = -EINVAL;
		goto done;
	}
done:
	return ret;
}

static int q6asm_set_cal(int32_t cal_type,
			size_t data_size, void *data)
{
	int ret = 0;
	int cal_index;
	pr_debug("%s:\n", __func__);

	cal_index = get_cal_type_index(cal_type);
	if (cal_index < 0) {
		pr_err("%s: could not get cal index %d!\n",
			__func__, cal_index);
		ret = -EINVAL;
		goto done;
	}

	ret = cal_utils_set_cal(data_size, data,
		cal_data[cal_index], 0, NULL);
	if (ret < 0) {
		pr_err("%s: cal_utils_set_cal failed, ret = %d, cal type = %d!\n",
			__func__, ret, cal_type);
		ret = -EINVAL;
		goto done;
	}

	if (cal_index == ASM_CUSTOM_TOP_CAL) {
		mutex_lock(&cal_data[ASM_CUSTOM_TOP_CAL]->lock);
		set_custom_topology = 1;
		mutex_unlock(&cal_data[ASM_CUSTOM_TOP_CAL]->lock);
	}
done:
	return ret;
}

static void q6asm_delete_cal_data(void)
{
	pr_debug("%s:\n", __func__);
	cal_utils_destroy_cal_types(ASM_MAX_CAL_TYPES, cal_data);

	return;
}

static int q6asm_init_cal_data(void)
{
	int ret = 0;
	struct cal_type_info	cal_type_info[] = {
		{{ASM_TOPOLOGY_CAL_TYPE,
		{NULL, NULL, NULL,
		q6asm_set_cal, NULL, NULL} },
		{NULL, NULL, cal_utils_match_buf_num} },

		{{ASM_CUST_TOPOLOGY_CAL_TYPE,
		{q6asm_alloc_cal, q6asm_dealloc_cal, NULL,
		q6asm_set_cal, NULL, NULL} },
		{NULL, q6asm_unmap_cal_memory, cal_utils_match_buf_num} },

		{{ASM_AUDSTRM_CAL_TYPE,
		{q6asm_alloc_cal, q6asm_dealloc_cal, NULL,
		q6asm_set_cal, NULL, NULL} },
		{NULL, q6asm_unmap_cal_memory, cal_utils_match_buf_num} },

		{{ASM_RTAC_APR_CAL_TYPE,
		{NULL, NULL, NULL, NULL, NULL, NULL} },
		{NULL, NULL, cal_utils_match_buf_num} }
	};
	pr_debug("%s\n", __func__);

	ret = cal_utils_create_cal_types(ASM_MAX_CAL_TYPES, cal_data,
		cal_type_info);
	if (ret < 0) {
		pr_err("%s: could not create cal type! %d\n",
			__func__, ret);
		ret = -EINVAL;
		goto err;
	}

	return ret;
err:
	q6asm_delete_cal_data();
	return ret;
}

static int q6asm_is_valid_session(struct apr_client_data *data, void *priv)
{

	struct audio_client *ac = (struct audio_client *)priv;
	uint32_t token = data->token;

	/*
	 * Some commands for compressed playback has token as session and
	 * other commands has session|stream. Check for both conditions
	 * before deciding if the callback was for a invalud session.
	 */
	if (ac->io_mode & COMPRESSED_STREAM_IO) {
		if ((token & 0xFFFFFF00) != ((ac->session << 8) & 0xFFFFFF00)
						 && (token != ac->session)) {
			pr_err("%s: Invalid compr session[%d] rxed expected[%d]",
				 __func__, token, ac->session);
			return -EINVAL;
		}
	} else {
		if (token != ac->session) {
			pr_err("%s: Invalid session[%d] rxed expected[%d]",
				__func__, token, ac->session);
			return -EINVAL;
		}
	}
	return 0;
}

static int __init q6asm_init(void)
{
	int lcnt, ret;
	pr_debug("%s:\n", __func__);

	memset(session, 0, sizeof(session));
	set_custom_topology = 1;

	/*setup common client used for cal mem map */
	common_client.session = ASM_CONTROL_SESSION;
	common_client.port[0].buf = &common_buf[0];
	common_client.port[1].buf = &common_buf[1];
	init_waitqueue_head(&common_client.cmd_wait);
	init_waitqueue_head(&common_client.time_wait);
	init_waitqueue_head(&common_client.mem_wait);
	atomic_set(&common_client.time_flag, 1);
	INIT_LIST_HEAD(&common_client.port[0].mem_map_handle);
	INIT_LIST_HEAD(&common_client.port[1].mem_map_handle);
	mutex_init(&common_client.cmd_lock);
	for (lcnt = 0; lcnt <= OUT; lcnt++) {
		mutex_init(&common_client.port[lcnt].lock);
		spin_lock_init(&common_client.port[lcnt].dsp_lock);
	}
	atomic_set(&common_client.cmd_state, 0);
	atomic_set(&common_client.nowait_cmd_cnt, 0);
	atomic_set(&common_client.mem_state, 0);

	ret = q6asm_init_cal_data();
	if (ret)
		pr_err("%s: could not init cal data! ret %d\n",
			__func__, ret);

	config_debug_fs_init();

	return 0;
}

static void __exit q6asm_exit(void)
{
	q6asm_delete_cal_data();
}

device_initcall(q6asm_init);
__exitcall(q6asm_exit);<|MERGE_RESOLUTION|>--- conflicted
+++ resolved
@@ -428,7 +428,6 @@
 	return;
 }
 
-<<<<<<< HEAD
 static uint32_t q6asm_get_next_buf(uint32_t curr_buf, uint32_t max_buf_cnt)
 {
 	pr_debug("%s: curr_buf = %d, max_buf_cnt = %d\n",
@@ -437,11 +436,8 @@
 	return (curr_buf >= max_buf_cnt) ? 0 : curr_buf;
 }
 
-static int q6asm_map_cal_memory(struct cal_block_data *cal_block)
-=======
 static int q6asm_map_cal_memory(int32_t cal_type,
 	struct cal_block_data *cal_block)
->>>>>>> edda7b5f
 {
 	int			result = 0;
 	struct asm_buffer_node	*buf_node = NULL;
