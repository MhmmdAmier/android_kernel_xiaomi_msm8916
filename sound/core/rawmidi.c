--- conflicted
+++ resolved
@@ -108,7 +108,7 @@
 		return -ENOMEM;
 	runtime->substream = substream;
 	spin_lock_init(&runtime->lock);
-        mutex_init(&runtime->realloc_mutex);
+	mutex_init(&runtime->realloc_mutex);
 	init_waitqueue_head(&runtime->sleep);
 	INIT_WORK(&runtime->event_work, snd_rawmidi_input_event_work);
 	runtime->event = NULL;
@@ -623,9 +623,10 @@
 			      struct snd_rawmidi_params * params)
 {
 	char *newbuf;
-        char *oldbuf;
+	char *oldbuf;
 	struct snd_rawmidi_runtime *runtime = substream->runtime;
 	unsigned long flags;
+
 	if (substream->append && substream->use_count > 1)
 		return -EBUSY;
 	snd_rawmidi_drain_output(substream);
@@ -637,21 +638,21 @@
 	}
 	if (params->buffer_size != runtime->buffer_size) {
 		mutex_lock(&runtime->realloc_mutex);
-                newbuf = __krealloc(runtime->buffer, params->buffer_size,
-				  GFP_KERNEL);
-	        if (!newbuf) {
-                        mutex_unlock(&runtime->realloc_mutex);
+		newbuf = __krealloc(runtime->buffer, params->buffer_size,
+				    GFP_KERNEL);
+		if (!newbuf) {
+			mutex_unlock(&runtime->realloc_mutex);
 			return -ENOMEM;
-                }
-                spin_lock_irqsave(&runtime->lock, flags);
-                oldbuf = runtime->buffer;
+		}
+		spin_lock_irqsave(&runtime->lock, flags);
+		oldbuf = runtime->buffer;
 		runtime->buffer = newbuf;
 		runtime->buffer_size = params->buffer_size;
 		runtime->avail = runtime->buffer_size;
-                spin_unlock_irqrestore(&runtime->lock, flags);
-                if (oldbuf != newbuf)
-                        kfree(oldbuf);
-                mutex_unlock(&runtime->realloc_mutex);
+		spin_unlock_irqrestore(&runtime->lock, flags);
+		if (oldbuf != newbuf)
+			kfree(oldbuf);
+		mutex_unlock(&runtime->realloc_mutex);
 	}
 	runtime->avail_min = params->avail_min;
 	substream->active_sensing = !params->no_active_sensing;
@@ -662,9 +663,9 @@
 			     struct snd_rawmidi_params * params)
 {
 	char *newbuf;
-        char *oldbuf;
+	char *oldbuf;
 	struct snd_rawmidi_runtime *runtime = substream->runtime;
-        unsigned long flags;
+	unsigned long flags;
 
 	snd_rawmidi_drain_input(substream);
 	if (params->buffer_size < 32 || params->buffer_size > 1024L * 1024L) {
@@ -675,20 +676,20 @@
 	}
 	if (params->buffer_size != runtime->buffer_size) {
 		mutex_lock(&runtime->realloc_mutex);
-                newbuf = __krealloc(runtime->buffer, params->buffer_size,
-				  GFP_KERNEL);
+		newbuf = __krealloc(runtime->buffer, params->buffer_size,
+				    GFP_KERNEL);
 		if (!newbuf) {
-                        mutex_unlock(&runtime->realloc_mutex);
+			mutex_unlock(&runtime->realloc_mutex);
 			return -ENOMEM;
-                }
-                spin_lock_irqsave(&runtime->lock, flags);
-                oldbuf = runtime->buffer;
+		}
+		spin_lock_irqsave(&runtime->lock, flags);
+		oldbuf = runtime->buffer;
 		runtime->buffer = newbuf;
 		runtime->buffer_size = params->buffer_size;
-                spin_unlock_irqrestore(&runtime->lock, flags);
-                if (oldbuf != newbuf)
-                       kfree(oldbuf);
-                mutex_unlock(&runtime->realloc_mutex);
+		spin_unlock_irqrestore(&runtime->lock, flags);
+		if (oldbuf != newbuf)
+			kfree(oldbuf);
+		mutex_unlock(&runtime->realloc_mutex);
 	}
 	runtime->avail_min = params->avail_min;
 	return 0;
@@ -958,12 +959,9 @@
 	struct snd_rawmidi_runtime *runtime = substream->runtime;
 	unsigned long appl_ptr;
 
-<<<<<<< HEAD
+	if (userbuf)
+		mutex_lock(&runtime->realloc_mutex);
 	spin_lock_irqsave(&runtime->lock, flags);
-=======
-        if (userbuf)
-                mutex_lock(&runtime->realloc_mutex);
->>>>>>> b2060840
 	while (count > 0 && runtime->avail) {
 		count1 = runtime->buffer_size - runtime->appl_ptr;
 		if (count1 > count)
@@ -982,12 +980,8 @@
 		if (userbuf) {
 			spin_unlock_irqrestore(&runtime->lock, flags);
 			if (copy_to_user(userbuf + result,
-<<<<<<< HEAD
 					 runtime->buffer + appl_ptr, count1)) {
-=======
-					 runtime->buffer + runtime->appl_ptr, count1)) {
-                                mutex_unlock(&runtime->realloc_mutex);
->>>>>>> b2060840
+				mutex_unlock(&runtime->realloc_mutex);
 				return result > 0 ? result : -EFAULT;
 			}
 			spin_lock_irqsave(&runtime->lock, flags);
@@ -995,12 +989,9 @@
 		result += count1;
 		count -= count1;
 	}
-<<<<<<< HEAD
 	spin_unlock_irqrestore(&runtime->lock, flags);
-=======
-        if (userbuf)
-                mutex_unlock(&runtime->realloc_mutex);
->>>>>>> b2060840
+	if (userbuf)
+		mutex_unlock(&runtime->realloc_mutex);
 	return result;
 }
 
@@ -1211,14 +1202,14 @@
 		return -EINVAL;
 
 	result = 0;
-        if (userbuf)
-                mutex_lock(&runtime->realloc_mutex);
+	if (userbuf)
+		mutex_lock(&runtime->realloc_mutex);
 	spin_lock_irqsave(&runtime->lock, flags);
 	if (substream->append) {
 		if ((long)runtime->avail < count) {
 			spin_unlock_irqrestore(&runtime->lock, flags);
-                        if (userbuf)
-                                mutex_unlock(&runtime->realloc_mutex);
+			if (userbuf)
+				mutex_unlock(&runtime->realloc_mutex);
 			return -EAGAIN;
 		}
 	}
@@ -1254,8 +1245,8 @@
       __end:
 	count1 = runtime->avail < runtime->buffer_size;
 	spin_unlock_irqrestore(&runtime->lock, flags);
-        if (userbuf)
-                mutex_unlock(&runtime->realloc_mutex);
+	if (userbuf)
+		mutex_unlock(&runtime->realloc_mutex);
 	if (count1)
 		snd_rawmidi_output_trigger(substream, 1);
 	return result;
