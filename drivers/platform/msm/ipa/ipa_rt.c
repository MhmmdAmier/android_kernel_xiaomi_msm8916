/* Copyright (c) 2012-2014,2017 The Linux Foundation. All rights reserved.
 *
 * This program is free software; you can redistribute it and/or modify
 * it under the terms of the GNU General Public License version 2 and
 * only version 2 as published by the Free Software Foundation.
 *
 * This program is distributed in the hope that it will be useful,
 * but WITHOUT ANY WARRANTY; without even the implied warranty of
 * MERCHANTABILITY or FITNESS FOR A PARTICULAR PURPOSE.  See the
 * GNU General Public License for more details.
 */

#include <linux/bitops.h>
#include "ipa_i.h"

#define IPA_RT_TABLE_INDEX_NOT_FOUND	(-1)
#define IPA_RT_TABLE_WORD_SIZE		(4)
#define IPA_RT_INDEX_BITMAP_SIZE	(32)
#define IPA_RT_TABLE_MEMORY_ALLIGNMENT	(127)
#define IPA_RT_ENTRY_MEMORY_ALLIGNMENT	(3)
#define IPA_RT_BIT_MASK			(0x1)
#define IPA_RT_STATUS_OF_ADD_FAILED	(-1)
#define IPA_RT_STATUS_OF_DEL_FAILED	(-1)
#define IPA_RT_STATUS_OF_MDFY_FAILED (-1)

/**
 * __ipa_generate_rt_hw_rule_v2() - generates the routing hardware rule
 * @ip: the ip address family type
 * @entry: routing entry
 * @buf: output buffer, buf == NULL means
 *		caller wants to know the size of the rule as seen
 *		by HW so they did not pass a valid buffer, we will use a
 *		scratch buffer instead.
 *		With this scheme we are going to
 *		generate the rule twice, once to know size using scratch
 *		buffer and second to write the rule to the actual caller
 *		supplied buffer which is of required size
 *
 * Returns:	0 on success, negative on failure
 *
 * caller needs to hold any needed locks to ensure integrity
 *
 */
int __ipa_generate_rt_hw_rule_v2(enum ipa_ip_type ip,
		struct ipa_rt_entry *entry, u8 *buf)
{
	struct ipa_rt_rule_hw_hdr *rule_hdr;
	const struct ipa_rt_rule *rule =
		(const struct ipa_rt_rule *)&entry->rule;
	u16 en_rule = 0;
	u32 tmp[IPA_RT_FLT_HW_RULE_BUF_SIZE/4];
	u8 *start;
	int pipe_idx;

	if (buf == NULL) {
<<<<<<< HEAD
		memset(tmp, 0, IPA_RT_FLT_HW_RULE_BUF_SIZE/4);
=======
		memset(tmp, 0, (IPA_RT_FLT_HW_RULE_BUF_SIZE/4));
>>>>>>> ea3b4b88
		buf = (u8 *)tmp;
	}

	start = buf;
	rule_hdr = (struct ipa_rt_rule_hw_hdr *)buf;
	pipe_idx = ipa_get_ep_mapping(entry->rule.dst);
	if (pipe_idx == -1) {
		IPAERR("Wrong destination pipe specified in RT rule\n");
		WARN_ON(1);
		return -EPERM;
	}
	rule_hdr->u.hdr.pipe_dest_idx = pipe_idx;
	rule_hdr->u.hdr.system = !ipa_ctx->hdr_tbl_lcl;
	if (entry->hdr) {
		if (entry->hdr->cookie == IPA_HDR_COOKIE) {
			rule_hdr->u.hdr.hdr_offset =
				entry->hdr->offset_entry->offset >> 2;
		} else {
			IPAERR("Entry hdr deleted by user = %d cookie = %u\n",
<<<<<<< HEAD
				entry->hdr->user_deleted, entry->hdr->cookie);
=======
				 entry->hdr->user_deleted, entry->hdr->cookie);
>>>>>>> ea3b4b88
			WARN_ON(1);
			rule_hdr->u.hdr.hdr_offset = 0;
		}
	} else {
		rule_hdr->u.hdr.hdr_offset = 0;
	}
	buf += sizeof(struct ipa_rt_rule_hw_hdr);

	if (ipa_generate_hw_rule(ip, &rule->attrib, &buf, &en_rule)) {
		IPAERR("fail to generate hw rule\n");
		return -EPERM;
	}

	IPADBG("en_rule 0x%x\n", en_rule);

	rule_hdr->u.hdr.en_rule = en_rule;
	ipa_write_32(rule_hdr->u.word, (u8 *)rule_hdr);

	if (entry->hw_len == 0) {
		entry->hw_len = buf - start;
	} else if (entry->hw_len != (buf - start)) {
			IPAERR(
			"hw_len differs b/w passes passed=0x%x calc=0x%td\n",
			entry->hw_len,
			(buf - start));
			return -EPERM;
		}

	return 0;
}

/**
 * __ipa_generate_rt_hw_rule_v2_5() - generates the routing hardware rule
 * @ip: the ip address family type
 * @entry: routing entry
 * @buf: output buffer, buf == NULL means
 *		caller wants to know the size of the rule as seen
 *		by HW so they did not pass a valid buffer, we will use a
 *		scratch buffer instead.
 *		With this scheme we are going to
 *		generate the rule twice, once to know size using scratch
 *		buffer and second to write the rule to the actual caller
 *		supplied buffer which is of required size
 *
 * Returns:	0 on success, negative on failure
 *
 * caller needs to hold any needed locks to ensure integrity
 *
 */
int __ipa_generate_rt_hw_rule_v2_5(enum ipa_ip_type ip,
		struct ipa_rt_entry *entry, u8 *buf)
{
	struct ipa_rt_rule_hw_hdr *rule_hdr;
	const struct ipa_rt_rule *rule =
		(const struct ipa_rt_rule *)&entry->rule;
	u16 en_rule = 0;
	u32 tmp[IPA_RT_FLT_HW_RULE_BUF_SIZE/4];
	u8 *start;
	int pipe_idx;

	if (buf == NULL) {
		memset(tmp, 0, IPA_RT_FLT_HW_RULE_BUF_SIZE);
		buf = (u8 *)tmp;
	}

	start = buf;
	rule_hdr = (struct ipa_rt_rule_hw_hdr *)buf;
	pipe_idx = ipa_get_ep_mapping(entry->rule.dst);
	if (pipe_idx == -1) {
		IPAERR("Wrong destination pipe specified in RT rule\n");
		WARN_ON(1);
		return -EPERM;
	}
	rule_hdr->u.hdr_v2_5.pipe_dest_idx = pipe_idx;
	if (entry->proc_ctx || (entry->hdr && entry->hdr->is_hdr_proc_ctx)) {
		struct ipa_hdr_proc_ctx_entry *proc_ctx;
		proc_ctx = (entry->proc_ctx) ? : entry->hdr->proc_ctx;
		rule_hdr->u.hdr_v2_5.system = !ipa_ctx->hdr_proc_ctx_tbl_lcl;
		BUG_ON(proc_ctx->offset_entry->offset & 31);
		rule_hdr->u.hdr_v2_5.proc_ctx = 1;
		rule_hdr->u.hdr_v2_5.hdr_offset =
			(proc_ctx->offset_entry->offset +
			ipa_ctx->hdr_proc_ctx_tbl.start_offset) >> 5;
	} else if (entry->hdr) {
		rule_hdr->u.hdr_v2_5.system = !ipa_ctx->hdr_tbl_lcl;
		BUG_ON(entry->hdr->offset_entry->offset & 3);
		rule_hdr->u.hdr_v2_5.proc_ctx = 0;
		rule_hdr->u.hdr_v2_5.hdr_offset =
				entry->hdr->offset_entry->offset >> 2;
	} else {
		rule_hdr->u.hdr_v2_5.proc_ctx = 0;
		rule_hdr->u.hdr_v2_5.hdr_offset = 0;
	}
	buf += sizeof(struct ipa_rt_rule_hw_hdr);

	if (ipa_generate_hw_rule(ip, &rule->attrib, &buf, &en_rule)) {
		IPAERR("fail to generate hw rule\n");
		return -EPERM;
	}

	IPADBG("en_rule 0x%x\n", en_rule);

	rule_hdr->u.hdr_v2_5.en_rule = en_rule;
	ipa_write_32(rule_hdr->u.word, (u8 *)rule_hdr);

	if (entry->hw_len == 0) {
		entry->hw_len = buf - start;
	} else if (entry->hw_len != (buf - start)) {
		IPAERR("hw_len differs b/w passes passed=0x%x calc=0x%td\n",
			entry->hw_len, (buf - start));
		return -EPERM;
	}

	return 0;
}

/**
 * ipa_get_rt_hw_tbl_size() - returns the size of HW routing table
 * @ip: the ip address family type
 * @hdr_sz: header size
 * @max_rt_idx: maximal index
 *
 * Returns:	size on success, negative on failure
 *
 * caller needs to hold any needed locks to ensure integrity
 *
 * the MSB set in rt_idx_bitmap indicates the size of hdr of routing tbl
 */
static int ipa_get_rt_hw_tbl_size(enum ipa_ip_type ip, u32 *hdr_sz,
		int *max_rt_idx)
{
	struct ipa_rt_tbl_set *set;
	struct ipa_rt_tbl *tbl;
	struct ipa_rt_entry *entry;
	u32 total_sz = 0;
	u32 tbl_sz;
	u32 bitmap = ipa_ctx->rt_idx_bitmap[ip];
	int highest_bit_set = IPA_RT_TABLE_INDEX_NOT_FOUND;
	int i;
	int res;

	*hdr_sz = 0;
	set = &ipa_ctx->rt_tbl_set[ip];

	for (i = 0; i < IPA_RT_INDEX_BITMAP_SIZE; i++) {
		if (bitmap & IPA_RT_BIT_MASK)
			highest_bit_set = i;
		bitmap >>= 1;
	}

	*max_rt_idx = highest_bit_set;
	if (highest_bit_set == IPA_RT_TABLE_INDEX_NOT_FOUND) {
		IPAERR("no rt tbls present\n");
		total_sz = IPA_RT_TABLE_WORD_SIZE;
		*hdr_sz = IPA_RT_TABLE_WORD_SIZE;
		return total_sz;
	}

	*hdr_sz = (highest_bit_set + 1) * IPA_RT_TABLE_WORD_SIZE;
	total_sz += *hdr_sz;
	list_for_each_entry(tbl, &set->head_rt_tbl_list, link) {
		tbl_sz = 0;
		list_for_each_entry(entry, &tbl->head_rt_rule_list, link) {
			res = ipa_ctx->ctrl->ipa_generate_rt_hw_rule(
				ip,
				entry,
				NULL);
			if (res) {
				IPAERR("failed to find HW RT rule size\n");
				return -EPERM;
			}
			tbl_sz += entry->hw_len;
		}

		if (tbl_sz)
			tbl->sz = tbl_sz + IPA_RT_TABLE_WORD_SIZE;

		if (tbl->in_sys)
			continue;

		if (tbl_sz) {
			/* add the terminator */
			total_sz += (tbl_sz + IPA_RT_TABLE_WORD_SIZE);
			/* every rule-set should start at word boundary */
			total_sz = (total_sz + IPA_RT_ENTRY_MEMORY_ALLIGNMENT) &
						~IPA_RT_ENTRY_MEMORY_ALLIGNMENT;
		}
	}

	IPADBG("RT HW TBL SZ %d HDR SZ %d IP %d\n", total_sz, *hdr_sz, ip);

	return total_sz;
}

static int ipa_generate_rt_hw_tbl_common(enum ipa_ip_type ip, u8 *base, u8 *hdr,
		u32 body_ofst, u32 apps_start_idx)
{
	struct ipa_rt_tbl *tbl;
	struct ipa_rt_entry *entry;
	struct ipa_rt_tbl_set *set;
	u32 offset;
	u8 *body;
	struct ipa_mem_buffer rt_tbl_mem;
	u8 *rt_tbl_mem_body;
	int res;

	/* build the rt tbl in the DMA buffer to submit to IPA HW */
	body = base;

	set = &ipa_ctx->rt_tbl_set[ip];
	list_for_each_entry(tbl, &set->head_rt_tbl_list, link) {
		if (!tbl->in_sys) {
			offset = body - base + body_ofst;
			if (offset & IPA_RT_ENTRY_MEMORY_ALLIGNMENT) {
				IPAERR("offset is not word multiple %d\n",
						offset);
				goto proc_err;
			}

			/* convert offset to words from bytes */
			offset &= ~IPA_RT_ENTRY_MEMORY_ALLIGNMENT;
			/* rule is at an offset from base */
			offset |= IPA_RT_BIT_MASK;

			/* update the hdr at the right index */
			ipa_write_32(offset, hdr +
					((tbl->idx - apps_start_idx) *
					 IPA_RT_TABLE_WORD_SIZE));

			/* generate the rule-set */
			list_for_each_entry(entry, &tbl->head_rt_rule_list,
					link) {
				res = ipa_ctx->ctrl->ipa_generate_rt_hw_rule(
					ip,
					entry,
					body);
				if (res) {
					IPAERR("failed to gen HW RT rule\n");
					goto proc_err;
				}
				body += entry->hw_len;
			}

			/* write the rule-set terminator */
			body = ipa_write_32(0, body);
			if ((long)body & IPA_RT_ENTRY_MEMORY_ALLIGNMENT)
				/* advance body to next word boundary */
				body = body + (IPA_RT_TABLE_WORD_SIZE -
					      ((long)body &
					      IPA_RT_ENTRY_MEMORY_ALLIGNMENT));
		} else {
			if (tbl->sz == 0) {
				IPAERR("cannot generate 0 size table\n");
				goto proc_err;
			}

			/* allocate memory for the RT tbl */
			rt_tbl_mem.size = tbl->sz;
			rt_tbl_mem.base =
			   dma_alloc_coherent(ipa_ctx->pdev, rt_tbl_mem.size,
					   &rt_tbl_mem.phys_base, GFP_KERNEL);
			if (!rt_tbl_mem.base) {
				IPAERR("fail to alloc DMA buff of size %d\n",
						rt_tbl_mem.size);
				WARN_ON(1);
				goto proc_err;
			}

			WARN_ON(rt_tbl_mem.phys_base &
					IPA_RT_ENTRY_MEMORY_ALLIGNMENT);
			rt_tbl_mem_body = rt_tbl_mem.base;
			memset(rt_tbl_mem.base, 0, rt_tbl_mem.size);
			/* update the hdr at the right index */
			ipa_write_32(rt_tbl_mem.phys_base,
					hdr + ((tbl->idx - apps_start_idx) *
					IPA_RT_TABLE_WORD_SIZE));
			/* generate the rule-set */
			list_for_each_entry(entry, &tbl->head_rt_rule_list,
					link) {
				res = ipa_ctx->ctrl->ipa_generate_rt_hw_rule(
					ip,
					entry,
					rt_tbl_mem_body);
				if (res) {
					IPAERR("failed to gen HW RT rule\n");
					WARN_ON(1);
					goto rt_table_mem_alloc_failed;
				}
				rt_tbl_mem_body += entry->hw_len;
			}

			/* write the rule-set terminator */
			rt_tbl_mem_body = ipa_write_32(0, rt_tbl_mem_body);

			if (tbl->curr_mem.phys_base) {
				WARN_ON(tbl->prev_mem.phys_base);
				tbl->prev_mem = tbl->curr_mem;
			}
			tbl->curr_mem = rt_tbl_mem;
		}
	}

	return 0;

rt_table_mem_alloc_failed:
	dma_free_coherent(ipa_ctx->pdev, rt_tbl_mem.size,
			  rt_tbl_mem.base, rt_tbl_mem.phys_base);
proc_err:
	return -EPERM;
}


/**
 * ipa_generate_rt_hw_tbl() - generates the routing hardware table
 * @ip:	[in] the ip address family type
 * @mem:	[out] buffer to put the filtering table
 *
 * Returns:	0 on success, negative on failure
 */
static int ipa_generate_rt_hw_tbl_v1(enum ipa_ip_type ip,
		struct ipa_mem_buffer *mem)
{
	u32 hdr_sz;
	u8 *hdr;
	u8 *body;
	u8 *base;
	int max_rt_idx;
	int i;
	int res;

	res = ipa_get_rt_hw_tbl_size(ip, &hdr_sz, &max_rt_idx);
	if (res < 0) {
		IPAERR("ipa_get_rt_hw_tbl_size failed %d\n", res);
		goto error;
	}

	mem->size = res;
	mem->size = (mem->size + IPA_RT_TABLE_MEMORY_ALLIGNMENT) &
				~IPA_RT_TABLE_MEMORY_ALLIGNMENT;

	if (mem->size == 0) {
		IPAERR("rt tbl empty ip=%d\n", ip);
		goto error;
	}
	mem->base = dma_alloc_coherent(ipa_ctx->pdev, mem->size,
			&mem->phys_base, GFP_KERNEL);
	if (!mem->base) {
		IPAERR("fail to alloc DMA buff of size %d\n", mem->size);
		goto error;
	}

	memset(mem->base, 0, mem->size);

	/* build the rt tbl in the DMA buffer to submit to IPA HW */
	base = hdr = (u8 *)mem->base;
	body = base + hdr_sz;

	/* setup all indices to point to the empty sys rt tbl */
	for (i = 0; i <= max_rt_idx; i++)
		ipa_write_32(ipa_ctx->empty_rt_tbl_mem.phys_base,
				hdr + (i * IPA_RT_TABLE_WORD_SIZE));

	if (ipa_generate_rt_hw_tbl_common(ip, base, hdr, 0, 0)) {
		IPAERR("fail to generate RT tbl\n");
		goto proc_err;
	}

	return 0;

proc_err:
	dma_free_coherent(ipa_ctx->pdev, mem->size, mem->base, mem->phys_base);
	mem->base = NULL;
error:
	return -EPERM;
}

static void __ipa_reap_sys_rt_tbls(enum ipa_ip_type ip)
{
	struct ipa_rt_tbl *tbl;
	struct ipa_rt_tbl *next;
	struct ipa_rt_tbl_set *set;

	set = &ipa_ctx->rt_tbl_set[ip];
	list_for_each_entry(tbl, &set->head_rt_tbl_list, link) {
		if (tbl->prev_mem.phys_base) {
			IPADBG("reaping rt tbl name=%s ip=%d\n", tbl->name, ip);
			dma_free_coherent(ipa_ctx->pdev, tbl->prev_mem.size,
					tbl->prev_mem.base,
					tbl->prev_mem.phys_base);
			memset(&tbl->prev_mem, 0, sizeof(tbl->prev_mem));
		}
	}

	set = &ipa_ctx->reap_rt_tbl_set[ip];
	list_for_each_entry_safe(tbl, next, &set->head_rt_tbl_list, link) {
		list_del(&tbl->link);
		WARN_ON(tbl->prev_mem.phys_base != 0);
		if (tbl->curr_mem.phys_base) {
			IPADBG("reaping sys rt tbl name=%s ip=%d\n", tbl->name,
					ip);
			dma_free_coherent(ipa_ctx->pdev, tbl->curr_mem.size,
					tbl->curr_mem.base,
					tbl->curr_mem.phys_base);
			kmem_cache_free(ipa_ctx->rt_tbl_cache, tbl);
		}
	}
}

int __ipa_commit_rt_v1(enum ipa_ip_type ip)
{
	struct ipa_desc desc = { 0 };
	struct ipa_mem_buffer *mem;
	void *cmd;
	struct ipa_ip_v4_routing_init *v4;
	struct ipa_ip_v6_routing_init *v6;
	u16 avail;
	u16 size;

	mem = kmalloc(sizeof(struct ipa_mem_buffer), GFP_KERNEL);
	if (!mem) {
		IPAERR("failed to alloc memory object\n");
		goto fail_alloc_mem;
	}

	if (ip == IPA_IP_v4) {
		avail = ipa_ctx->ip4_rt_tbl_lcl ? IPA_MEM_v1_RAM_V4_RT_SIZE :
			IPA_MEM_PART(v4_rt_size_ddr);
		size = sizeof(struct ipa_ip_v4_routing_init);
	} else {
		avail = ipa_ctx->ip6_rt_tbl_lcl ? IPA_MEM_v1_RAM_V6_RT_SIZE :
			IPA_MEM_PART(v6_rt_size_ddr);
		size = sizeof(struct ipa_ip_v6_routing_init);
	}
	cmd = kmalloc(size, GFP_KERNEL);
	if (!cmd) {
		IPAERR("failed to alloc immediate command object\n");
		goto fail_alloc_cmd;
	}

	if (ipa_generate_rt_hw_tbl_v1(ip, mem)) {
		IPAERR("fail to generate RT HW TBL ip %d\n", ip);
		goto fail_hw_tbl_gen;
	}

	if (mem->size > avail) {
		IPAERR("tbl too big, needed %d avail %d\n", mem->size, avail);
		goto fail_send_cmd;
	}

	if (ip == IPA_IP_v4) {
		v4 = (struct ipa_ip_v4_routing_init *)cmd;
		desc.opcode = IPA_IP_V4_ROUTING_INIT;
		v4->ipv4_rules_addr = mem->phys_base;
		v4->size_ipv4_rules = mem->size;
		v4->ipv4_addr = IPA_MEM_v1_RAM_V4_RT_OFST;
		IPADBG("putting Routing IPv4 rules to phys 0x%x",
				v4->ipv4_addr);
	} else {
		v6 = (struct ipa_ip_v6_routing_init *)cmd;
		desc.opcode = IPA_IP_V6_ROUTING_INIT;
		v6->ipv6_rules_addr = mem->phys_base;
		v6->size_ipv6_rules = mem->size;
		v6->ipv6_addr = IPA_MEM_v1_RAM_V6_RT_OFST;
		IPADBG("putting Routing IPv6 rules to phys 0x%x",
				v6->ipv6_addr);
	}

	desc.pyld = cmd;
	desc.len = size;
	desc.type = IPA_IMM_CMD_DESC;
	IPA_DUMP_BUFF(mem->base, mem->phys_base, mem->size);

	if (ipa_send_cmd(1, &desc)) {
		IPAERR("fail to send immediate command\n");
		goto fail_send_cmd;
	}

	__ipa_reap_sys_rt_tbls(ip);
	dma_free_coherent(ipa_ctx->pdev, mem->size, mem->base, mem->phys_base);
	kfree(cmd);
	kfree(mem);

	return 0;

fail_send_cmd:
	if (mem->base)
		dma_free_coherent(ipa_ctx->pdev, mem->size, mem->base,
				mem->phys_base);
fail_hw_tbl_gen:
	kfree(cmd);
fail_alloc_cmd:
	kfree(mem);
fail_alloc_mem:
	return -EPERM;
}

static int ipa_generate_rt_hw_tbl_v2(enum ipa_ip_type ip,
		struct ipa_mem_buffer *mem, struct ipa_mem_buffer *head)
{
	u32 hdr_sz;
	u8 *hdr;
	u8 *body;
	u8 *base;
	int max_rt_idx;
	int i;
	u32 *entr;
	int num_index;
	u32 body_start_offset;
	u32 apps_start_idx;
	int res;

	if (ip == IPA_IP_v4) {
		num_index = IPA_MEM_PART(v4_apps_rt_index_hi) -
			IPA_MEM_PART(v4_apps_rt_index_lo) + 1;
		body_start_offset = IPA_MEM_PART(apps_v4_rt_ofst) -
			IPA_MEM_PART(v4_rt_ofst);
		apps_start_idx = IPA_MEM_PART(v4_apps_rt_index_lo);
	} else {
		num_index = IPA_MEM_PART(v6_apps_rt_index_hi) -
			IPA_MEM_PART(v6_apps_rt_index_lo) + 1;
		body_start_offset = IPA_MEM_PART(apps_v6_rt_ofst) -
			IPA_MEM_PART(v6_rt_ofst);
		apps_start_idx = IPA_MEM_PART(v6_apps_rt_index_lo);
	}

	head->size = num_index * 4;
	head->base = dma_alloc_coherent(ipa_ctx->pdev, head->size,
			&head->phys_base, GFP_KERNEL);
	if (!head->base) {
		IPAERR("fail to alloc DMA buff of size %d\n", head->size);
		goto err;
	}
	entr = (u32 *)head->base;
	hdr = (u8 *)head->base;
	for (i = 1; i <= num_index; i++) {
		*entr = ipa_ctx->empty_rt_tbl_mem.phys_base;
		entr++;
	}

	res = ipa_get_rt_hw_tbl_size(ip, &hdr_sz, &max_rt_idx);
	if (res < 0) {
		IPAERR("ipa_get_rt_hw_tbl_size failed %d\n", res);
		goto base_err;
	}

	mem->size = res;
	mem->size -= hdr_sz;
	mem->size = (mem->size + IPA_RT_TABLE_MEMORY_ALLIGNMENT) &
				~IPA_RT_TABLE_MEMORY_ALLIGNMENT;

	if (mem->size > 0) {
		mem->base = dma_alloc_coherent(ipa_ctx->pdev, mem->size,
				&mem->phys_base, GFP_KERNEL);
		if (!mem->base) {
			IPAERR("fail to alloc DMA buff of size %d\n",
					mem->size);
			goto base_err;
		}
		memset(mem->base, 0, mem->size);
	}

	/* build the rt tbl in the DMA buffer to submit to IPA HW */
	body = base = (u8 *)mem->base;

	if (ipa_generate_rt_hw_tbl_common(ip, base, hdr, body_start_offset,
				apps_start_idx)) {
		IPAERR("fail to generate RT tbl\n");
		goto proc_err;
	}

	return 0;

proc_err:
	dma_free_coherent(ipa_ctx->pdev, mem->size, mem->base, mem->phys_base);
base_err:
	dma_free_coherent(ipa_ctx->pdev, head->size, head->base,
			head->phys_base);
err:
	return -EPERM;
}

int __ipa_commit_rt_v2(enum ipa_ip_type ip)
{
	struct ipa_desc desc[2];
	struct ipa_mem_buffer body;
	struct ipa_mem_buffer head;
	struct ipa_hw_imm_cmd_dma_shared_mem cmd1 = {0};
	struct ipa_hw_imm_cmd_dma_shared_mem cmd2 = {0};
	u16 avail;
	u32 num_modem_rt_index;
	int rc = 0;
	u32 local_addr1;
	u32 local_addr2;
	bool lcl;

	memset(desc, 0, 2 * sizeof(struct ipa_desc));

	if (ip == IPA_IP_v4) {
		avail = ipa_ctx->ip4_rt_tbl_lcl ?
			IPA_MEM_PART(apps_v4_rt_size) :
			IPA_MEM_PART(v4_rt_size_ddr);
		num_modem_rt_index =
			IPA_MEM_PART(v4_modem_rt_index_hi) -
			IPA_MEM_PART(v4_modem_rt_index_lo) + 1;
		local_addr1 = ipa_ctx->smem_restricted_bytes +
			IPA_MEM_PART(v4_rt_ofst) +
			num_modem_rt_index * 4;
		local_addr2 = ipa_ctx->smem_restricted_bytes +
			IPA_MEM_PART(apps_v4_rt_ofst);
		lcl = ipa_ctx->ip4_rt_tbl_lcl;
	} else {
		avail = ipa_ctx->ip6_rt_tbl_lcl ?
			IPA_MEM_PART(apps_v6_rt_size) :
			IPA_MEM_PART(v6_rt_size_ddr);
		num_modem_rt_index =
			IPA_MEM_PART(v6_modem_rt_index_hi) -
			IPA_MEM_PART(v6_modem_rt_index_lo) + 1;
		local_addr1 = ipa_ctx->smem_restricted_bytes +
			IPA_MEM_PART(v6_rt_ofst) +
			num_modem_rt_index * 4;
		local_addr2 = ipa_ctx->smem_restricted_bytes +
			IPA_MEM_PART(apps_v6_rt_ofst);
		lcl = ipa_ctx->ip6_rt_tbl_lcl;
	}

	if (ipa_generate_rt_hw_tbl_v2(ip, &body, &head)) {
		IPAERR("fail to generate RT HW TBL ip %d\n", ip);
		rc = -EFAULT;
		goto fail_gen;
	}

	if (body.size > avail) {
		IPAERR("tbl too big, needed %d avail %d\n", body.size, avail);
		rc = -EFAULT;
		goto fail_send_cmd;
	}

	cmd1.size = head.size;
	cmd1.system_addr = head.phys_base;
	cmd1.local_addr = local_addr1;
	desc[0].opcode = IPA_DMA_SHARED_MEM;
	desc[0].pyld = &cmd1;
	desc[0].len = sizeof(struct ipa_hw_imm_cmd_dma_shared_mem);
	desc[0].type = IPA_IMM_CMD_DESC;

	if (lcl) {
		cmd2.size = body.size;
		cmd2.system_addr = body.phys_base;
		cmd2.local_addr = local_addr2;

		desc[1].opcode = IPA_DMA_SHARED_MEM;
		desc[1].pyld = &cmd2;
		desc[1].len = sizeof(struct ipa_hw_imm_cmd_dma_shared_mem);
		desc[1].type = IPA_IMM_CMD_DESC;

		if (ipa_send_cmd(2, desc)) {
			IPAERR("fail to send immediate command\n");
			rc = -EFAULT;
			goto fail_send_cmd;
		}
	} else {
		if (ipa_send_cmd(1, desc)) {
			IPAERR("fail to send immediate command\n");
			rc = -EFAULT;
			goto fail_send_cmd;
		}
	}

	IPADBG("HEAD\n");
	IPA_DUMP_BUFF(head.base, head.phys_base, head.size);
	if (body.size) {
		IPADBG("BODY\n");
		IPA_DUMP_BUFF(body.base, body.phys_base, body.size);
	}
	__ipa_reap_sys_rt_tbls(ip);
fail_send_cmd:
	dma_free_coherent(ipa_ctx->pdev, head.size, head.base, head.phys_base);
	if (body.size)
		dma_free_coherent(ipa_ctx->pdev, body.size, body.base,
				body.phys_base);
fail_gen:
	return rc;
}

/**
 * __ipa_find_rt_tbl() - find the routing table
 *			which name is given as parameter
 * @ip:	[in] the ip address family type of the wanted routing table
 * @name:	[in] the name of the wanted routing table
 *
 * Returns: the routing table which name is given as parameter, or NULL if it
 * doesn't exist
 */
struct ipa_rt_tbl *__ipa_find_rt_tbl(enum ipa_ip_type ip, const char *name)
{
	struct ipa_rt_tbl *entry;
	struct ipa_rt_tbl_set *set;

	set = &ipa_ctx->rt_tbl_set[ip];
	list_for_each_entry(entry, &set->head_rt_tbl_list, link) {
		if (!strncmp(name, entry->name, IPA_RESOURCE_NAME_MAX))
			return entry;
	}

	return NULL;
}

/**
 * ipa_query_rt_index() - find the routing table index
 *			which name and ip type are given as parameters
 * @in:	[out] the index of the wanted routing table
 *
 * Returns: the routing table which name is given as parameter, or NULL if it
 * doesn't exist
 */
int ipa_query_rt_index(struct ipa_ioc_get_rt_tbl_indx *in)
{
	struct ipa_rt_tbl *entry;

	if (in->ip >= IPA_IP_MAX) {
		IPAERR_RL("bad parm\n");
		return -EINVAL;
	}

	mutex_lock(&ipa_ctx->lock);
	/* check if this table exists */
	entry = __ipa_find_rt_tbl(in->ip, in->name);
	if (!entry){
		mutex_unlock(&ipa_ctx->lock);
		return -EFAULT;
	}

	in->idx  = entry->idx;
	mutex_unlock(&ipa_ctx->lock);
	return 0;
}

static struct ipa_rt_tbl *__ipa_add_rt_tbl(enum ipa_ip_type ip,
		const char *name)
{
	struct ipa_rt_tbl *entry;
	struct ipa_rt_tbl_set *set;
	int i;
	int id;

	if (ip >= IPA_IP_MAX || name == NULL) {
		IPAERR_RL("bad parm\n");
		goto error;
	}

	set = &ipa_ctx->rt_tbl_set[ip];
	/* check if this table exists */
	entry = __ipa_find_rt_tbl(ip, name);
	if (!entry) {
		entry = kmem_cache_zalloc(ipa_ctx->rt_tbl_cache, GFP_KERNEL);
		if (!entry) {
			IPAERR("failed to alloc RT tbl object\n");
			goto error;
		}
		/* find a routing tbl index */
		for (i = 0; i < IPA_RT_INDEX_BITMAP_SIZE; i++) {
			if (!test_bit(i, &ipa_ctx->rt_idx_bitmap[ip])) {
				entry->idx = i;
				set_bit(i, &ipa_ctx->rt_idx_bitmap[ip]);
				break;
			}
		}
		if (i == IPA_RT_INDEX_BITMAP_SIZE) {
			IPAERR("not free RT tbl indices left\n");
			goto fail_rt_idx_alloc;
		}

		INIT_LIST_HEAD(&entry->head_rt_rule_list);
		INIT_LIST_HEAD(&entry->link);
		strlcpy(entry->name, name, IPA_RESOURCE_NAME_MAX);
		entry->set = set;
		entry->cookie = IPA_RT_TBL_COOKIE;
		entry->in_sys = (ip == IPA_IP_v4) ?
			!ipa_ctx->ip4_rt_tbl_lcl : !ipa_ctx->ip6_rt_tbl_lcl;
		set->tbl_cnt++;
		list_add(&entry->link, &set->head_rt_tbl_list);

		IPADBG("add rt tbl idx=%d tbl_cnt=%d ip=%d\n", entry->idx,
				set->tbl_cnt, ip);

		id = ipa_id_alloc(entry);
		if (id < 0) {
			IPAERR("failed to add to tree\n");
			WARN_ON(1);
			goto ipa_insert_failed;
		}
		entry->id = id;
	}

	return entry;

ipa_insert_failed:
	set->tbl_cnt--;
	list_del(&entry->link);
fail_rt_idx_alloc:
	entry->cookie = 0;
	kmem_cache_free(ipa_ctx->rt_tbl_cache, entry);
error:
	return NULL;
}

static int __ipa_del_rt_tbl(struct ipa_rt_tbl *entry)
{
	enum ipa_ip_type ip = IPA_IP_MAX;
	u32 id;

	if (entry == NULL || (entry->cookie != IPA_RT_TBL_COOKIE)) {
		IPAERR_RL("bad parms\n");
		return -EINVAL;
	}
	id = entry->id;
	if (ipa_id_find(id) == NULL) {
		IPAERR_RL("lookup failed\n");
		return -EPERM;
	}

	if (entry->set == &ipa_ctx->rt_tbl_set[IPA_IP_v4])
		ip = IPA_IP_v4;
	else if (entry->set == &ipa_ctx->rt_tbl_set[IPA_IP_v6])
		ip = IPA_IP_v6;
	else {
		WARN_ON(1);
		return -EPERM;
	}

	if (!entry->in_sys) {
		list_del(&entry->link);
		clear_bit(entry->idx, &ipa_ctx->rt_idx_bitmap[ip]);
		entry->set->tbl_cnt--;
		IPADBG("del rt tbl_idx=%d tbl_cnt=%d\n", entry->idx,
				entry->set->tbl_cnt);
		kmem_cache_free(ipa_ctx->rt_tbl_cache, entry);
	} else {
		list_move(&entry->link,
				&ipa_ctx->reap_rt_tbl_set[ip].head_rt_tbl_list);
		clear_bit(entry->idx, &ipa_ctx->rt_idx_bitmap[ip]);
		entry->set->tbl_cnt--;
		IPADBG("del sys rt tbl_idx=%d tbl_cnt=%d\n", entry->idx,
				entry->set->tbl_cnt);
	}

	/* remove the handle from the database */
	ipa_id_remove(id);
	return 0;
}

static int __ipa_add_rt_rule(enum ipa_ip_type ip, const char *name,
		const struct ipa_rt_rule *rule, u8 at_rear, u32 *rule_hdl)
{
	struct ipa_rt_tbl *tbl;
	struct ipa_rt_entry *entry;
	struct ipa_hdr_entry *hdr = NULL;
	struct ipa_hdr_proc_ctx_entry *proc_ctx = NULL;
	int id;

	if (rule->hdr_hdl && rule->hdr_proc_ctx_hdl) {
		IPAERR("rule contains both hdr_hdl and hdr_proc_ctx_hdl\n");
		goto error;
	}

	if (rule->hdr_hdl) {
		hdr = ipa_id_find(rule->hdr_hdl);
		if ((hdr == NULL) || (hdr->cookie != IPA_HDR_COOKIE)) {
			IPAERR("rt rule does not point to valid hdr\n");
			goto error;
		}
	} else if (rule->hdr_proc_ctx_hdl) {
		proc_ctx = ipa_id_find(rule->hdr_proc_ctx_hdl);
		if ((proc_ctx == NULL) ||
			(proc_ctx->cookie != IPA_PROC_HDR_COOKIE)) {
			IPAERR("rt rule does not point to valid proc ctx\n");
			goto error;
		}
	}


	tbl = __ipa_add_rt_tbl(ip, name);
	if (tbl == NULL || (tbl->cookie != IPA_RT_TBL_COOKIE)) {
		IPAERR("bad params\n");
		goto error;
	}
	/*
	 * do not allow any rules to be added at end of the "default" routing
	 * tables
	 */
	if (!strncmp(tbl->name, IPA_DFLT_RT_TBL_NAME, IPA_RESOURCE_NAME_MAX) &&
	    (tbl->rule_cnt > 0) && (at_rear != 0)) {
		IPAERR("cannot add rule at end of tbl rule_cnt=%d at_rear=%d\n",
		       tbl->rule_cnt, at_rear);
		goto error;
	}

	entry = kmem_cache_zalloc(ipa_ctx->rt_rule_cache, GFP_KERNEL);
	if (!entry) {
		IPAERR("failed to alloc RT rule object\n");
		goto error;
	}
	INIT_LIST_HEAD(&entry->link);
	entry->cookie = IPA_RT_RULE_COOKIE;
	entry->rule = *rule;
	entry->tbl = tbl;
	entry->hdr = hdr;
	entry->proc_ctx = proc_ctx;
	if (at_rear)
		list_add_tail(&entry->link, &tbl->head_rt_rule_list);
	else
		list_add(&entry->link, &tbl->head_rt_rule_list);
	tbl->rule_cnt++;
	if (entry->hdr)
		entry->hdr->ref_cnt++;
	else if (entry->proc_ctx)
		entry->proc_ctx->ref_cnt++;
	id = ipa_id_alloc(entry);
	if (id < 0) {
		IPAERR("failed to add to tree\n");
		WARN_ON(1);
		goto ipa_insert_failed;
	}
	IPADBG("add rt rule tbl_idx=%d rule_cnt=%d\n", tbl->idx, tbl->rule_cnt);
	*rule_hdl = id;
	entry->id = id;

	return 0;

ipa_insert_failed:
	list_del(&entry->link);
	kmem_cache_free(ipa_ctx->rt_rule_cache, entry);
error:
	return -EPERM;
}

/**
 * ipa_add_rt_rule() - Add the specified routing rules to SW and optionally
 * commit to IPA HW
 * @rules:	[inout] set of routing rules to add
 *
 * Returns:	0 on success, negative on failure
 *
 * Note:	Should not be called from atomic context
 */
int ipa_add_rt_rule(struct ipa_ioc_add_rt_rule *rules)
{
	int i;
	int ret;

	if (rules == NULL || rules->num_rules == 0 || rules->ip >= IPA_IP_MAX) {
		IPAERR_RL("bad parm\n");
		return -EINVAL;
	}

	mutex_lock(&ipa_ctx->lock);
	for (i = 0; i < rules->num_rules; i++) {
		if (__ipa_add_rt_rule(rules->ip, rules->rt_tbl_name,
					&rules->rules[i].rule,
					rules->rules[i].at_rear,
					&rules->rules[i].rt_rule_hdl)) {
			IPAERR_RL("failed to add rt rule %d\n", i);
			rules->rules[i].status = IPA_RT_STATUS_OF_ADD_FAILED;
		} else {
			rules->rules[i].status = 0;
		}
	}

	if (rules->commit)
		if (ipa_ctx->ctrl->ipa_commit_rt(rules->ip)) {
			ret = -EPERM;
			goto bail;
		}

	ret = 0;
bail:
	mutex_unlock(&ipa_ctx->lock);
	return ret;
}
EXPORT_SYMBOL(ipa_add_rt_rule);

int __ipa_del_rt_rule(u32 rule_hdl)
{
	struct ipa_rt_entry *entry;
	int id;

	entry = ipa_id_find(rule_hdl);

	if (entry == NULL) {
		IPAERR_RL("lookup failed\n");
		return -EINVAL;
	}

	if (entry->cookie != IPA_RT_RULE_COOKIE) {
		IPAERR_RL("bad params\n");
		return -EINVAL;
	}

	if (entry->hdr)
		__ipa_release_hdr(entry->hdr->id);
	else if (entry->proc_ctx)
		__ipa_release_hdr_proc_ctx(entry->proc_ctx->id);
	list_del(&entry->link);
	entry->tbl->rule_cnt--;
	IPADBG("del rt rule tbl_idx=%d rule_cnt=%d\n", entry->tbl->idx,
			entry->tbl->rule_cnt);
	if (entry->tbl->rule_cnt == 0 && entry->tbl->ref_cnt == 0) {
		if (__ipa_del_rt_tbl(entry->tbl))
			IPAERR_RL("fail to del RT tbl\n");
	}
	entry->cookie = 0;
	id = entry->id;
	kmem_cache_free(ipa_ctx->rt_rule_cache, entry);

	/* remove the handle from the database */
	ipa_id_remove(id);

	return 0;
}

/**
 * ipa_del_rt_rule() - Remove the specified routing rules to SW and optionally
 * commit to IPA HW
 * @hdls:	[inout] set of routing rules to delete
 *
 * Returns:	0 on success, negative on failure
 *
 * Note:	Should not be called from atomic context
 */
int ipa_del_rt_rule(struct ipa_ioc_del_rt_rule *hdls)
{
	int i;
	int ret;

	if (hdls == NULL || hdls->num_hdls == 0 || hdls->ip >= IPA_IP_MAX) {
		IPAERR_RL("bad parm\n");
		return -EINVAL;
	}

	mutex_lock(&ipa_ctx->lock);
	for (i = 0; i < hdls->num_hdls; i++) {
		if (__ipa_del_rt_rule(hdls->hdl[i].hdl)) {
			IPAERR_RL("failed to del rt rule %i\n", i);
			hdls->hdl[i].status = IPA_RT_STATUS_OF_DEL_FAILED;
		} else {
			hdls->hdl[i].status = 0;
		}
	}

	if (hdls->commit)
		if (ipa_ctx->ctrl->ipa_commit_rt(hdls->ip)) {
			ret = -EPERM;
			goto bail;
		}

	ret = 0;
bail:
	mutex_unlock(&ipa_ctx->lock);
	return ret;
}
EXPORT_SYMBOL(ipa_del_rt_rule);

/**
 * ipa_commit_rt_rule() - Commit the current SW routing table of specified type
 * to IPA HW
 * @ip:	The family of routing tables
 *
 * Returns:	0 on success, negative on failure
 *
 * Note:	Should not be called from atomic context
 */
int ipa_commit_rt(enum ipa_ip_type ip)
{
	int ret;

	if (ip >= IPA_IP_MAX) {
		IPAERR_RL("bad parm\n");
		return -EINVAL;
	}

	/*
	 * issue a commit on the filtering module of same IP type since
	 * filtering rules point to routing tables
	 */
	if (ipa_commit_flt(ip))
		return -EPERM;

	mutex_lock(&ipa_ctx->lock);
	if (ipa_ctx->ctrl->ipa_commit_rt(ip)) {
		ret = -EPERM;
		goto bail;
	}

	ret = 0;
bail:
	mutex_unlock(&ipa_ctx->lock);
	return ret;
}
EXPORT_SYMBOL(ipa_commit_rt);

/**
 * ipa_reset_rt() - reset the current SW routing table of specified type
 * (does not commit to HW)
 * @ip:	The family of routing tables
 *
 * Returns:	0 on success, negative on failure
 *
 * Note:	Should not be called from atomic context
 */
int ipa_reset_rt(enum ipa_ip_type ip)
{
	struct ipa_rt_tbl *tbl;
	struct ipa_rt_tbl *tbl_next;
	struct ipa_rt_tbl_set *set;
	struct ipa_rt_entry *rule;
	struct ipa_rt_entry *rule_next;
	struct ipa_rt_tbl_set *rset;
	u32 apps_start_idx;
	int id;

	if (ip >= IPA_IP_MAX) {
		IPAERR_RL("bad parm\n");
		return -EINVAL;
	}

	if (ipa_ctx->ipa_hw_type == IPA_HW_v2_0 ||
			ipa_ctx->ipa_hw_type == IPA_HW_v2_5) {
		if (ip == IPA_IP_v4)
			apps_start_idx = IPA_MEM_PART(v4_apps_rt_index_lo);
		else
			apps_start_idx = IPA_MEM_PART(v6_apps_rt_index_lo);
	} else {
		apps_start_idx = 0;
	}

	/*
	 * issue a reset on the filtering module of same IP type since
	 * filtering rules point to routing tables
	 */
	if (ipa_reset_flt(ip))
		IPAERR_RL("fail to reset flt ip=%d\n", ip);

	set = &ipa_ctx->rt_tbl_set[ip];
	rset = &ipa_ctx->reap_rt_tbl_set[ip];
	mutex_lock(&ipa_ctx->lock);
	IPADBG("reset rt ip=%d\n", ip);
	list_for_each_entry_safe(tbl, tbl_next, &set->head_rt_tbl_list, link) {
		list_for_each_entry_safe(rule, rule_next,
					 &tbl->head_rt_rule_list, link) {
			if (ipa_id_find(rule->id) == NULL) {
				WARN_ON(1);
				mutex_unlock(&ipa_ctx->lock);
				return -EFAULT;
			}

			/*
			 * for the "default" routing tbl, remove all but the
			 *  last rule
			 */
			if (tbl->idx == apps_start_idx && tbl->rule_cnt == 1)
				continue;

			list_del(&rule->link);
			tbl->rule_cnt--;
			if (rule->hdr)
				__ipa_release_hdr(rule->hdr->id);
			else if (rule->proc_ctx)
				__ipa_release_hdr_proc_ctx(rule->proc_ctx->id);
			rule->cookie = 0;
			id = rule->id;
			kmem_cache_free(ipa_ctx->rt_rule_cache, rule);

			/* remove the handle from the database */
			ipa_id_remove(id);
		}

		if (ipa_id_find(tbl->id) == NULL) {
			WARN_ON(1);
			mutex_unlock(&ipa_ctx->lock);
			return -EFAULT;
		}
		id = tbl->id;

		/* do not remove the "default" routing tbl which has index 0 */
		if (tbl->idx != apps_start_idx) {
			if (!tbl->in_sys) {
				list_del(&tbl->link);
				set->tbl_cnt--;
				clear_bit(tbl->idx,
					  &ipa_ctx->rt_idx_bitmap[ip]);
				IPADBG("rst rt tbl_idx=%d tbl_cnt=%d\n",
						tbl->idx, set->tbl_cnt);
				kmem_cache_free(ipa_ctx->rt_tbl_cache, tbl);
			} else {
				list_move(&tbl->link, &rset->head_rt_tbl_list);
				clear_bit(tbl->idx,
					  &ipa_ctx->rt_idx_bitmap[ip]);
				set->tbl_cnt--;
				IPADBG("rst sys rt tbl_idx=%d tbl_cnt=%d\n",
						tbl->idx, set->tbl_cnt);
			}
			/* remove the handle from the database */
			ipa_id_remove(id);
		}
	}
	mutex_unlock(&ipa_ctx->lock);

	return 0;
}
EXPORT_SYMBOL(ipa_reset_rt);

/**
 * ipa_get_rt_tbl() - lookup the specified routing table and return handle if it
 * exists, if lookup succeeds the routing table ref cnt is increased
 * @lookup:	[inout] routing table to lookup and its handle
 *
 * Returns:	0 on success, negative on failure
 *
 * Note:	Should not be called from atomic context
 *	Caller should call ipa_put_rt_tbl later if this function succeeds
 */
int ipa_get_rt_tbl(struct ipa_ioc_get_rt_tbl *lookup)
{
	struct ipa_rt_tbl *entry;
	int result = -EFAULT;

	if (lookup == NULL || lookup->ip >= IPA_IP_MAX) {
		IPAERR_RL("bad parm\n");
		return -EINVAL;
	}
	mutex_lock(&ipa_ctx->lock);
	entry = __ipa_find_rt_tbl(lookup->ip, lookup->name);
	if (entry && entry->cookie == IPA_RT_TBL_COOKIE) {
		if (entry->ref_cnt == ((u32)~0U)) {
			IPAERR_RL("fail: ref count crossed limit\n");
			goto ret;
		}
		entry->ref_cnt++;
		lookup->hdl = entry->id;

		/* commit for get */
		if (ipa_ctx->ctrl->ipa_commit_rt(lookup->ip))
			IPAERR_RL("fail to commit RT tbl\n");

		result = 0;
	}

ret:
	mutex_unlock(&ipa_ctx->lock);

	return result;
}
EXPORT_SYMBOL(ipa_get_rt_tbl);

/**
 * ipa_put_rt_tbl() - Release the specified routing table handle
 * @rt_tbl_hdl:	[in] the routing table handle to release
 *
 * Returns:	0 on success, negative on failure
 *
 * Note:	Should not be called from atomic context
 */
int ipa_put_rt_tbl(u32 rt_tbl_hdl)
{
	struct ipa_rt_tbl *entry;
	enum ipa_ip_type ip = IPA_IP_MAX;
	int result;

	mutex_lock(&ipa_ctx->lock);
	entry = ipa_id_find(rt_tbl_hdl);
	if (entry == NULL) {
		IPAERR_RL("lookup failed\n");
		result = -EINVAL;
		goto ret;
	}

	if ((entry->cookie != IPA_RT_TBL_COOKIE) || entry->ref_cnt == 0) {
		IPAERR_RL("bad parms\n");
		result = -EINVAL;
		goto ret;
	}

	if (entry->set == &ipa_ctx->rt_tbl_set[IPA_IP_v4])
		ip = IPA_IP_v4;
	else if (entry->set == &ipa_ctx->rt_tbl_set[IPA_IP_v6])
		ip = IPA_IP_v6;
	else {
		WARN_ON(1);
		result = -EINVAL;
		goto ret;
	}

	entry->ref_cnt--;
	if (entry->ref_cnt == 0 && entry->rule_cnt == 0) {
		if (__ipa_del_rt_tbl(entry))
			IPAERR_RL("fail to del RT tbl\n");
		/* commit for put */
		if (ipa_ctx->ctrl->ipa_commit_rt(ip))
			IPAERR_RL("fail to commit RT tbl\n");
	}

	result = 0;

ret:
	mutex_unlock(&ipa_ctx->lock);

	return result;
}
EXPORT_SYMBOL(ipa_put_rt_tbl);


static int __ipa_mdfy_rt_rule(struct ipa_rt_rule_mdfy *rtrule)
{
	struct ipa_rt_entry *entry;
	struct ipa_hdr_entry *hdr = NULL;

	if (rtrule->rule.hdr_hdl) {
		hdr = ipa_id_find(rtrule->rule.hdr_hdl);
		if ((hdr == NULL) || (hdr->cookie != IPA_HDR_COOKIE)) {
			IPAERR_RL("rt rule does not point to valid hdr\n");
			goto error;
		}
	}

	entry = ipa_id_find(rtrule->rt_rule_hdl);
	if (entry == NULL) {
		IPAERR_RL("lookup failed\n");
		goto error;
	}

	if (entry->cookie != IPA_RT_RULE_COOKIE) {
		IPAERR_RL("bad params\n");
		goto error;
	}

	if (entry->hdr)
		entry->hdr->ref_cnt--;

	entry->rule = rtrule->rule;
	entry->hdr = hdr;

	if (entry->hdr)
		entry->hdr->ref_cnt++;

	return 0;

error:
	return -EPERM;
}

/**
 * ipa_mdfy_rt_rule() - Modify the specified routing rules in SW and optionally
 * commit to IPA HW
 *
 * Returns:	0 on success, negative on failure
 *
 * Note:	Should not be called from atomic context
 */
int ipa_mdfy_rt_rule(struct ipa_ioc_mdfy_rt_rule *hdls)
{
	int i;
	int result;

	if (hdls == NULL || hdls->num_rules == 0 || hdls->ip >= IPA_IP_MAX) {
		IPAERR_RL("bad parm\n");
		return -EINVAL;
	}

	mutex_lock(&ipa_ctx->lock);
	for (i = 0; i < hdls->num_rules; i++) {
		if (__ipa_mdfy_rt_rule(&hdls->rules[i])) {
			IPAERR_RL("failed to mdfy rt rule %i\n", i);
			hdls->rules[i].status = IPA_RT_STATUS_OF_MDFY_FAILED;
		} else {
			hdls->rules[i].status = 0;
		}
	}

	if (hdls->commit)
		if (ipa_ctx->ctrl->ipa_commit_rt(hdls->ip)) {
			result = -EPERM;
			goto bail;
		}
	result = 0;
bail:
	mutex_unlock(&ipa_ctx->lock);

	return result;
}
EXPORT_SYMBOL(ipa_mdfy_rt_rule);<|MERGE_RESOLUTION|>--- conflicted
+++ resolved
@@ -53,11 +53,7 @@
 	int pipe_idx;
 
 	if (buf == NULL) {
-<<<<<<< HEAD
 		memset(tmp, 0, IPA_RT_FLT_HW_RULE_BUF_SIZE/4);
-=======
-		memset(tmp, 0, (IPA_RT_FLT_HW_RULE_BUF_SIZE/4));
->>>>>>> ea3b4b88
 		buf = (u8 *)tmp;
 	}
 
@@ -77,11 +73,7 @@
 				entry->hdr->offset_entry->offset >> 2;
 		} else {
 			IPAERR("Entry hdr deleted by user = %d cookie = %u\n",
-<<<<<<< HEAD
 				entry->hdr->user_deleted, entry->hdr->cookie);
-=======
-				 entry->hdr->user_deleted, entry->hdr->cookie);
->>>>>>> ea3b4b88
 			WARN_ON(1);
 			rule_hdr->u.hdr.hdr_offset = 0;
 		}
