--- conflicted
+++ resolved
@@ -345,12 +345,8 @@
 	if (found)
 		av = tmp_av;
 	else {
-<<<<<<< HEAD
 		ubi_err(ubi->ubi_num, "orphaned volume in fastmap pool!");
-=======
-		ubi_err("orphaned volume in fastmap pool!");
 		kmem_cache_free(ai->aeb_slab_cache, new_aeb);
->>>>>>> ec55e7c2
 		return UBI_BAD_FASTMAP;
 	}
 
@@ -469,17 +465,9 @@
 			dbg_bld("Adding PEB to free: %i", pnum);
 
 			if (err == UBI_IO_FF_BITFLIPS)
-<<<<<<< HEAD
-				add_aeb(ai, free, pnum, ec, last_erase_time,
-						0, 1);
-			else
-				add_aeb(ai, free, pnum, ec, last_erase_time,
-						0, 0);
-=======
 				scrub = 1;
 
-			add_aeb(ai, free, pnum, ec, scrub);
->>>>>>> ec55e7c2
+			add_aeb(ai, free, pnum, ec, last_erase_time, 0, scrub);
 			continue;
 		} else if (err == 0 || err == UBI_IO_BITFLIPS) {
 			dbg_bld("Found non empty PEB:%i in pool", pnum);
