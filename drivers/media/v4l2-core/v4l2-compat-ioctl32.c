/*
 * ioctl32.c: Conversion between 32bit and 64bit native ioctls.
 *	Separated from fs stuff by Arnd Bergmann <arnd@arndb.de>
 *
 * Copyright (C) 1997-2000  Jakub Jelinek  (jakub@redhat.com)
 * Copyright (C) 1998  Eddie C. Dost  (ecd@skynet.be)
 * Copyright (C) 2001,2002  Andi Kleen, SuSE Labs
 * Copyright (C) 2003       Pavel Machek (pavel@ucw.cz)
 * Copyright (C) 2005       Philippe De Muyter (phdm@macqel.be)
 * Copyright (C) 2008       Hans Verkuil <hverkuil@xs4all.nl>
 *
 * These routines maintain argument size conversion between 32bit and 64bit
 * ioctls.
 */

#include <linux/compat.h>
#include <linux/module.h>
#include <linux/videodev2.h>
#include <linux/v4l2-subdev.h>
#include <media/v4l2-dev.h>
#include <media/v4l2-ioctl.h>

static long native_ioctl(struct file *file, unsigned int cmd, unsigned long arg)
{
	long ret = -ENOIOCTLCMD;

	if (file->f_op->unlocked_ioctl)
		ret = file->f_op->unlocked_ioctl(file, cmd, arg);

	return ret;
}


struct v4l2_clip32 {
	struct v4l2_rect        c;
	compat_caddr_t 		next;
};

struct v4l2_window32 {
	struct v4l2_rect        w;
	__u32		  	field;	/* enum v4l2_field */
	__u32			chromakey;
	compat_caddr_t		clips; /* actually struct v4l2_clip32 * */
	__u32			clipcount;
	compat_caddr_t		bitmap;
};

static int get_v4l2_window32(struct v4l2_window *kp, struct v4l2_window32 __user *up)
{
	if (!access_ok(VERIFY_READ, up, sizeof(struct v4l2_window32)) ||
		copy_from_user(&kp->w, &up->w, sizeof(up->w)) ||
		get_user(kp->field, &up->field) ||
		get_user(kp->chromakey, &up->chromakey) ||
		get_user(kp->clipcount, &up->clipcount))
			return -EFAULT;
	if (kp->clipcount > 2048)
		return -EINVAL;
	if (kp->clipcount) {
		struct v4l2_clip32 __user *uclips;
		struct v4l2_clip __user *kclips;
		int n = kp->clipcount;
		compat_caddr_t p;

		if (get_user(p, &up->clips))
			return -EFAULT;
		uclips = compat_ptr(p);
		kclips = compat_alloc_user_space(n * sizeof(struct v4l2_clip));
		kp->clips = kclips;
		while (--n >= 0) {
			if (copy_in_user(&kclips->c, &uclips->c, sizeof(uclips->c)))
				return -EFAULT;
			if (put_user(n ? kclips + 1 : NULL, &kclips->next))
				return -EFAULT;
			uclips += 1;
			kclips += 1;
		}
	} else
		kp->clips = NULL;
	return 0;
}

static int put_v4l2_window32(struct v4l2_window *kp, struct v4l2_window32 __user *up)
{
	if (copy_to_user(&up->w, &kp->w, sizeof(kp->w)) ||
		put_user(kp->field, &up->field) ||
		put_user(kp->chromakey, &up->chromakey) ||
		put_user(kp->clipcount, &up->clipcount))
			return -EFAULT;
	return 0;
}

static inline int get_v4l2_pix_format(struct v4l2_pix_format *kp, struct v4l2_pix_format __user *up)
{
	if (copy_from_user(kp, up, sizeof(struct v4l2_pix_format)))
		return -EFAULT;
	return 0;
}

static inline int get_v4l2_pix_format_mplane(struct v4l2_pix_format_mplane *kp,
				struct v4l2_pix_format_mplane __user *up)
{
	if (copy_from_user(kp, up, sizeof(struct v4l2_pix_format_mplane)))
		return -EFAULT;
	return 0;
}

static inline int put_v4l2_pix_format(struct v4l2_pix_format *kp, struct v4l2_pix_format __user *up)
{
	if (copy_to_user(up, kp, sizeof(struct v4l2_pix_format)))
		return -EFAULT;
	return 0;
}

static inline int put_v4l2_pix_format_mplane(struct v4l2_pix_format_mplane *kp,
				struct v4l2_pix_format_mplane __user *up)
{
	if (copy_to_user(up, kp, sizeof(struct v4l2_pix_format_mplane)))
		return -EFAULT;
	return 0;
}

static inline int get_v4l2_vbi_format(struct v4l2_vbi_format *kp, struct v4l2_vbi_format __user *up)
{
	if (copy_from_user(kp, up, sizeof(struct v4l2_vbi_format)))
		return -EFAULT;
	return 0;
}

static inline int put_v4l2_vbi_format(struct v4l2_vbi_format *kp, struct v4l2_vbi_format __user *up)
{
	if (copy_to_user(up, kp, sizeof(struct v4l2_vbi_format)))
		return -EFAULT;
	return 0;
}

static inline int get_v4l2_sliced_vbi_format(struct v4l2_sliced_vbi_format *kp, struct v4l2_sliced_vbi_format __user *up)
{
	if (copy_from_user(kp, up, sizeof(struct v4l2_sliced_vbi_format)))
		return -EFAULT;
	return 0;
}

static inline int put_v4l2_sliced_vbi_format(struct v4l2_sliced_vbi_format *kp, struct v4l2_sliced_vbi_format __user *up)
{
	if (copy_to_user(up, kp, sizeof(struct v4l2_sliced_vbi_format)))
		return -EFAULT;
	return 0;
}

struct v4l2_format32 {
	__u32	type;	/* enum v4l2_buf_type */
	union {
		struct v4l2_pix_format	pix;
		struct v4l2_pix_format_mplane	pix_mp;
		struct v4l2_window32	win;
		struct v4l2_vbi_format	vbi;
		struct v4l2_sliced_vbi_format	sliced;
		__u8	raw_data[200];        /* user-defined */
	} fmt;
};

/**
 * struct v4l2_create_buffers32 - VIDIOC_CREATE_BUFS32 argument
 * @index:	on return, index of the first created buffer
 * @count:	entry: number of requested buffers,
 *		return: number of created buffers
 * @memory:	buffer memory type
 * @format:	frame format, for which buffers are requested
 * @reserved:	future extensions
 */
struct v4l2_create_buffers32 {
	__u32			index;
	__u32			count;
	__u32			memory;	/* enum v4l2_memory */
	struct v4l2_format32	format;
	__u32			reserved[8];
};

static int __get_v4l2_format32(struct v4l2_format *kp, struct v4l2_format32 __user *up)
{
	if (get_user(kp->type, &up->type))
		return -EFAULT;

	switch (kp->type) {
	case V4L2_BUF_TYPE_VIDEO_CAPTURE:
	case V4L2_BUF_TYPE_VIDEO_OUTPUT:
		return get_v4l2_pix_format(&kp->fmt.pix, &up->fmt.pix);
	case V4L2_BUF_TYPE_VIDEO_CAPTURE_MPLANE:
	case V4L2_BUF_TYPE_VIDEO_OUTPUT_MPLANE:
		return get_v4l2_pix_format_mplane(&kp->fmt.pix_mp,
						  &up->fmt.pix_mp);
	case V4L2_BUF_TYPE_VIDEO_OVERLAY:
	case V4L2_BUF_TYPE_VIDEO_OUTPUT_OVERLAY:
		return get_v4l2_window32(&kp->fmt.win, &up->fmt.win);
	case V4L2_BUF_TYPE_VBI_CAPTURE:
	case V4L2_BUF_TYPE_VBI_OUTPUT:
		return get_v4l2_vbi_format(&kp->fmt.vbi, &up->fmt.vbi);
	case V4L2_BUF_TYPE_SLICED_VBI_CAPTURE:
	case V4L2_BUF_TYPE_SLICED_VBI_OUTPUT:
		return get_v4l2_sliced_vbi_format(&kp->fmt.sliced, &up->fmt.sliced);
	default:
		printk(KERN_INFO "compat_ioctl32: unexpected VIDIOC_FMT type %d\n",
								kp->type);
		return -EINVAL;
	}
}

static int get_v4l2_format32(struct v4l2_format *kp, struct v4l2_format32 __user *up)
{
	if (!access_ok(VERIFY_READ, up, sizeof(struct v4l2_format32)))
		return -EFAULT;
	return __get_v4l2_format32(kp, up);
}

static int get_v4l2_create32(struct v4l2_create_buffers *kp, struct v4l2_create_buffers32 __user *up)
{
	if (!access_ok(VERIFY_READ, up, sizeof(struct v4l2_create_buffers32)) ||
	    copy_from_user(kp, up, offsetof(struct v4l2_create_buffers32, format)))
		return -EFAULT;
	return __get_v4l2_format32(&kp->format, &up->format);
}

static int __put_v4l2_format32(struct v4l2_format *kp, struct v4l2_format32 __user *up)
{
	switch (kp->type) {
	case V4L2_BUF_TYPE_VIDEO_CAPTURE:
	case V4L2_BUF_TYPE_VIDEO_OUTPUT:
		return put_v4l2_pix_format(&kp->fmt.pix, &up->fmt.pix);
	case V4L2_BUF_TYPE_VIDEO_CAPTURE_MPLANE:
	case V4L2_BUF_TYPE_VIDEO_OUTPUT_MPLANE:
		return put_v4l2_pix_format_mplane(&kp->fmt.pix_mp,
						  &up->fmt.pix_mp);
	case V4L2_BUF_TYPE_VIDEO_OVERLAY:
	case V4L2_BUF_TYPE_VIDEO_OUTPUT_OVERLAY:
		return put_v4l2_window32(&kp->fmt.win, &up->fmt.win);
	case V4L2_BUF_TYPE_VBI_CAPTURE:
	case V4L2_BUF_TYPE_VBI_OUTPUT:
		return put_v4l2_vbi_format(&kp->fmt.vbi, &up->fmt.vbi);
	case V4L2_BUF_TYPE_SLICED_VBI_CAPTURE:
	case V4L2_BUF_TYPE_SLICED_VBI_OUTPUT:
		return put_v4l2_sliced_vbi_format(&kp->fmt.sliced, &up->fmt.sliced);
	default:
		printk(KERN_INFO "compat_ioctl32: unexpected VIDIOC_FMT type %d\n",
								kp->type);
		return -EINVAL;
	}
}

static int put_v4l2_format32(struct v4l2_format *kp, struct v4l2_format32 __user *up)
{
	if (!access_ok(VERIFY_WRITE, up, sizeof(struct v4l2_format32)) ||
		put_user(kp->type, &up->type))
		return -EFAULT;
	return __put_v4l2_format32(kp, up);
}

static int put_v4l2_create32(struct v4l2_create_buffers *kp, struct v4l2_create_buffers32 __user *up)
{
	if (!access_ok(VERIFY_WRITE, up, sizeof(struct v4l2_create_buffers32)) ||
	    copy_to_user(up, kp, offsetof(struct v4l2_create_buffers32, format.fmt)))
			return -EFAULT;
	return __put_v4l2_format32(&kp->format, &up->format);
}

struct v4l2_standard32 {
	__u32		     index;
	compat_u64	     id;
	__u8		     name[24];
	struct v4l2_fract    frameperiod; /* Frames, not fields */
	__u32		     framelines;
	__u32		     reserved[4];
};

static int get_v4l2_standard32(struct v4l2_standard *kp, struct v4l2_standard32 __user *up)
{
	/* other fields are not set by the user, nor used by the driver */
	if (!access_ok(VERIFY_READ, up, sizeof(struct v4l2_standard32)) ||
		get_user(kp->index, &up->index))
		return -EFAULT;
	return 0;
}

static int put_v4l2_standard32(struct v4l2_standard *kp, struct v4l2_standard32 __user *up)
{
	if (!access_ok(VERIFY_WRITE, up, sizeof(struct v4l2_standard32)) ||
		put_user(kp->index, &up->index) ||
		put_user(kp->id, &up->id) ||
		copy_to_user(up->name, kp->name, 24) ||
		copy_to_user(&up->frameperiod, &kp->frameperiod, sizeof(kp->frameperiod)) ||
		put_user(kp->framelines, &up->framelines) ||
		copy_to_user(up->reserved, kp->reserved, 4 * sizeof(__u32)))
			return -EFAULT;
	return 0;
}

struct v4l2_plane32 {
	__u32			bytesused;
	__u32			length;
	union {
		__u32		mem_offset;
		compat_long_t	userptr;
		__s32		fd;
	} m;
	__u32			data_offset;
	__u32			reserved[11];
};

struct v4l2_buffer32 {
	__u32			index;
	__u32			type;	/* enum v4l2_buf_type */
	__u32			bytesused;
	__u32			flags;
	__u32			field;	/* enum v4l2_field */
	struct compat_timeval	timestamp;
	struct v4l2_timecode	timecode;
	__u32			sequence;

	/* memory location */
	__u32			memory;	/* enum v4l2_memory */
	union {
		__u32           offset;
		compat_long_t   userptr;
		compat_caddr_t  planes;
		__s32		fd;
	} m;
	__u32			length;
	__u32			reserved2;
	__u32			reserved;
};

static int get_v4l2_plane32(struct v4l2_plane *up, struct v4l2_plane32 *up32,
				enum v4l2_memory memory)
{
	void __user *up_pln;
	compat_long_t p;

	if (copy_in_user(up, up32, 2 * sizeof(__u32)) ||
		copy_in_user(&up->data_offset, &up32->data_offset,
				sizeof(__u32)) ||
		copy_in_user(up->reserved, up32->reserved,
				sizeof(up->reserved)) ||
		copy_in_user(&up->length, &up32->length,
				sizeof(__u32)))
		return -EFAULT;

	if (memory == V4L2_MEMORY_USERPTR) {
		if (get_user(p, &up32->m.userptr))
			return -EFAULT;
		up_pln = compat_ptr(p);
		if (put_user((unsigned long)up_pln, &up->m.userptr))
			return -EFAULT;
	} else if (memory == V4L2_MEMORY_DMABUF) {
		if (copy_in_user(&up->m.fd, &up32->m.fd, sizeof(int)))
			return -EFAULT;
	} else {
		if (copy_in_user(&up->m.mem_offset, &up32->m.mem_offset,
					sizeof(__u32)))
			return -EFAULT;
	}

	return 0;
}

static int put_v4l2_plane32(struct v4l2_plane *up, struct v4l2_plane32 *up32,
				enum v4l2_memory memory)
{
	if (copy_in_user(up32, up, 2 * sizeof(__u32)) ||
		copy_in_user(up32->reserved, up->reserved,
				sizeof(up32->reserved)) ||
		copy_in_user(&up32->data_offset, &up->data_offset,
				sizeof(__u32)))
		return -EFAULT;

	/* For MMAP, driver might've set up the offset, so copy it back.
	 * USERPTR stays the same (was userspace-provided), so no copying. */
	if (memory == V4L2_MEMORY_MMAP)
		if (copy_in_user(&up32->m.mem_offset, &up->m.mem_offset,
					sizeof(__u32)))
			return -EFAULT;
	/* For DMABUF, driver might've set up the fd, so copy it back. */
	if (memory == V4L2_MEMORY_DMABUF)
		if (copy_in_user(&up32->m.fd, &up->m.fd,
					sizeof(int)))
			return -EFAULT;

	return 0;
}

static int get_v4l2_buffer32(struct v4l2_buffer *kp, struct v4l2_buffer32 __user *up)
{
	struct v4l2_plane32 __user *uplane32;
	struct v4l2_plane __user *uplane;
	compat_caddr_t p;
	int num_planes;
	int ret;

	if (!access_ok(VERIFY_READ, up, sizeof(struct v4l2_buffer32)) ||
		get_user(kp->index, &up->index) ||
		get_user(kp->type, &up->type) ||
		get_user(kp->flags, &up->flags) ||
		get_user(kp->memory, &up->memory) ||
		get_user(kp->length, &up->length))
			return -EFAULT;

	if (V4L2_TYPE_IS_OUTPUT(kp->type))
		if (get_user(kp->bytesused, &up->bytesused) ||
			get_user(kp->field, &up->field) ||
			get_user(kp->timestamp.tv_sec, &up->timestamp.tv_sec) ||
			get_user(kp->timestamp.tv_usec,
					&up->timestamp.tv_usec))
			return -EFAULT;

	if (V4L2_TYPE_IS_PRIVATE(kp->type)) {
		compat_long_t tmp;

		if (get_user(kp->length, &up->length) ||
				get_user(tmp, &up->m.userptr))
			return -EFAULT;

		kp->m.userptr = (unsigned long)compat_ptr(tmp);
	}

	if (V4L2_TYPE_IS_MULTIPLANAR(kp->type)) {
		num_planes = kp->length;
		if (num_planes == 0) {
			kp->m.planes = NULL;
			/* num_planes == 0 is legal, e.g. when userspace doesn't
			 * need planes array on DQBUF*/
			return 0;
		}

		if (get_user(p, &up->m.planes))
			return -EFAULT;

		uplane32 = compat_ptr(p);
		if (!access_ok(VERIFY_READ, uplane32,
				num_planes * sizeof(struct v4l2_plane32)))
			return -EFAULT;

		/* We don't really care if userspace decides to kill itself
		 * by passing a very big num_planes value */
		uplane = compat_alloc_user_space(num_planes *
						sizeof(struct v4l2_plane));
		kp->m.planes = uplane;

		while (--num_planes >= 0) {
			ret = get_v4l2_plane32(uplane, uplane32, kp->memory);
			if (ret)
				return ret;
			++uplane;
			++uplane32;
		}
	} else {
		switch (kp->memory) {
		case V4L2_MEMORY_MMAP:
			if (get_user(kp->m.offset, &up->m.offset))
				return -EFAULT;
			break;
		case V4L2_MEMORY_USERPTR:
			{
			compat_long_t tmp;

			if (get_user(tmp, &up->m.userptr))
				return -EFAULT;

			kp->m.userptr = (unsigned long)compat_ptr(tmp);
			}
			break;
		case V4L2_MEMORY_OVERLAY:
			if (get_user(kp->m.offset, &up->m.offset))
				return -EFAULT;
			break;
		case V4L2_MEMORY_DMABUF:
			if (get_user(kp->m.fd, &up->m.fd))
				return -EFAULT;
			break;
		}
	}

	return 0;
}

static int put_v4l2_buffer32(struct v4l2_buffer *kp, struct v4l2_buffer32 __user *up)
{
	struct v4l2_plane32 __user *uplane32;
	struct v4l2_plane __user *uplane;
	compat_caddr_t p;
	int num_planes;
	int ret;

	if (!access_ok(VERIFY_WRITE, up, sizeof(struct v4l2_buffer32)) ||
		put_user(kp->index, &up->index) ||
		put_user(kp->type, &up->type) ||
		put_user(kp->flags, &up->flags) ||
		put_user(kp->memory, &up->memory))
			return -EFAULT;

	if (put_user(kp->bytesused, &up->bytesused) ||
		put_user(kp->field, &up->field) ||
		put_user(kp->timestamp.tv_sec, &up->timestamp.tv_sec) ||
		put_user(kp->timestamp.tv_usec, &up->timestamp.tv_usec) ||
		copy_to_user(&up->timecode, &kp->timecode, sizeof(struct v4l2_timecode)) ||
		put_user(kp->sequence, &up->sequence) ||
		put_user(kp->reserved2, &up->reserved2) ||
		put_user(kp->reserved, &up->reserved) ||
		put_user(kp->length, &up->length))
			return -EFAULT;

	if (V4L2_TYPE_IS_PRIVATE(kp->type)) {
		if (put_user(kp->length, &up->length) ||
				put_user(kp->m.userptr, &up->m.userptr))
			return -EFAULT;
	}

	if (V4L2_TYPE_IS_MULTIPLANAR(kp->type)) {
		num_planes = kp->length;
		if (num_planes == 0)
			return 0;

		uplane = kp->m.planes;
		if (get_user(p, &up->m.planes))
			return -EFAULT;
		uplane32 = compat_ptr(p);

		while (--num_planes >= 0) {
			ret = put_v4l2_plane32(uplane, uplane32, kp->memory);
			if (ret)
				return ret;
			++uplane;
			++uplane32;
		}
	} else {
		switch (kp->memory) {
		case V4L2_MEMORY_MMAP:
			if (put_user(kp->m.offset, &up->m.offset))
				return -EFAULT;
			break;
		case V4L2_MEMORY_USERPTR:
			if (put_user(kp->m.userptr, &up->m.userptr))
				return -EFAULT;
			break;
		case V4L2_MEMORY_OVERLAY:
			if (put_user(kp->m.offset, &up->m.offset))
				return -EFAULT;
			break;
		case V4L2_MEMORY_DMABUF:
			if (put_user(kp->m.fd, &up->m.fd))
				return -EFAULT;
			break;
		}
	}

	return 0;
}

struct v4l2_framebuffer32 {
	__u32			capability;
	__u32			flags;
	compat_caddr_t 		base;
	struct v4l2_pix_format	fmt;
};

static int get_v4l2_framebuffer32(struct v4l2_framebuffer *kp, struct v4l2_framebuffer32 __user *up)
{
	u32 tmp;

	if (!access_ok(VERIFY_READ, up, sizeof(struct v4l2_framebuffer32)) ||
		get_user(tmp, &up->base) ||
		get_user(kp->capability, &up->capability) ||
		get_user(kp->flags, &up->flags))
			return -EFAULT;
	kp->base = compat_ptr(tmp);
	get_v4l2_pix_format(&kp->fmt, &up->fmt);
	return 0;
}

static int put_v4l2_framebuffer32(struct v4l2_framebuffer *kp, struct v4l2_framebuffer32 __user *up)
{
	u32 tmp = (u32)((unsigned long)kp->base);

	if (!access_ok(VERIFY_WRITE, up, sizeof(struct v4l2_framebuffer32)) ||
		put_user(tmp, &up->base) ||
		put_user(kp->capability, &up->capability) ||
		put_user(kp->flags, &up->flags))
			return -EFAULT;
	put_v4l2_pix_format(&kp->fmt, &up->fmt);
	return 0;
}

struct v4l2_input32 {
	__u32	     index;		/*  Which input */
	__u8	     name[32];		/*  Label */
	__u32	     type;		/*  Type of input */
	__u32	     audioset;		/*  Associated audios (bitfield) */
	__u32        tuner;             /*  Associated tuner */
	compat_u64   std;
	__u32	     status;
	__u32	     reserved[4];
};

/* The 64-bit v4l2_input struct has extra padding at the end of the struct.
   Otherwise it is identical to the 32-bit version. */
static inline int get_v4l2_input32(struct v4l2_input *kp, struct v4l2_input32 __user *up)
{
	if (copy_from_user(kp, up, sizeof(struct v4l2_input32)))
		return -EFAULT;
	return 0;
}

static inline int put_v4l2_input32(struct v4l2_input *kp, struct v4l2_input32 __user *up)
{
	if (copy_to_user(up, kp, sizeof(struct v4l2_input32)))
		return -EFAULT;
	return 0;
}

struct v4l2_ext_controls32 {
       __u32 ctrl_class;
       __u32 count;
       __u32 error_idx;
       __u32 reserved[2];
       compat_caddr_t controls; /* actually struct v4l2_ext_control32 * */
};

struct v4l2_ext_control32 {
	__u32 id;
	__u32 size;
	__u32 reserved2[1];
	union {
		__s32 value;
		__s64 value64;
		compat_caddr_t string; /* actually char * */
	};
} __attribute__ ((packed));

/* The following function really belong in v4l2-common, but that causes
   a circular dependency between modules. We need to think about this, but
   for now this will do. */

/* Return non-zero if this control is a pointer type. Currently only
   type STRING is a pointer type. */
static inline int ctrl_is_pointer(u32 id)
{
	switch (id) {
	case V4L2_CID_RDS_TX_PS_NAME:
	case V4L2_CID_RDS_TX_RADIO_TEXT:
		return 1;
	default:
		return 0;
	}
}

static int get_v4l2_ext_controls32(struct v4l2_ext_controls *kp, struct v4l2_ext_controls32 __user *up)
{
	struct v4l2_ext_control32 __user *ucontrols;
	struct v4l2_ext_control __user *kcontrols;
	int n;
	compat_caddr_t p;

	if (!access_ok(VERIFY_READ, up, sizeof(struct v4l2_ext_controls32)) ||
		get_user(kp->ctrl_class, &up->ctrl_class) ||
		get_user(kp->count, &up->count) ||
		get_user(kp->error_idx, &up->error_idx) ||
		copy_from_user(kp->reserved, up->reserved, sizeof(kp->reserved)))
			return -EFAULT;
	n = kp->count;
	if (n == 0) {
		kp->controls = NULL;
		return 0;
	}
	if (get_user(p, &up->controls))
		return -EFAULT;
	ucontrols = compat_ptr(p);
	if (!access_ok(VERIFY_READ, ucontrols,
			n * sizeof(struct v4l2_ext_control32)))
		return -EFAULT;
	kcontrols = compat_alloc_user_space(n * sizeof(struct v4l2_ext_control));
	kp->controls = kcontrols;
	while (--n >= 0) {
		if (copy_in_user(kcontrols, ucontrols, sizeof(*ucontrols)))
			return -EFAULT;
		if (ctrl_is_pointer(kcontrols->id)) {
			void __user *s;

			if (get_user(p, &ucontrols->string))
				return -EFAULT;
			s = compat_ptr(p);
			if (put_user(s, &kcontrols->string))
				return -EFAULT;
		}
		ucontrols++;
		kcontrols++;
	}
	return 0;
}

static int put_v4l2_ext_controls32(struct v4l2_ext_controls *kp, struct v4l2_ext_controls32 __user *up)
{
	struct v4l2_ext_control32 __user *ucontrols;
	struct v4l2_ext_control __user *kcontrols = kp->controls;
	int n = kp->count;
	compat_caddr_t p;

	if (!access_ok(VERIFY_WRITE, up, sizeof(struct v4l2_ext_controls32)) ||
		put_user(kp->ctrl_class, &up->ctrl_class) ||
		put_user(kp->count, &up->count) ||
		put_user(kp->error_idx, &up->error_idx) ||
		copy_to_user(up->reserved, kp->reserved, sizeof(up->reserved)))
			return -EFAULT;
	if (!kp->count)
		return 0;

	if (get_user(p, &up->controls))
		return -EFAULT;
	ucontrols = compat_ptr(p);
	if (!access_ok(VERIFY_WRITE, ucontrols,
			n * sizeof(struct v4l2_ext_control32)))
		return -EFAULT;

	while (--n >= 0) {
		unsigned size = sizeof(*ucontrols);

		/* Do not modify the pointer when copying a pointer control.
		   The contents of the pointer was changed, not the pointer
		   itself. */
		if (ctrl_is_pointer(kcontrols->id))
			size -= sizeof(ucontrols->value64);
		if (copy_in_user(ucontrols, kcontrols, size))
			return -EFAULT;
		ucontrols++;
		kcontrols++;
	}
	return 0;
}

struct v4l2_event32 {
	__u32				type;
	union {
<<<<<<< HEAD
		struct v4l2_event_vsync		vsync;
		struct v4l2_event_ctrl		ctrl;
		struct v4l2_event_frame_sync	frame_sync;
=======
		compat_s64		value64;
>>>>>>> ec55e7c2
		__u8			data[64];
	} u;
	__u32				pending;
	__u32				sequence;
	struct compat_timespec		timestamp;
	__u32				id;
	__u32				reserved[8];
};

static int put_v4l2_event32(struct v4l2_event *kp, struct v4l2_event32 __user *up)
{
	if (!access_ok(VERIFY_WRITE, up, sizeof(struct v4l2_event32)) ||
		put_user(kp->type, &up->type) ||
		copy_to_user(&up->u, &kp->u, sizeof(kp->u)) ||
		put_user(kp->pending, &up->pending) ||
		put_user(kp->sequence, &up->sequence) ||
		put_compat_timespec(&kp->timestamp, &up->timestamp) ||
		put_user(kp->id, &up->id) ||
		copy_to_user(up->reserved, kp->reserved, 8 * sizeof(__u32)))
			return -EFAULT;
	return 0;
}

struct v4l2_subdev_edid32 {
	__u32 pad;
	__u32 start_block;
	__u32 blocks;
	__u32 reserved[5];
	compat_caddr_t edid;
};

static int get_v4l2_subdev_edid32(struct v4l2_subdev_edid *kp, struct v4l2_subdev_edid32 __user *up)
{
	u32 tmp;

	if (!access_ok(VERIFY_READ, up, sizeof(struct v4l2_subdev_edid32)) ||
		get_user(kp->pad, &up->pad) ||
		get_user(kp->start_block, &up->start_block) ||
		get_user(kp->blocks, &up->blocks) ||
		get_user(tmp, &up->edid) ||
		copy_from_user(kp->reserved, up->reserved, sizeof(kp->reserved)))
			return -EFAULT;
	kp->edid = compat_ptr(tmp);
	return 0;
}

static int put_v4l2_subdev_edid32(struct v4l2_subdev_edid *kp, struct v4l2_subdev_edid32 __user *up)
{
	u32 tmp = (u32)((unsigned long)kp->edid);

	if (!access_ok(VERIFY_WRITE, up, sizeof(struct v4l2_subdev_edid32)) ||
		put_user(kp->pad, &up->pad) ||
		put_user(kp->start_block, &up->start_block) ||
		put_user(kp->blocks, &up->blocks) ||
		put_user(tmp, &up->edid) ||
		copy_to_user(kp->reserved, up->reserved, sizeof(kp->reserved)))
			return -EFAULT;
	return 0;
}


#define VIDIOC_G_FMT32		_IOWR('V',  4, struct v4l2_format32)
#define VIDIOC_S_FMT32		_IOWR('V',  5, struct v4l2_format32)
#define VIDIOC_QUERYBUF32	_IOWR('V',  9, struct v4l2_buffer32)
#define VIDIOC_G_FBUF32		_IOR ('V', 10, struct v4l2_framebuffer32)
#define VIDIOC_S_FBUF32		_IOW ('V', 11, struct v4l2_framebuffer32)
#define VIDIOC_QBUF32		_IOWR('V', 15, struct v4l2_buffer32)
#define VIDIOC_DQBUF32		_IOWR('V', 17, struct v4l2_buffer32)
#define VIDIOC_ENUMSTD32	_IOWR('V', 25, struct v4l2_standard32)
#define VIDIOC_ENUMINPUT32	_IOWR('V', 26, struct v4l2_input32)
#define VIDIOC_SUBDEV_G_EDID32	_IOWR('V', 40, struct v4l2_subdev_edid32)
#define VIDIOC_SUBDEV_S_EDID32	_IOWR('V', 41, struct v4l2_subdev_edid32)
#define VIDIOC_TRY_FMT32      	_IOWR('V', 64, struct v4l2_format32)
#define VIDIOC_G_EXT_CTRLS32    _IOWR('V', 71, struct v4l2_ext_controls32)
#define VIDIOC_S_EXT_CTRLS32    _IOWR('V', 72, struct v4l2_ext_controls32)
#define VIDIOC_TRY_EXT_CTRLS32  _IOWR('V', 73, struct v4l2_ext_controls32)
#define	VIDIOC_DQEVENT32	_IOR ('V', 89, struct v4l2_event32)
#define VIDIOC_CREATE_BUFS32	_IOWR('V', 92, struct v4l2_create_buffers32)
#define VIDIOC_PREPARE_BUF32	_IOWR('V', 93, struct v4l2_buffer32)

#define VIDIOC_OVERLAY32	_IOW ('V', 14, s32)
#define VIDIOC_STREAMON32	_IOW ('V', 18, s32)
#define VIDIOC_STREAMOFF32	_IOW ('V', 19, s32)
#define VIDIOC_G_INPUT32	_IOR ('V', 38, s32)
#define VIDIOC_S_INPUT32	_IOWR('V', 39, s32)
#define VIDIOC_G_OUTPUT32	_IOR ('V', 46, s32)
#define VIDIOC_S_OUTPUT32	_IOWR('V', 47, s32)

static long do_video_ioctl(struct file *file, unsigned int cmd, unsigned long arg)
{
	union {
		struct v4l2_format v2f;
		struct v4l2_buffer v2b;
		struct v4l2_framebuffer v2fb;
		struct v4l2_input v2i;
		struct v4l2_standard v2s;
		struct v4l2_ext_controls v2ecs;
		struct v4l2_event v2ev;
		struct v4l2_create_buffers v2crt;
		struct v4l2_subdev_edid v2edid;
		unsigned long vx;
		int vi;
	} karg;
	void __user *up = compat_ptr(arg);
	int compatible_arg = 1;
	long err = 0;

	/* First, convert the command. */
	switch (cmd) {
	case VIDIOC_G_FMT32: cmd = VIDIOC_G_FMT; break;
	case VIDIOC_S_FMT32: cmd = VIDIOC_S_FMT; break;
	case VIDIOC_QUERYBUF32: cmd = VIDIOC_QUERYBUF; break;
	case VIDIOC_G_FBUF32: cmd = VIDIOC_G_FBUF; break;
	case VIDIOC_S_FBUF32: cmd = VIDIOC_S_FBUF; break;
	case VIDIOC_QBUF32: cmd = VIDIOC_QBUF; break;
	case VIDIOC_DQBUF32: cmd = VIDIOC_DQBUF; break;
	case VIDIOC_ENUMSTD32: cmd = VIDIOC_ENUMSTD; break;
	case VIDIOC_ENUMINPUT32: cmd = VIDIOC_ENUMINPUT; break;
	case VIDIOC_TRY_FMT32: cmd = VIDIOC_TRY_FMT; break;
	case VIDIOC_G_EXT_CTRLS32: cmd = VIDIOC_G_EXT_CTRLS; break;
	case VIDIOC_S_EXT_CTRLS32: cmd = VIDIOC_S_EXT_CTRLS; break;
	case VIDIOC_TRY_EXT_CTRLS32: cmd = VIDIOC_TRY_EXT_CTRLS; break;
	case VIDIOC_DQEVENT32: cmd = VIDIOC_DQEVENT; break;
	case VIDIOC_OVERLAY32: cmd = VIDIOC_OVERLAY; break;
	case VIDIOC_STREAMON32: cmd = VIDIOC_STREAMON; break;
	case VIDIOC_STREAMOFF32: cmd = VIDIOC_STREAMOFF; break;
	case VIDIOC_G_INPUT32: cmd = VIDIOC_G_INPUT; break;
	case VIDIOC_S_INPUT32: cmd = VIDIOC_S_INPUT; break;
	case VIDIOC_G_OUTPUT32: cmd = VIDIOC_G_OUTPUT; break;
	case VIDIOC_S_OUTPUT32: cmd = VIDIOC_S_OUTPUT; break;
	case VIDIOC_CREATE_BUFS32: cmd = VIDIOC_CREATE_BUFS; break;
	case VIDIOC_PREPARE_BUF32: cmd = VIDIOC_PREPARE_BUF; break;
	case VIDIOC_SUBDEV_G_EDID32: cmd = VIDIOC_SUBDEV_G_EDID; break;
	case VIDIOC_SUBDEV_S_EDID32: cmd = VIDIOC_SUBDEV_S_EDID; break;
	}

	switch (cmd) {
	case VIDIOC_OVERLAY:
	case VIDIOC_STREAMON:
	case VIDIOC_STREAMOFF:
	case VIDIOC_S_INPUT:
	case VIDIOC_S_OUTPUT:
		err = get_user(karg.vi, (s32 __user *)up);
		compatible_arg = 0;
		break;

	case VIDIOC_G_INPUT:
	case VIDIOC_G_OUTPUT:
		compatible_arg = 0;
		break;

	case VIDIOC_SUBDEV_G_EDID:
	case VIDIOC_SUBDEV_S_EDID:
		err = get_v4l2_subdev_edid32(&karg.v2edid, up);
		compatible_arg = 0;
		break;

	case VIDIOC_G_FMT:
	case VIDIOC_S_FMT:
	case VIDIOC_TRY_FMT:
		err = get_v4l2_format32(&karg.v2f, up);
		compatible_arg = 0;
		break;

	case VIDIOC_CREATE_BUFS:
		err = get_v4l2_create32(&karg.v2crt, up);
		compatible_arg = 0;
		break;

	case VIDIOC_PREPARE_BUF:
	case VIDIOC_QUERYBUF:
	case VIDIOC_QBUF:
	case VIDIOC_DQBUF:
		err = get_v4l2_buffer32(&karg.v2b, up);
		compatible_arg = 0;
		break;

	case VIDIOC_S_FBUF:
		err = get_v4l2_framebuffer32(&karg.v2fb, up);
		compatible_arg = 0;
		break;

	case VIDIOC_G_FBUF:
		compatible_arg = 0;
		break;

	case VIDIOC_ENUMSTD:
		err = get_v4l2_standard32(&karg.v2s, up);
		compatible_arg = 0;
		break;

	case VIDIOC_ENUMINPUT:
		err = get_v4l2_input32(&karg.v2i, up);
		compatible_arg = 0;
		break;

	case VIDIOC_G_EXT_CTRLS:
	case VIDIOC_S_EXT_CTRLS:
	case VIDIOC_TRY_EXT_CTRLS:
		err = get_v4l2_ext_controls32(&karg.v2ecs, up);
		compatible_arg = 0;
		break;
	case VIDIOC_DQEVENT:
		compatible_arg = 0;
		break;
	}
	if (err)
		return err;

	if (compatible_arg)
		err = native_ioctl(file, cmd, (unsigned long)up);
	else {
		mm_segment_t old_fs = get_fs();

		set_fs(KERNEL_DS);
		err = native_ioctl(file, cmd, (unsigned long)&karg);
		set_fs(old_fs);
	}

	/* Special case: even after an error we need to put the
	   results back for these ioctls since the error_idx will
	   contain information on which control failed. */
	switch (cmd) {
	case VIDIOC_G_EXT_CTRLS:
	case VIDIOC_S_EXT_CTRLS:
	case VIDIOC_TRY_EXT_CTRLS:
		if (put_v4l2_ext_controls32(&karg.v2ecs, up))
			err = -EFAULT;
		break;
	}
	if (err)
		return err;

	switch (cmd) {
	case VIDIOC_S_INPUT:
	case VIDIOC_S_OUTPUT:
	case VIDIOC_G_INPUT:
	case VIDIOC_G_OUTPUT:
		err = put_user(((s32)karg.vi), (s32 __user *)up);
		break;

	case VIDIOC_G_FBUF:
		err = put_v4l2_framebuffer32(&karg.v2fb, up);
		break;

	case VIDIOC_DQEVENT:
		err = put_v4l2_event32(&karg.v2ev, up);
		break;

	case VIDIOC_SUBDEV_G_EDID:
	case VIDIOC_SUBDEV_S_EDID:
		err = put_v4l2_subdev_edid32(&karg.v2edid, up);
		break;

	case VIDIOC_G_FMT:
	case VIDIOC_S_FMT:
	case VIDIOC_TRY_FMT:
		err = put_v4l2_format32(&karg.v2f, up);
		break;

	case VIDIOC_CREATE_BUFS:
		err = put_v4l2_create32(&karg.v2crt, up);
		break;

	case VIDIOC_QUERYBUF:
	case VIDIOC_QBUF:
	case VIDIOC_DQBUF:
		err = put_v4l2_buffer32(&karg.v2b, up);
		break;

	case VIDIOC_ENUMSTD:
		err = put_v4l2_standard32(&karg.v2s, up);
		break;

	case VIDIOC_ENUMINPUT:
		err = put_v4l2_input32(&karg.v2i, up);
		break;
	}
	return err;
}

long v4l2_compat_ioctl32(struct file *file, unsigned int cmd, unsigned long arg)
{
	struct video_device *vdev = video_devdata(file);
	long ret = -ENOIOCTLCMD;

	if (!file->f_op->unlocked_ioctl)
		return ret;

	switch (cmd) {
	case VIDIOC_QUERYCAP:
	case VIDIOC_RESERVED:
	case VIDIOC_ENUM_FMT:
	case VIDIOC_G_FMT32:
	case VIDIOC_S_FMT32:
	case VIDIOC_REQBUFS:
	case VIDIOC_QUERYBUF32:
	case VIDIOC_G_FBUF32:
	case VIDIOC_S_FBUF32:
	case VIDIOC_OVERLAY32:
	case VIDIOC_QBUF32:
	case VIDIOC_EXPBUF:
	case VIDIOC_DQBUF32:
	case VIDIOC_STREAMON32:
	case VIDIOC_STREAMOFF32:
	case VIDIOC_G_PARM:
	case VIDIOC_S_PARM:
	case VIDIOC_G_STD:
	case VIDIOC_S_STD:
	case VIDIOC_ENUMSTD32:
	case VIDIOC_ENUMINPUT32:
	case VIDIOC_G_CTRL:
	case VIDIOC_S_CTRL:
	case VIDIOC_G_TUNER:
	case VIDIOC_S_TUNER:
	case VIDIOC_G_AUDIO:
	case VIDIOC_S_AUDIO:
	case VIDIOC_QUERYCTRL:
	case VIDIOC_QUERYMENU:
	case VIDIOC_G_INPUT32:
	case VIDIOC_S_INPUT32:
	case VIDIOC_G_OUTPUT32:
	case VIDIOC_S_OUTPUT32:
	case VIDIOC_ENUMOUTPUT:
	case VIDIOC_G_AUDOUT:
	case VIDIOC_S_AUDOUT:
	case VIDIOC_G_MODULATOR:
	case VIDIOC_S_MODULATOR:
	case VIDIOC_S_FREQUENCY:
	case VIDIOC_G_FREQUENCY:
	case VIDIOC_CROPCAP:
	case VIDIOC_G_CROP:
	case VIDIOC_S_CROP:
	case VIDIOC_G_SELECTION:
	case VIDIOC_S_SELECTION:
	case VIDIOC_G_JPEGCOMP:
	case VIDIOC_S_JPEGCOMP:
	case VIDIOC_QUERYSTD:
	case VIDIOC_TRY_FMT32:
	case VIDIOC_ENUMAUDIO:
	case VIDIOC_ENUMAUDOUT:
	case VIDIOC_G_PRIORITY:
	case VIDIOC_S_PRIORITY:
	case VIDIOC_G_SLICED_VBI_CAP:
	case VIDIOC_LOG_STATUS:
	case VIDIOC_G_EXT_CTRLS32:
	case VIDIOC_S_EXT_CTRLS32:
	case VIDIOC_TRY_EXT_CTRLS32:
	case VIDIOC_ENUM_FRAMESIZES:
	case VIDIOC_ENUM_FRAMEINTERVALS:
	case VIDIOC_G_ENC_INDEX:
	case VIDIOC_ENCODER_CMD:
	case VIDIOC_TRY_ENCODER_CMD:
	case VIDIOC_DECODER_CMD:
	case VIDIOC_TRY_DECODER_CMD:
	case VIDIOC_DBG_S_REGISTER:
	case VIDIOC_DBG_G_REGISTER:
	case VIDIOC_DBG_G_CHIP_IDENT:
	case VIDIOC_S_HW_FREQ_SEEK:
	case VIDIOC_S_DV_TIMINGS:
	case VIDIOC_G_DV_TIMINGS:
	case VIDIOC_DQEVENT:
	case VIDIOC_DQEVENT32:
	case VIDIOC_SUBSCRIBE_EVENT:
	case VIDIOC_UNSUBSCRIBE_EVENT:
	case VIDIOC_CREATE_BUFS32:
	case VIDIOC_PREPARE_BUF32:
	case VIDIOC_ENUM_DV_TIMINGS:
	case VIDIOC_QUERY_DV_TIMINGS:
	case VIDIOC_DV_TIMINGS_CAP:
	case VIDIOC_ENUM_FREQ_BANDS:
	case VIDIOC_SUBDEV_G_EDID32:
	case VIDIOC_SUBDEV_S_EDID32:
		ret = do_video_ioctl(file, cmd, arg);
		break;

	default:
		if (vdev->fops->compat_ioctl32)
			ret = vdev->fops->compat_ioctl32(file, cmd, arg);

		if (ret == -ENOIOCTLCMD)
			printk(KERN_WARNING "compat_ioctl32: "
				"unknown ioctl '%c', dir=%d, #%d (0x%08x)\n",
				_IOC_TYPE(cmd), _IOC_DIR(cmd), _IOC_NR(cmd),
				cmd);
		break;
	}
	return ret;
}
EXPORT_SYMBOL_GPL(v4l2_compat_ioctl32);<|MERGE_RESOLUTION|>--- conflicted
+++ resolved
@@ -736,13 +736,10 @@
 struct v4l2_event32 {
 	__u32				type;
 	union {
-<<<<<<< HEAD
 		struct v4l2_event_vsync		vsync;
 		struct v4l2_event_ctrl		ctrl;
 		struct v4l2_event_frame_sync	frame_sync;
-=======
 		compat_s64		value64;
->>>>>>> ec55e7c2
 		__u8			data[64];
 	} u;
 	__u32				pending;
