/* tuner-xc2028
 *
 * Copyright (c) 2007-2008 Mauro Carvalho Chehab (mchehab@infradead.org)
 *
 * Copyright (c) 2007 Michel Ludwig (michel.ludwig@gmail.com)
 *       - frontend interface
 *
 * This code is placed under the terms of the GNU General Public License v2
 */

#include <linux/i2c.h>
#include <asm/div64.h>
#include <linux/firmware.h>
#include <linux/videodev2.h>
#include <linux/delay.h>
#include <media/tuner.h>
#include <linux/mutex.h>
#include <linux/slab.h>
#include <asm/unaligned.h>
#include "tuner-i2c.h"
#include "tuner-xc2028.h"
#include "tuner-xc2028-types.h"

#include <linux/dvb/frontend.h>
#include "dvb_frontend.h"

/* Max transfer size done by I2C transfer functions */
#define MAX_XFER_SIZE  80

/* Registers (Write-only) */
#define XREG_INIT         0x00
#define XREG_RF_FREQ      0x02
#define XREG_POWER_DOWN   0x08

/* Registers (Read-only) */
#define XREG_FREQ_ERROR   0x01
#define XREG_LOCK         0x02
#define XREG_VERSION      0x04
#define XREG_PRODUCT_ID   0x08
#define XREG_HSYNC_FREQ   0x10
#define XREG_FRAME_LINES  0x20
#define XREG_SNR          0x40

#define XREG_ADC_ENV      0x0100

static int debug;
module_param(debug, int, 0644);
MODULE_PARM_DESC(debug, "enable verbose debug messages");

static int no_poweroff;
module_param(no_poweroff, int, 0644);
MODULE_PARM_DESC(no_poweroff, "0 (default) powers device off when not used.\n"
	"1 keep device energized and with tuner ready all the times.\n"
	"  Faster, but consumes more power and keeps the device hotter\n");

static char audio_std[8];
module_param_string(audio_std, audio_std, sizeof(audio_std), 0);
MODULE_PARM_DESC(audio_std,
	"Audio standard. XC3028 audio decoder explicitly "
	"needs to know what audio\n"
	"standard is needed for some video standards with audio A2 or NICAM.\n"
	"The valid values are:\n"
	"A2\n"
	"A2/A\n"
	"A2/B\n"
	"NICAM\n"
	"NICAM/A\n"
	"NICAM/B\n");

static char firmware_name[30];
module_param_string(firmware_name, firmware_name, sizeof(firmware_name), 0);
MODULE_PARM_DESC(firmware_name, "Firmware file name. Allows overriding the "
				"default firmware name\n");

static LIST_HEAD(hybrid_tuner_instance_list);
static DEFINE_MUTEX(xc2028_list_mutex);

/* struct for storing firmware table */
struct firmware_description {
	unsigned int  type;
	v4l2_std_id   id;
	__u16         int_freq;
	unsigned char *ptr;
	unsigned int  size;
};

struct firmware_properties {
	unsigned int	type;
	v4l2_std_id	id;
	v4l2_std_id	std_req;
	__u16		int_freq;
	unsigned int	scode_table;
	int 		scode_nr;
};

enum xc2028_state {
	XC2028_NO_FIRMWARE = 0,
	XC2028_WAITING_FIRMWARE,
	XC2028_ACTIVE,
	XC2028_SLEEP,
	XC2028_NODEV,
};

struct xc2028_data {
	struct list_head        hybrid_tuner_instance_list;
	struct tuner_i2c_props  i2c_props;
	__u32			frequency;

	enum xc2028_state	state;
	const char		*fname;

	struct firmware_description *firm;
	int			firm_size;
	__u16			firm_version;

	__u16			hwmodel;
	__u16			hwvers;

	struct xc2028_ctrl	ctrl;

	struct firmware_properties cur_fw;

	struct mutex lock;
};

#define i2c_send(priv, buf, size) ({					\
	int _rc;							\
	_rc = tuner_i2c_xfer_send(&priv->i2c_props, buf, size);		\
	if (size != _rc)						\
		tuner_info("i2c output error: rc = %d (should be %d)\n",\
			   _rc, (int)size);				\
	if (priv->ctrl.msleep)						\
		msleep(priv->ctrl.msleep);				\
	_rc;								\
})

#define i2c_rcv(priv, buf, size) ({					\
	int _rc;							\
	_rc = tuner_i2c_xfer_recv(&priv->i2c_props, buf, size);		\
	if (size != _rc)						\
		tuner_err("i2c input error: rc = %d (should be %d)\n",	\
			   _rc, (int)size); 				\
	_rc;								\
})

#define i2c_send_recv(priv, obuf, osize, ibuf, isize) ({		\
	int _rc;							\
	_rc = tuner_i2c_xfer_send_recv(&priv->i2c_props, obuf, osize,	\
				       ibuf, isize);			\
	if (isize != _rc)						\
		tuner_err("i2c input error: rc = %d (should be %d)\n",	\
			   _rc, (int)isize); 				\
	if (priv->ctrl.msleep)						\
		msleep(priv->ctrl.msleep);				\
	_rc;								\
})

#define send_seq(priv, data...)	({					\
	static u8 _val[] = data;					\
	int _rc;							\
	if (sizeof(_val) !=						\
			(_rc = tuner_i2c_xfer_send(&priv->i2c_props,	\
						_val, sizeof(_val)))) {	\
		tuner_err("Error on line %d: %d\n", __LINE__, _rc);	\
	} else if (priv->ctrl.msleep)					\
		msleep(priv->ctrl.msleep);				\
	_rc;								\
})

static int xc2028_get_reg(struct xc2028_data *priv, u16 reg, u16 *val)
{
	unsigned char buf[2];
	unsigned char ibuf[2];

	tuner_dbg("%s %04x called\n", __func__, reg);

	buf[0] = reg >> 8;
	buf[1] = (unsigned char) reg;

	if (i2c_send_recv(priv, buf, 2, ibuf, 2) != 2)
		return -EIO;

	*val = (ibuf[1]) | (ibuf[0] << 8);
	return 0;
}

#define dump_firm_type(t) 	dump_firm_type_and_int_freq(t, 0)
static void dump_firm_type_and_int_freq(unsigned int type, u16 int_freq)
{
	 if (type & BASE)
		printk("BASE ");
	 if (type & INIT1)
		printk("INIT1 ");
	 if (type & F8MHZ)
		printk("F8MHZ ");
	 if (type & MTS)
		printk("MTS ");
	 if (type & D2620)
		printk("D2620 ");
	 if (type & D2633)
		printk("D2633 ");
	 if (type & DTV6)
		printk("DTV6 ");
	 if (type & QAM)
		printk("QAM ");
	 if (type & DTV7)
		printk("DTV7 ");
	 if (type & DTV78)
		printk("DTV78 ");
	 if (type & DTV8)
		printk("DTV8 ");
	 if (type & FM)
		printk("FM ");
	 if (type & INPUT1)
		printk("INPUT1 ");
	 if (type & LCD)
		printk("LCD ");
	 if (type & NOGD)
		printk("NOGD ");
	 if (type & MONO)
		printk("MONO ");
	 if (type & ATSC)
		printk("ATSC ");
	 if (type & IF)
		printk("IF ");
	 if (type & LG60)
		printk("LG60 ");
	 if (type & ATI638)
		printk("ATI638 ");
	 if (type & OREN538)
		printk("OREN538 ");
	 if (type & OREN36)
		printk("OREN36 ");
	 if (type & TOYOTA388)
		printk("TOYOTA388 ");
	 if (type & TOYOTA794)
		printk("TOYOTA794 ");
	 if (type & DIBCOM52)
		printk("DIBCOM52 ");
	 if (type & ZARLINK456)
		printk("ZARLINK456 ");
	 if (type & CHINA)
		printk("CHINA ");
	 if (type & F6MHZ)
		printk("F6MHZ ");
	 if (type & INPUT2)
		printk("INPUT2 ");
	 if (type & SCODE)
		printk("SCODE ");
	 if (type & HAS_IF)
		printk("HAS_IF_%d ", int_freq);
}

static  v4l2_std_id parse_audio_std_option(void)
{
	if (strcasecmp(audio_std, "A2") == 0)
		return V4L2_STD_A2;
	if (strcasecmp(audio_std, "A2/A") == 0)
		return V4L2_STD_A2_A;
	if (strcasecmp(audio_std, "A2/B") == 0)
		return V4L2_STD_A2_B;
	if (strcasecmp(audio_std, "NICAM") == 0)
		return V4L2_STD_NICAM;
	if (strcasecmp(audio_std, "NICAM/A") == 0)
		return V4L2_STD_NICAM_A;
	if (strcasecmp(audio_std, "NICAM/B") == 0)
		return V4L2_STD_NICAM_B;

	return 0;
}

static int check_device_status(struct xc2028_data *priv)
{
	switch (priv->state) {
	case XC2028_NO_FIRMWARE:
	case XC2028_WAITING_FIRMWARE:
		return -EAGAIN;
	case XC2028_ACTIVE:
	case XC2028_SLEEP:
		return 0;
	case XC2028_NODEV:
		return -ENODEV;
	}
	return 0;
}

static void free_firmware(struct xc2028_data *priv)
{
	int i;
	tuner_dbg("%s called\n", __func__);

	/* free allocated f/w string */
	if (priv->fname != firmware_name)
		kfree(priv->fname);
	priv->fname = NULL;

	priv->state = XC2028_NO_FIRMWARE;
	memset(&priv->cur_fw, 0, sizeof(priv->cur_fw));

	if (!priv->firm)
		return;

	for (i = 0; i < priv->firm_size; i++)
		kfree(priv->firm[i].ptr);

	kfree(priv->firm);

	priv->firm = NULL;
	priv->firm_size = 0;
}

static int load_all_firmwares(struct dvb_frontend *fe,
			      const struct firmware *fw)
{
	struct xc2028_data    *priv = fe->tuner_priv;
	const unsigned char   *p, *endp;
	int                   rc = 0;
	int		      n, n_array;
	char		      name[33];

	tuner_dbg("%s called\n", __func__);

	p = fw->data;
	endp = p + fw->size;

	if (fw->size < sizeof(name) - 1 + 2 + 2) {
		tuner_err("Error: firmware file %s has invalid size!\n",
			  priv->fname);
		goto corrupt;
	}

	memcpy(name, p, sizeof(name) - 1);
	name[sizeof(name) - 1] = 0;
	p += sizeof(name) - 1;

	priv->firm_version = get_unaligned_le16(p);
	p += 2;

	n_array = get_unaligned_le16(p);
	p += 2;

	tuner_info("Loading %d firmware images from %s, type: %s, ver %d.%d\n",
		   n_array, priv->fname, name,
		   priv->firm_version >> 8, priv->firm_version & 0xff);

	priv->firm = kcalloc(n_array, sizeof(*priv->firm), GFP_KERNEL);
	if (priv->firm == NULL) {
		tuner_err("Not enough memory to load firmware file.\n");
		rc = -ENOMEM;
		goto err;
	}
	priv->firm_size = n_array;

	n = -1;
	while (p < endp) {
		__u32 type, size;
		v4l2_std_id id;
		__u16 int_freq = 0;

		n++;
		if (n >= n_array) {
			tuner_err("More firmware images in file than "
				  "were expected!\n");
			goto corrupt;
		}

		/* Checks if there's enough bytes to read */
		if (endp - p < sizeof(type) + sizeof(id) + sizeof(size))
			goto header;

		type = get_unaligned_le32(p);
		p += sizeof(type);

		id = get_unaligned_le64(p);
		p += sizeof(id);

		if (type & HAS_IF) {
			int_freq = get_unaligned_le16(p);
			p += sizeof(int_freq);
			if (endp - p < sizeof(size))
				goto header;
		}

		size = get_unaligned_le32(p);
		p += sizeof(size);

		if (!size || size > endp - p) {
			tuner_err("Firmware type ");
			dump_firm_type(type);
			printk("(%x), id %llx is corrupted "
			       "(size=%d, expected %d)\n",
			       type, (unsigned long long)id,
			       (unsigned)(endp - p), size);
			goto corrupt;
		}

		priv->firm[n].ptr = kzalloc(size, GFP_KERNEL);
		if (priv->firm[n].ptr == NULL) {
			tuner_err("Not enough memory to load firmware file.\n");
			rc = -ENOMEM;
			goto err;
		}
		tuner_dbg("Reading firmware type ");
		if (debug) {
			dump_firm_type_and_int_freq(type, int_freq);
			printk("(%x), id %llx, size=%d.\n",
			       type, (unsigned long long)id, size);
		}

		memcpy(priv->firm[n].ptr, p, size);
		priv->firm[n].type = type;
		priv->firm[n].id   = id;
		priv->firm[n].size = size;
		priv->firm[n].int_freq = int_freq;

		p += size;
	}

	if (n + 1 != priv->firm_size) {
		tuner_err("Firmware file is incomplete!\n");
		goto corrupt;
	}

	goto done;

header:
	tuner_err("Firmware header is incomplete!\n");
corrupt:
	rc = -EINVAL;
	tuner_err("Error: firmware file is corrupted!\n");

err:
	tuner_info("Releasing partially loaded firmware file.\n");
	free_firmware(priv);

done:
	if (rc == 0)
		tuner_dbg("Firmware files loaded.\n");
	else
		priv->state = XC2028_NODEV;

	return rc;
}

static int seek_firmware(struct dvb_frontend *fe, unsigned int type,
			 v4l2_std_id *id)
{
	struct xc2028_data *priv = fe->tuner_priv;
	int                 i, best_i = -1, best_nr_matches = 0;
	unsigned int        type_mask = 0;

	tuner_dbg("%s called, want type=", __func__);
	if (debug) {
		dump_firm_type(type);
		printk("(%x), id %016llx.\n", type, (unsigned long long)*id);
	}

	if (!priv->firm) {
		tuner_err("Error! firmware not loaded\n");
		return -EINVAL;
	}

	if (((type & ~SCODE) == 0) && (*id == 0))
		*id = V4L2_STD_PAL;

	if (type & BASE)
		type_mask = BASE_TYPES;
	else if (type & SCODE) {
		type &= SCODE_TYPES;
		type_mask = SCODE_TYPES & ~HAS_IF;
	} else if (type & DTV_TYPES)
		type_mask = DTV_TYPES;
	else if (type & STD_SPECIFIC_TYPES)
		type_mask = STD_SPECIFIC_TYPES;

	type &= type_mask;

	if (!(type & SCODE))
		type_mask = ~0;

	/* Seek for exact match */
	for (i = 0; i < priv->firm_size; i++) {
		if ((type == (priv->firm[i].type & type_mask)) &&
		    (*id == priv->firm[i].id))
			goto found;
	}

	/* Seek for generic video standard match */
	for (i = 0; i < priv->firm_size; i++) {
		v4l2_std_id match_mask;
		int nr_matches;

		if (type != (priv->firm[i].type & type_mask))
			continue;

		match_mask = *id & priv->firm[i].id;
		if (!match_mask)
			continue;

		if ((*id & match_mask) == *id)
			goto found; /* Supports all the requested standards */

		nr_matches = hweight64(match_mask);
		if (nr_matches > best_nr_matches) {
			best_nr_matches = nr_matches;
			best_i = i;
		}
	}

	if (best_nr_matches > 0) {
		tuner_dbg("Selecting best matching firmware (%d bits) for "
			  "type=", best_nr_matches);
		dump_firm_type(type);
		printk("(%x), id %016llx:\n", type, (unsigned long long)*id);
		i = best_i;
		goto found;
	}

	/*FIXME: Would make sense to seek for type "hint" match ? */

	i = -ENOENT;
	goto ret;

found:
	*id = priv->firm[i].id;

ret:
	tuner_dbg("%s firmware for type=", (i < 0) ? "Can't find" : "Found");
	if (debug) {
		dump_firm_type(type);
		printk("(%x), id %016llx.\n", type, (unsigned long long)*id);
	}
	return i;
}

static inline int do_tuner_callback(struct dvb_frontend *fe, int cmd, int arg)
{
	struct xc2028_data *priv = fe->tuner_priv;

	/* analog side (tuner-core) uses i2c_adap->algo_data.
	 * digital side is not guaranteed to have algo_data defined.
	 *
	 * digital side will always have fe->dvb defined.
	 * analog side (tuner-core) doesn't (yet) define fe->dvb.
	 */

	return (!fe->callback) ? -EINVAL :
		fe->callback(((fe->dvb) && (fe->dvb->priv)) ?
				fe->dvb->priv : priv->i2c_props.adap->algo_data,
			     DVB_FRONTEND_COMPONENT_TUNER, cmd, arg);
}

static int load_firmware(struct dvb_frontend *fe, unsigned int type,
			 v4l2_std_id *id)
{
	struct xc2028_data *priv = fe->tuner_priv;
	int                pos, rc;
	unsigned char      *p, *endp, buf[MAX_XFER_SIZE];

	if (priv->ctrl.max_len > sizeof(buf))
		priv->ctrl.max_len = sizeof(buf);

	tuner_dbg("%s called\n", __func__);

	pos = seek_firmware(fe, type, id);
	if (pos < 0)
		return pos;

	tuner_info("Loading firmware for type=");
	dump_firm_type(priv->firm[pos].type);
	printk("(%x), id %016llx.\n", priv->firm[pos].type,
	       (unsigned long long)*id);

	p = priv->firm[pos].ptr;
	endp = p + priv->firm[pos].size;

	while (p < endp) {
		__u16 size;

		/* Checks if there's enough bytes to read */
		if (p + sizeof(size) > endp) {
			tuner_err("Firmware chunk size is wrong\n");
			return -EINVAL;
		}

		size = le16_to_cpu(*(__u16 *) p);
		p += sizeof(size);

		if (size == 0xffff)
			return 0;

		if (!size) {
			/* Special callback command received */
			rc = do_tuner_callback(fe, XC2028_TUNER_RESET, 0);
			if (rc < 0) {
				tuner_err("Error at RESET code %d\n",
					   (*p) & 0x7f);
				return -EINVAL;
			}
			continue;
		}
		if (size >= 0xff00) {
			switch (size) {
			case 0xff00:
				rc = do_tuner_callback(fe, XC2028_RESET_CLK, 0);
				if (rc < 0) {
					tuner_err("Error at RESET code %d\n",
						  (*p) & 0x7f);
					return -EINVAL;
				}
				break;
			default:
				tuner_info("Invalid RESET code %d\n",
					   size & 0x7f);
				return -EINVAL;

			}
			continue;
		}

		/* Checks for a sleep command */
		if (size & 0x8000) {
			msleep(size & 0x7fff);
			continue;
		}

		if ((size + p > endp)) {
			tuner_err("missing bytes: need %d, have %d\n",
				   size, (int)(endp - p));
			return -EINVAL;
		}

		buf[0] = *p;
		p++;
		size--;

		/* Sends message chunks */
		while (size > 0) {
			int len = (size < priv->ctrl.max_len - 1) ?
				   size : priv->ctrl.max_len - 1;

			memcpy(buf + 1, p, len);

			rc = i2c_send(priv, buf, len + 1);
			if (rc < 0) {
				tuner_err("%d returned from send\n", rc);
				return -EINVAL;
			}

			p += len;
			size -= len;
		}

		/* silently fail if the frontend doesn't support I2C flush */
		rc = do_tuner_callback(fe, XC2028_I2C_FLUSH, 0);
		if ((rc < 0) && (rc != -EINVAL)) {
			tuner_err("error executing flush: %d\n", rc);
			return rc;
		}
	}
	return 0;
}

static int load_scode(struct dvb_frontend *fe, unsigned int type,
			 v4l2_std_id *id, __u16 int_freq, int scode)
{
	struct xc2028_data *priv = fe->tuner_priv;
	int                pos, rc;
	unsigned char	   *p;

	tuner_dbg("%s called\n", __func__);

	if (!int_freq) {
		pos = seek_firmware(fe, type, id);
		if (pos < 0)
			return pos;
	} else {
		for (pos = 0; pos < priv->firm_size; pos++) {
			if ((priv->firm[pos].int_freq == int_freq) &&
			    (priv->firm[pos].type & HAS_IF))
				break;
		}
		if (pos == priv->firm_size)
			return -ENOENT;
	}

	p = priv->firm[pos].ptr;

	if (priv->firm[pos].type & HAS_IF) {
		if (priv->firm[pos].size != 12 * 16 || scode >= 16)
			return -EINVAL;
		p += 12 * scode;
	} else {
		/* 16 SCODE entries per file; each SCODE entry is 12 bytes and
		 * has a 2-byte size header in the firmware format. */
		if (priv->firm[pos].size != 14 * 16 || scode >= 16 ||
		    le16_to_cpu(*(__u16 *)(p + 14 * scode)) != 12)
			return -EINVAL;
		p += 14 * scode + 2;
	}

	tuner_info("Loading SCODE for type=");
	dump_firm_type_and_int_freq(priv->firm[pos].type,
				    priv->firm[pos].int_freq);
	printk("(%x), id %016llx.\n", priv->firm[pos].type,
	       (unsigned long long)*id);

	if (priv->firm_version < 0x0202)
		rc = send_seq(priv, {0x20, 0x00, 0x00, 0x00});
	else
		rc = send_seq(priv, {0xa0, 0x00, 0x00, 0x00});
	if (rc < 0)
		return -EIO;

	rc = i2c_send(priv, p, 12);
	if (rc < 0)
		return -EIO;

	rc = send_seq(priv, {0x00, 0x8c});
	if (rc < 0)
		return -EIO;

	return 0;
}

static int check_firmware(struct dvb_frontend *fe, unsigned int type,
			  v4l2_std_id std, __u16 int_freq)
{
	struct xc2028_data         *priv = fe->tuner_priv;
	struct firmware_properties new_fw;
	int			   rc, retry_count = 0;
	u16			   version, hwmodel;
	v4l2_std_id		   std0;

	tuner_dbg("%s called\n", __func__);

	rc = check_device_status(priv);
	if (rc < 0)
		return rc;

	if (priv->ctrl.mts && !(type & FM))
		type |= MTS;

retry:
	new_fw.type = type;
	new_fw.id = std;
	new_fw.std_req = std;
	new_fw.scode_table = SCODE | priv->ctrl.scode_table;
	new_fw.scode_nr = 0;
	new_fw.int_freq = int_freq;

	tuner_dbg("checking firmware, user requested type=");
	if (debug) {
		dump_firm_type(new_fw.type);
		printk("(%x), id %016llx, ", new_fw.type,
		       (unsigned long long)new_fw.std_req);
		if (!int_freq) {
			printk("scode_tbl ");
			dump_firm_type(priv->ctrl.scode_table);
			printk("(%x), ", priv->ctrl.scode_table);
		} else
			printk("int_freq %d, ", new_fw.int_freq);
		printk("scode_nr %d\n", new_fw.scode_nr);
	}

	/*
	 * No need to reload base firmware if it matches and if the tuner
	 * is not at sleep mode
	 */
	if ((priv->state == XC2028_ACTIVE) &&
	    (((BASE | new_fw.type) & BASE_TYPES) ==
	    (priv->cur_fw.type & BASE_TYPES))) {
		tuner_dbg("BASE firmware not changed.\n");
		goto skip_base;
	}

	/* Updating BASE - forget about all currently loaded firmware */
	memset(&priv->cur_fw, 0, sizeof(priv->cur_fw));

	/* Reset is needed before loading firmware */
	rc = do_tuner_callback(fe, XC2028_TUNER_RESET, 0);
	if (rc < 0)
		goto fail;

	/* BASE firmwares are all std0 */
	std0 = 0;
	rc = load_firmware(fe, BASE | new_fw.type, &std0);
	if (rc < 0) {
		tuner_err("Error %d while loading base firmware\n",
			  rc);
		goto fail;
	}

	/* Load INIT1, if needed */
	tuner_dbg("Load init1 firmware, if exists\n");

	rc = load_firmware(fe, BASE | INIT1 | new_fw.type, &std0);
	if (rc == -ENOENT)
		rc = load_firmware(fe, (BASE | INIT1 | new_fw.type) & ~F8MHZ,
				   &std0);
	if (rc < 0 && rc != -ENOENT) {
		tuner_err("Error %d while loading init1 firmware\n",
			  rc);
		goto fail;
	}

skip_base:
	/*
	 * No need to reload standard specific firmware if base firmware
	 * was not reloaded and requested video standards have not changed.
	 */
	if (priv->cur_fw.type == (BASE | new_fw.type) &&
	    priv->cur_fw.std_req == std) {
		tuner_dbg("Std-specific firmware already loaded.\n");
		goto skip_std_specific;
	}

	/* Reloading std-specific firmware forces a SCODE update */
	priv->cur_fw.scode_table = 0;

	rc = load_firmware(fe, new_fw.type, &new_fw.id);
	if (rc == -ENOENT)
		rc = load_firmware(fe, new_fw.type & ~F8MHZ, &new_fw.id);

	if (rc < 0)
		goto fail;

skip_std_specific:
	if (priv->cur_fw.scode_table == new_fw.scode_table &&
	    priv->cur_fw.scode_nr == new_fw.scode_nr) {
		tuner_dbg("SCODE firmware already loaded.\n");
		goto check_device;
	}

	if (new_fw.type & FM)
		goto check_device;

	/* Load SCODE firmware, if exists */
	tuner_dbg("Trying to load scode %d\n", new_fw.scode_nr);

	rc = load_scode(fe, new_fw.type | new_fw.scode_table, &new_fw.id,
			new_fw.int_freq, new_fw.scode_nr);

check_device:
	if (xc2028_get_reg(priv, 0x0004, &version) < 0 ||
	    xc2028_get_reg(priv, 0x0008, &hwmodel) < 0) {
		tuner_err("Unable to read tuner registers.\n");
		goto fail;
	}

	tuner_dbg("Device is Xceive %d version %d.%d, "
		  "firmware version %d.%d\n",
		  hwmodel, (version & 0xf000) >> 12, (version & 0xf00) >> 8,
		  (version & 0xf0) >> 4, version & 0xf);


	if (priv->ctrl.read_not_reliable)
		goto read_not_reliable;

	/* Check firmware version against what we downloaded. */
	if (priv->firm_version != ((version & 0xf0) << 4 | (version & 0x0f))) {
		if (!priv->ctrl.read_not_reliable) {
			tuner_err("Incorrect readback of firmware version.\n");
			goto fail;
		} else {
			tuner_err("Returned an incorrect version. However, "
				  "read is not reliable enough. Ignoring it.\n");
			hwmodel = 3028;
		}
	}

	/* Check that the tuner hardware model remains consistent over time. */
	if (priv->hwmodel == 0 && (hwmodel == 2028 || hwmodel == 3028)) {
		priv->hwmodel = hwmodel;
		priv->hwvers  = version & 0xff00;
	} else if (priv->hwmodel == 0 || priv->hwmodel != hwmodel ||
		   priv->hwvers != (version & 0xff00)) {
		tuner_err("Read invalid device hardware information - tuner "
			  "hung?\n");
		goto fail;
	}

read_not_reliable:
	priv->cur_fw = new_fw;

	/*
	 * By setting BASE in cur_fw.type only after successfully loading all
	 * firmwares, we can:
	 * 1. Identify that BASE firmware with type=0 has been loaded;
	 * 2. Tell whether BASE firmware was just changed the next time through.
	 */
	priv->cur_fw.type |= BASE;
	priv->state = XC2028_ACTIVE;

	return 0;

fail:
	free_firmware(priv);
	priv->state = XC2028_SLEEP;

	if (retry_count < 8) {
		msleep(50);
		retry_count++;
		tuner_dbg("Retrying firmware load\n");
		goto retry;
	}

	if (rc == -ENOENT)
		rc = -EINVAL;
	return rc;
}

static int xc2028_signal(struct dvb_frontend *fe, u16 *strength)
{
	struct xc2028_data *priv = fe->tuner_priv;
	u16                 frq_lock, signal = 0;
	int                 rc, i;

	tuner_dbg("%s called\n", __func__);

	rc = check_device_status(priv);
	if (rc < 0)
		return rc;

	mutex_lock(&priv->lock);

	/* Sync Lock Indicator */
	for (i = 0; i < 3; i++) {
		rc = xc2028_get_reg(priv, XREG_LOCK, &frq_lock);
		if (rc < 0)
			goto ret;

		if (frq_lock)
			break;
		msleep(6);
	}

	/* Frequency didn't lock */
	if (frq_lock == 2)
		goto ret;

	/* Get SNR of the video signal */
	rc = xc2028_get_reg(priv, XREG_SNR, &signal);
	if (rc < 0)
		goto ret;

	/* Signal level is 3 bits only */

	signal = ((1 << 12) - 1) | ((signal & 0x07) << 12);

ret:
	mutex_unlock(&priv->lock);

	*strength = signal;

	tuner_dbg("signal strength is %d\n", signal);

	return rc;
}

static int xc2028_get_afc(struct dvb_frontend *fe, s32 *afc)
{
	struct xc2028_data *priv = fe->tuner_priv;
	int i, rc;
	u16 frq_lock = 0;
	s16 afc_reg = 0;

	rc = check_device_status(priv);
	if (rc < 0)
		return rc;

	mutex_lock(&priv->lock);

	/* Sync Lock Indicator */
	for (i = 0; i < 3; i++) {
		rc = xc2028_get_reg(priv, XREG_LOCK, &frq_lock);
		if (rc < 0)
			goto ret;

		if (frq_lock)
			break;
		msleep(6);
	}

	/* Frequency didn't lock */
	if (frq_lock == 2)
		goto ret;

	/* Get AFC */
	rc = xc2028_get_reg(priv, XREG_FREQ_ERROR, &afc_reg);
	if (rc < 0)
		goto ret;

	*afc = afc_reg * 15625; /* Hz */

	tuner_dbg("AFC is %d Hz\n", *afc);

ret:
	mutex_unlock(&priv->lock);

	return rc;
}

#define DIV 15625

static int generic_set_freq(struct dvb_frontend *fe, u32 freq /* in HZ */,
			    enum v4l2_tuner_type new_type,
			    unsigned int type,
			    v4l2_std_id std,
			    u16 int_freq)
{
	struct xc2028_data *priv = fe->tuner_priv;
	int		   rc = -EINVAL;
	unsigned char	   buf[4];
	u32		   div, offset = 0;

	tuner_dbg("%s called\n", __func__);

	mutex_lock(&priv->lock);

	tuner_dbg("should set frequency %d kHz\n", freq / 1000);

	if (check_firmware(fe, type, std, int_freq) < 0)
		goto ret;

	/* On some cases xc2028 can disable video output, if
	 * very weak signals are received. By sending a soft
	 * reset, this is re-enabled. So, it is better to always
	 * send a soft reset before changing channels, to be sure
	 * that xc2028 will be in a safe state.
	 * Maybe this might also be needed for DTV.
	 */
	switch (new_type) {
	case V4L2_TUNER_ANALOG_TV:
		rc = send_seq(priv, {0x00, 0x00});

		/* Analog mode requires offset = 0 */
		break;
	case V4L2_TUNER_RADIO:
		/* Radio mode requires offset = 0 */
		break;
	case V4L2_TUNER_DIGITAL_TV:
		/*
		 * Digital modes require an offset to adjust to the
		 * proper frequency. The offset depends on what
		 * firmware version is used.
		 */

		/*
		 * Adjust to the center frequency. This is calculated by the
		 * formula: offset = 1.25MHz - BW/2
		 * For DTV 7/8, the firmware uses BW = 8000, so it needs a
		 * further adjustment to get the frequency center on VHF
		 */

		/*
		 * The firmware DTV78 used to work fine in UHF band (8 MHz
		 * bandwidth) but not at all in VHF band (7 MHz bandwidth).
		 * The real problem was connected to the formula used to
		 * calculate the center frequency offset in VHF band.
		 * In fact, removing the 500KHz adjustment fixed the problem.
		 * This is coherent to what was implemented for the DTV7
		 * firmware.
		 * In the end, now the center frequency is the same for all 3
		 * firmwares (DTV7, DTV8, DTV78) and doesn't depend on channel
		 * bandwidth.
		 */

		if (priv->cur_fw.type & DTV6)
			offset = 1750000;
		else	/* DTV7 or DTV8 or DTV78 */
			offset = 2750000;

		/*
		 * xc3028 additional "magic"
		 * Depending on the firmware version, it needs some adjustments
		 * to properly centralize the frequency. This seems to be
		 * needed to compensate the SCODE table adjustments made by
		 * newer firmwares
		 */

		/*
		 * The proper adjustment would be to do it at s-code table.
		 * However, this didn't work, as reported by
		 * Robert Lowery <rglowery@exemail.com.au>
		 */

#if 0
		/*
		 * Still need tests for XC3028L (firmware 3.2 or upper)
		 * So, for now, let's just comment the per-firmware
		 * version of this change. Reports with xc3028l working
		 * with and without the lines bellow are welcome
		 */

		if (priv->firm_version < 0x0302) {
			if (priv->cur_fw.type & DTV7)
				offset += 500000;
		} else {
			if (priv->cur_fw.type & DTV7)
				offset -= 300000;
			else if (type != ATSC) /* DVB @6MHz, DTV 8 and DTV 7/8 */
				offset += 200000;
		}
#endif
	}

	div = (freq - offset + DIV / 2) / DIV;

	/* CMD= Set frequency */
	if (priv->firm_version < 0x0202)
		rc = send_seq(priv, {0x00, XREG_RF_FREQ, 0x00, 0x00});
	else
		rc = send_seq(priv, {0x80, XREG_RF_FREQ, 0x00, 0x00});
	if (rc < 0)
		goto ret;

	/* Return code shouldn't be checked.
	   The reset CLK is needed only with tm6000.
	   Driver should work fine even if this fails.
	 */
	if (priv->ctrl.msleep)
		msleep(priv->ctrl.msleep);
	do_tuner_callback(fe, XC2028_RESET_CLK, 1);

	msleep(10);

	buf[0] = 0xff & (div >> 24);
	buf[1] = 0xff & (div >> 16);
	buf[2] = 0xff & (div >> 8);
	buf[3] = 0xff & (div);

	rc = i2c_send(priv, buf, sizeof(buf));
	if (rc < 0)
		goto ret;
	msleep(100);

	priv->frequency = freq;

	tuner_dbg("divisor= %*ph (freq=%d.%03d)\n", 4, buf,
	       freq / 1000000, (freq % 1000000) / 1000);

	rc = 0;

ret:
	mutex_unlock(&priv->lock);

	return rc;
}

static int xc2028_set_analog_freq(struct dvb_frontend *fe,
			      struct analog_parameters *p)
{
	struct xc2028_data *priv = fe->tuner_priv;
	unsigned int       type=0;

	tuner_dbg("%s called\n", __func__);

	if (p->mode == V4L2_TUNER_RADIO) {
		type |= FM;
		if (priv->ctrl.input1)
			type |= INPUT1;
		return generic_set_freq(fe, (625l * p->frequency) / 10,
				V4L2_TUNER_RADIO, type, 0, 0);
	}

	/* if std is not defined, choose one */
	if (!p->std)
		p->std = V4L2_STD_MN;

	/* PAL/M, PAL/N, PAL/Nc and NTSC variants should use 6MHz firmware */
	if (!(p->std & V4L2_STD_MN))
		type |= F8MHZ;

	/* Add audio hack to std mask */
	p->std |= parse_audio_std_option();

	return generic_set_freq(fe, 62500l * p->frequency,
				V4L2_TUNER_ANALOG_TV, type, p->std, 0);
}

static int xc2028_set_params(struct dvb_frontend *fe)
{
	struct dtv_frontend_properties *c = &fe->dtv_property_cache;
	u32 delsys = c->delivery_system;
	u32 bw = c->bandwidth_hz;
	struct xc2028_data *priv = fe->tuner_priv;
	int rc;
	unsigned int       type = 0;
	u16                demod = 0;

	tuner_dbg("%s called\n", __func__);

	rc = check_device_status(priv);
	if (rc < 0)
		return rc;

	switch (delsys) {
	case SYS_DVBT:
	case SYS_DVBT2:
		/*
		 * The only countries with 6MHz seem to be Taiwan/Uruguay.
		 * Both seem to require QAM firmware for OFDM decoding
		 * Tested in Taiwan by Terry Wu <terrywu2009@gmail.com>
		 */
		if (bw <= 6000000)
			type |= QAM;

		switch (priv->ctrl.type) {
		case XC2028_D2633:
			type |= D2633;
			break;
		case XC2028_D2620:
			type |= D2620;
			break;
		case XC2028_AUTO:
		default:
			/* Zarlink seems to need D2633 */
			if (priv->ctrl.demod == XC3028_FE_ZARLINK456)
				type |= D2633;
			else
				type |= D2620;
		}
		break;
	case SYS_ATSC:
		/* The only ATSC firmware (at least on v2.7) is D2633 */
		type |= ATSC | D2633;
		break;
	/* DVB-S and pure QAM (FE_QAM) are not supported */
	default:
		return -EINVAL;
	}

	if (bw <= 6000000) {
		type |= DTV6;
		priv->ctrl.vhfbw7 = 0;
		priv->ctrl.uhfbw8 = 0;
	} else if (bw <= 7000000) {
		if (c->frequency < 470000000)
			priv->ctrl.vhfbw7 = 1;
		else
			priv->ctrl.uhfbw8 = 0;
		type |= (priv->ctrl.vhfbw7 && priv->ctrl.uhfbw8) ? DTV78 : DTV7;
		type |= F8MHZ;
	} else {
		if (c->frequency < 470000000)
			priv->ctrl.vhfbw7 = 0;
		else
			priv->ctrl.uhfbw8 = 1;
		type |= (priv->ctrl.vhfbw7 && priv->ctrl.uhfbw8) ? DTV78 : DTV8;
		type |= F8MHZ;
	}

	/* All S-code tables need a 200kHz shift */
	if (priv->ctrl.demod) {
		demod = priv->ctrl.demod;

		/*
		 * Newer firmwares require a 200 kHz offset only for ATSC
		 */
		if (type == ATSC || priv->firm_version < 0x0302)
			demod += 200;
		/*
		 * The DTV7 S-code table needs a 700 kHz shift.
		 *
		 * DTV7 is only used in Australia.  Germany or Italy may also
		 * use this firmware after initialization, but a tune to a UHF
		 * channel should then cause DTV78 to be used.
		 *
		 * Unfortunately, on real-field tests, the s-code offset
		 * didn't work as expected, as reported by
		 * Robert Lowery <rglowery@exemail.com.au>
		 */
	}

	return generic_set_freq(fe, c->frequency,
				V4L2_TUNER_DIGITAL_TV, type, 0, demod);
}

static int xc2028_sleep(struct dvb_frontend *fe)
{
	struct xc2028_data *priv = fe->tuner_priv;
	int rc;

	rc = check_device_status(priv);
	if (rc < 0)
		return rc;

	/* Avoid firmware reload on slow devices or if PM disabled */
	if (no_poweroff || priv->ctrl.disable_power_mgmt)
		return 0;

	tuner_dbg("Putting xc2028/3028 into poweroff mode.\n");
	if (debug > 1) {
		tuner_dbg("Printing sleep stack trace:\n");
		dump_stack();
	}

	mutex_lock(&priv->lock);

	if (priv->firm_version < 0x0202)
		rc = send_seq(priv, {0x00, XREG_POWER_DOWN, 0x00, 0x00});
	else
		rc = send_seq(priv, {0x80, XREG_POWER_DOWN, 0x00, 0x00});

	priv->state = XC2028_SLEEP;

	mutex_unlock(&priv->lock);

	return rc;
}

static int xc2028_dvb_release(struct dvb_frontend *fe)
{
	struct xc2028_data *priv = fe->tuner_priv;

	tuner_dbg("%s called\n", __func__);

	mutex_lock(&xc2028_list_mutex);

	/* only perform final cleanup if this is the last instance */
	if (hybrid_tuner_report_instance_count(priv) == 1)
		free_firmware(priv);

	if (priv)
		hybrid_tuner_release_state(priv);

	mutex_unlock(&xc2028_list_mutex);

	fe->tuner_priv = NULL;

	return 0;
}

static int xc2028_get_frequency(struct dvb_frontend *fe, u32 *frequency)
{
	struct xc2028_data *priv = fe->tuner_priv;
	int rc;

	tuner_dbg("%s called\n", __func__);

	rc = check_device_status(priv);
	if (rc < 0)
		return rc;

	*frequency = priv->frequency;

	return 0;
}

static void load_firmware_cb(const struct firmware *fw,
			     void *context)
{
	struct dvb_frontend *fe = context;
	struct xc2028_data *priv = fe->tuner_priv;
	int rc;

	tuner_dbg("request_firmware_nowait(): %s\n", fw ? "OK" : "error");
	if (!fw) {
		tuner_err("Could not load firmware %s.\n", priv->fname);
		priv->state = XC2028_NODEV;
		return;
	}

	rc = load_all_firmwares(fe, fw);

	release_firmware(fw);

	if (rc < 0)
		return;
	priv->state = XC2028_SLEEP;
}

static int xc2028_set_config(struct dvb_frontend *fe, void *priv_cfg)
{
	struct xc2028_data *priv = fe->tuner_priv;
	struct xc2028_ctrl *p    = priv_cfg;
	int                 rc   = 0;

	tuner_dbg("%s called\n", __func__);

	mutex_lock(&priv->lock);

	/*
	 * Copy the config data.
	 */
<<<<<<< HEAD
	kfree(priv->ctrl.fname);
	priv->ctrl.fname = NULL;
	memcpy(&priv->ctrl, p, sizeof(priv->ctrl));
	if (p->fname) {
		priv->ctrl.fname = kstrdup(p->fname, GFP_KERNEL);
		if (priv->ctrl.fname == NULL)
			return -ENOMEM;
	}
=======
	memcpy(&priv->ctrl, p, sizeof(priv->ctrl));
>>>>>>> a07ea939

	/*
	 * If firmware name changed, frees firmware. As free_firmware will
	 * reset the status to NO_FIRMWARE, this forces a new request_firmware
	 */
	if (!firmware_name[0] && p->fname &&
	    priv->fname && strcmp(p->fname, priv->fname))
		free_firmware(priv);

	if (priv->ctrl.max_len < 9)
		priv->ctrl.max_len = 13;

	if (priv->state == XC2028_NO_FIRMWARE) {
		if (!firmware_name[0])
			priv->fname = kstrdup(p->fname, GFP_KERNEL);
		else
			priv->fname = firmware_name;

		if (!priv->fname) {
			rc = -ENOMEM;
			goto unlock;
		}

		rc = request_firmware_nowait(THIS_MODULE, 1,
					     priv->fname,
					     priv->i2c_props.adap->dev.parent,
					     GFP_KERNEL,
					     fe, load_firmware_cb);
		if (rc < 0) {
			tuner_err("Failed to request firmware %s\n",
				  priv->fname);
			priv->state = XC2028_NODEV;
		} else
			priv->state = XC2028_WAITING_FIRMWARE;
	}
unlock:
	mutex_unlock(&priv->lock);

	return rc;
}

static const struct dvb_tuner_ops xc2028_dvb_tuner_ops = {
	.info = {
		 .name = "Xceive XC3028",
		 .frequency_min = 42000000,
		 .frequency_max = 864000000,
		 .frequency_step = 50000,
		 },

	.set_config	   = xc2028_set_config,
	.set_analog_params = xc2028_set_analog_freq,
	.release           = xc2028_dvb_release,
	.get_frequency     = xc2028_get_frequency,
	.get_rf_strength   = xc2028_signal,
	.get_afc           = xc2028_get_afc,
	.set_params        = xc2028_set_params,
	.sleep             = xc2028_sleep,
};

struct dvb_frontend *xc2028_attach(struct dvb_frontend *fe,
				   struct xc2028_config *cfg)
{
	struct xc2028_data *priv;
	int instance;

	if (debug)
		printk(KERN_DEBUG "xc2028: Xcv2028/3028 init called!\n");

	if (NULL == cfg)
		return NULL;

	if (!fe) {
		printk(KERN_ERR "xc2028: No frontend!\n");
		return NULL;
	}

	mutex_lock(&xc2028_list_mutex);

	instance = hybrid_tuner_request_state(struct xc2028_data, priv,
					      hybrid_tuner_instance_list,
					      cfg->i2c_adap, cfg->i2c_addr,
					      "xc2028");
	switch (instance) {
	case 0:
		/* memory allocation failure */
		goto fail;
		break;
	case 1:
		/* new tuner instance */
		priv->ctrl.max_len = 13;

		mutex_init(&priv->lock);

		fe->tuner_priv = priv;
		break;
	case 2:
		/* existing tuner instance */
		fe->tuner_priv = priv;
		break;
	}

	memcpy(&fe->ops.tuner_ops, &xc2028_dvb_tuner_ops,
	       sizeof(xc2028_dvb_tuner_ops));

	tuner_info("type set to %s\n", "XCeive xc2028/xc3028 tuner");

	if (cfg->ctrl)
		xc2028_set_config(fe, cfg->ctrl);

	mutex_unlock(&xc2028_list_mutex);

	return fe;
fail:
	mutex_unlock(&xc2028_list_mutex);

	xc2028_dvb_release(fe);
	return NULL;
}

EXPORT_SYMBOL(xc2028_attach);

MODULE_DESCRIPTION("Xceive xc2028/xc3028 tuner driver");
MODULE_AUTHOR("Michel Ludwig <michel.ludwig@gmail.com>");
MODULE_AUTHOR("Mauro Carvalho Chehab <mchehab@infradead.org>");
MODULE_LICENSE("GPL");
MODULE_FIRMWARE(XC2028_DEFAULT_FIRMWARE);
MODULE_FIRMWARE(XC3028L_DEFAULT_FIRMWARE);<|MERGE_RESOLUTION|>--- conflicted
+++ resolved
@@ -1384,18 +1384,7 @@
 	/*
 	 * Copy the config data.
 	 */
-<<<<<<< HEAD
-	kfree(priv->ctrl.fname);
-	priv->ctrl.fname = NULL;
 	memcpy(&priv->ctrl, p, sizeof(priv->ctrl));
-	if (p->fname) {
-		priv->ctrl.fname = kstrdup(p->fname, GFP_KERNEL);
-		if (priv->ctrl.fname == NULL)
-			return -ENOMEM;
-	}
-=======
-	memcpy(&priv->ctrl, p, sizeof(priv->ctrl));
->>>>>>> a07ea939
 
 	/*
 	 * If firmware name changed, frees firmware. As free_firmware will
