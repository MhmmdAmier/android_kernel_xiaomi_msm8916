/* Copyright (c) 2013-2015, The Linux Foundation. All rights reserved.
 *
 * This program is free software; you can redistribute it and/or modify
 * it under the terms of the GNU General Public License version 2 and
 * only version 2 as published by the Free Software Foundation.
 *
 * This program is distributed in the hope that it will be useful,
 * but WITHOUT ANY WARRANTY; without even the implied warranty of
 * MERCHANTABILITY or FITNESS FOR A PARTICULAR PURPOSE.  See the
 * GNU General Public License for more details.
 */

#include <linux/delay.h>
#include <linux/io.h>
#include <linux/module.h>
#include <linux/jiffies.h>
#include <linux/of.h>
#include <linux/videodev2.h>
#include <linux/platform_device.h>
#include <linux/gpio.h>
#include <linux/iopoll.h>
#include <linux/compat.h>
#include <media/msmb_isp.h>

#include "msm_ispif.h"
#include "msm.h"
#include "msm_sd.h"
#include "msm_camera_io_util.h"

#ifdef CONFIG_MSM_ISPIF_V1
#include "msm_ispif_hwreg_v1.h"
#else
#include "msm_ispif_hwreg_v2.h"
#endif

#define V4L2_IDENT_ISPIF                      50001
#define MSM_ISPIF_DRV_NAME                    "msm_ispif"

#define ISPIF_INTF_CMD_DISABLE_FRAME_BOUNDARY 0x00
#define ISPIF_INTF_CMD_ENABLE_FRAME_BOUNDARY  0x01
#define ISPIF_INTF_CMD_DISABLE_IMMEDIATELY    0x02

#define ISPIF_TIMEOUT_SLEEP_US                1000
#define ISPIF_TIMEOUT_ALL_US               1000000

#undef CDBG
#ifdef CONFIG_MSMB_CAMERA_DEBUG
#define CDBG(fmt, args...) pr_debug(fmt, ##args)
#else
#define CDBG(fmt, args...) do { } while (0)
#endif

static void msm_ispif_io_dump_reg(struct ispif_device *ispif)
{
	if (!ispif->enb_dump_reg)
		return;
	msm_camera_io_dump(ispif->base, 0x250);
}


static inline int msm_ispif_is_intf_valid(uint32_t csid_version,
	uint8_t intf_type)
{
        return ((csid_version <= CSID_VERSION_V22 && intf_type != VFE0) ||
                (intf_type >= VFE_MAX)) ? false : true;
}

static struct msm_cam_clk_info ispif_8626_reset_clk_info[] = {
	{"ispif_ahb_clk", NO_SET_RATE},
	{"csi0_src_clk", NO_SET_RATE},
	{"csi0_clk", NO_SET_RATE},
	{"csi0_pix_clk", NO_SET_RATE},
	{"csi0_rdi_clk", NO_SET_RATE},
	{"csi1_src_clk", NO_SET_RATE},
	{"csi1_clk", NO_SET_RATE},
	{"csi1_pix_clk", NO_SET_RATE},
	{"csi1_rdi_clk", NO_SET_RATE},
	{"camss_vfe_vfe0_clk", NO_SET_RATE},
	{"camss_csi_vfe0_clk", NO_SET_RATE},
};

static struct msm_cam_clk_info ispif_8974_ahb_clk_info[ISPIF_CLK_INFO_MAX];

static struct msm_cam_clk_info ispif_8974_reset_clk_info[] = {
	{"csi0_src_clk", INIT_RATE},
	{"csi0_clk", NO_SET_RATE},
	{"csi0_pix_clk", NO_SET_RATE},
	{"csi0_rdi_clk", NO_SET_RATE},
	{"csi1_src_clk", INIT_RATE},
	{"csi1_clk", NO_SET_RATE},
	{"csi1_pix_clk", NO_SET_RATE},
	{"csi1_rdi_clk", NO_SET_RATE},
	{"csi2_src_clk", INIT_RATE},
	{"csi2_clk", NO_SET_RATE},
	{"csi2_pix_clk", NO_SET_RATE},
	{"csi2_rdi_clk", NO_SET_RATE},
	{"csi3_src_clk", INIT_RATE},
	{"csi3_clk", NO_SET_RATE},
	{"csi3_pix_clk", NO_SET_RATE},
	{"csi3_rdi_clk", NO_SET_RATE},
	{"vfe0_clk_src", INIT_RATE},
	{"camss_vfe_vfe0_clk", NO_SET_RATE},
	{"camss_csi_vfe0_clk", NO_SET_RATE},
	{"vfe1_clk_src", INIT_RATE},
	{"camss_vfe_vfe1_clk", NO_SET_RATE},
	{"camss_csi_vfe1_clk", NO_SET_RATE},
};

static int msm_ispif_reset_hw(struct ispif_device *ispif)
{
	int rc = 0;
	long timeout = 0;
	struct clk *reset_clk[ARRAY_SIZE(ispif_8974_reset_clk_info)];
	struct clk *reset_clk1[ARRAY_SIZE(ispif_8626_reset_clk_info)];
	ispif->clk_idx = 0;

	rc = msm_cam_clk_enable(&ispif->pdev->dev,
		ispif_8974_reset_clk_info, reset_clk,
		ARRAY_SIZE(ispif_8974_reset_clk_info), 1);
	if (rc < 0) {
		rc = msm_cam_clk_enable(&ispif->pdev->dev,
			ispif_8626_reset_clk_info, reset_clk1,
			ARRAY_SIZE(ispif_8626_reset_clk_info), 1);
		if (rc < 0) {
			pr_err("%s: cannot enable clock, error = %d",
				__func__, rc);
		} else {
			/* This is set when device is 8x26 */
			ispif->clk_idx = 2;
		}
	} else {
		/* This is set when device is 8974 */
		ispif->clk_idx = 1;
	}

	init_completion(&ispif->reset_complete[VFE0]);
	if (ispif->hw_num_isps > 1)
		init_completion(&ispif->reset_complete[VFE1]);

	/* initiate reset of ISPIF */
	msm_camera_io_w(ISPIF_RST_CMD_MASK,
				ispif->base + ISPIF_RST_CMD_ADDR);
	if (ispif->hw_num_isps > 1)
		msm_camera_io_w(ISPIF_RST_CMD_1_MASK,
					ispif->base + ISPIF_RST_CMD_1_ADDR);

	timeout = wait_for_completion_timeout(
			&ispif->reset_complete[VFE0], msecs_to_jiffies(500));
	CDBG("%s: VFE0 done\n", __func__);

	if (timeout <= 0) {
		pr_err("%s: VFE0 reset wait timeout\n", __func__);
		rc = msm_cam_clk_enable(&ispif->pdev->dev,
			ispif_8974_reset_clk_info, reset_clk,
			ARRAY_SIZE(ispif_8974_reset_clk_info), 0);
		if (rc < 0) {
			rc = msm_cam_clk_enable(&ispif->pdev->dev,
				ispif_8626_reset_clk_info, reset_clk1,
				ARRAY_SIZE(ispif_8626_reset_clk_info), 0);
			if (rc < 0)
				pr_err("%s: VFE0 reset wait timeout\n",
					 __func__);
		}
		return -ETIMEDOUT;
	}

	if (ispif->hw_num_isps > 1) {
		timeout = wait_for_completion_timeout(
				&ispif->reset_complete[VFE1],
				msecs_to_jiffies(500));
		CDBG("%s: VFE1 done\n", __func__);
		if (timeout <= 0) {
			pr_err("%s: VFE1 reset wait timeout\n", __func__);
			msm_cam_clk_enable(&ispif->pdev->dev,
				ispif_8974_reset_clk_info, reset_clk,
				ARRAY_SIZE(ispif_8974_reset_clk_info), 0);
			return -ETIMEDOUT;
		}
	}

	if (ispif->clk_idx == 1) {
		rc = msm_cam_clk_enable(&ispif->pdev->dev,
			ispif_8974_reset_clk_info, reset_clk,
			ARRAY_SIZE(ispif_8974_reset_clk_info), 0);
		if (rc < 0) {
			pr_err("%s: cannot disable clock, error = %d",
				__func__, rc);
		}
	}

	if (ispif->clk_idx == 2) {
		rc = msm_cam_clk_enable(&ispif->pdev->dev,
			ispif_8626_reset_clk_info, reset_clk1,
			ARRAY_SIZE(ispif_8626_reset_clk_info), 0);
		if (rc < 0) {
			pr_err("%s: cannot disable clock, error = %d",
				__func__, rc);
		}
	}

	return rc;
}

int msm_ispif_get_ahb_clk_info(struct ispif_device *ispif_dev,
	struct platform_device *pdev,
	struct msm_cam_clk_info *ahb_clk_info)
{
	uint32_t count, num_ahb_clk = 0;
	int i, rc;
	uint32_t rates[ISPIF_CLK_INFO_MAX];

	struct device_node *of_node;
	of_node = pdev->dev.of_node;

	count = of_property_count_strings(of_node, "clock-names");

	CDBG("count = %d\n", count);
	if (count == 0) {
		pr_err("no clocks found in device tree, count=%d", count);
		return 0;
	}

	if (count > ISPIF_CLK_INFO_MAX) {
		pr_err("invalid count=%d, max is %d\n", count,
			ISPIF_CLK_INFO_MAX);
		return -EINVAL;
	}

	rc = of_property_read_u32_array(of_node, "qcom,clock-rates",
		rates, count);
	if (rc < 0) {
		pr_err("%s failed %d\n", __func__, __LINE__);
		return rc;
	}
	for (i = 0; i < count; i++) {
		rc = of_property_read_string_index(of_node, "clock-names",
				i, &(ahb_clk_info[num_ahb_clk].clk_name));
		CDBG("clock-names[%d] = %s\n",
			 i, ahb_clk_info[i].clk_name);
		if (rc < 0) {
			pr_err("%s failed %d\n", __func__, __LINE__);
			return rc;
		}
		if (strnstr(ahb_clk_info[num_ahb_clk].clk_name, "ahb",
			sizeof(ahb_clk_info[num_ahb_clk].clk_name))) {
			ahb_clk_info[num_ahb_clk].clk_rate =
				(rates[i] == 0) ? (long)-1 : rates[i];
			CDBG("clk_rate[%d] = %ld\n", i,
				ahb_clk_info[i].clk_rate);
			num_ahb_clk++;
		}
	}
	ispif_dev->num_ahb_clk = num_ahb_clk;
	return 0;
}

static int msm_ispif_clk_ahb_enable(struct ispif_device *ispif, int enable)
{
	int rc = 0;

	if (ispif->csid_version < CSID_VERSION_V30) {
		/* Older ISPIF versiond don't need ahb clokc */
		return 0;
	}

	rc = msm_ispif_get_ahb_clk_info(ispif, ispif->pdev,
		ispif_8974_ahb_clk_info);
	if (rc < 0) {
		pr_err("%s: msm_isp_get_clk_info() failed", __func__);
			return -EFAULT;
	}

	rc = msm_cam_clk_enable(&ispif->pdev->dev,
		ispif_8974_ahb_clk_info, ispif->ahb_clk,
		ispif->num_ahb_clk, enable);
	if (rc < 0) {
		pr_err("%s: cannot enable clock, error = %d",
			__func__, rc);
	}

	return rc;
}

static int msm_ispif_reset(struct ispif_device *ispif)
{
	int rc = 0;
	int i;

	BUG_ON(!ispif);

	memset(ispif->sof_count, 0, sizeof(ispif->sof_count));
	for (i = 0; i < ispif->vfe_info.num_vfe; i++) {

		msm_camera_io_w(1 << PIX0_LINE_BUF_EN_BIT,
			ispif->base + ISPIF_VFE_m_CTRL_0(i));
		msm_camera_io_w(0, ispif->base + ISPIF_VFE_m_IRQ_MASK_0(i));
		msm_camera_io_w(0, ispif->base + ISPIF_VFE_m_IRQ_MASK_1(i));
		msm_camera_io_w(0, ispif->base + ISPIF_VFE_m_IRQ_MASK_2(i));
		msm_camera_io_w(0xFFFFFFFF, ispif->base +
			ISPIF_VFE_m_IRQ_CLEAR_0(i));
		msm_camera_io_w(0xFFFFFFFF, ispif->base +
			ISPIF_VFE_m_IRQ_CLEAR_1(i));
		msm_camera_io_w(0xFFFFFFFF, ispif->base +
			ISPIF_VFE_m_IRQ_CLEAR_2(i));

		msm_camera_io_w(0, ispif->base + ISPIF_VFE_m_INPUT_SEL(i));

		msm_camera_io_w(ISPIF_STOP_INTF_IMMEDIATELY,
			ispif->base + ISPIF_VFE_m_INTF_CMD_0(i));
		msm_camera_io_w(ISPIF_STOP_INTF_IMMEDIATELY,
			ispif->base + ISPIF_VFE_m_INTF_CMD_1(i));
		pr_debug("%s: base %lx", __func__, (unsigned long)ispif->base);
		msm_camera_io_w(0, ispif->base +
			ISPIF_VFE_m_PIX_INTF_n_CID_MASK(i, 0));
		msm_camera_io_w(0, ispif->base +
			ISPIF_VFE_m_PIX_INTF_n_CID_MASK(i, 1));
		msm_camera_io_w(0, ispif->base +
			ISPIF_VFE_m_RDI_INTF_n_CID_MASK(i, 0));
		msm_camera_io_w(0, ispif->base +
			ISPIF_VFE_m_RDI_INTF_n_CID_MASK(i, 1));
		msm_camera_io_w(0, ispif->base +
			ISPIF_VFE_m_RDI_INTF_n_CID_MASK(i, 2));

		msm_camera_io_w(0, ispif->base +
			ISPIF_VFE_m_PIX_INTF_n_CROP(i, 0));
		msm_camera_io_w(0, ispif->base +
			ISPIF_VFE_m_PIX_INTF_n_CROP(i, 1));
	}

	msm_camera_io_w_mb(ISPIF_IRQ_GLOBAL_CLEAR_CMD, ispif->base +
		ISPIF_IRQ_GLOBAL_CLEAR_CMD_ADDR);

	return rc;
}

static int msm_ispif_subdev_g_chip_ident(struct v4l2_subdev *sd,
	struct v4l2_dbg_chip_ident *chip)
{
	BUG_ON(!chip);
	chip->ident = V4L2_IDENT_ISPIF;
	chip->revision = 0;
	return 0;
}

static void msm_ispif_sel_csid_core(struct ispif_device *ispif,
	uint8_t intftype, uint8_t csid, uint8_t vfe_intf)
{
	uint32_t data;

	BUG_ON(!ispif);

	if (!msm_ispif_is_intf_valid(ispif->csid_version, vfe_intf)) {
		pr_err("%s: invalid interface type\n", __func__);
		return;
	}

	data = msm_camera_io_r(ispif->base + ISPIF_VFE_m_INPUT_SEL(vfe_intf));
	switch (intftype) {
	case PIX0:
		data &= ~(BIT(1) | BIT(0));
		data |= (uint32_t)csid;
		break;
	case RDI0:
		data &= ~(BIT(5) | BIT(4));
		data |= (uint32_t)(csid << 4);
		break;
	case PIX1:
		data &= ~(BIT(9) | BIT(8));
		data |= (uint32_t)(csid << 8);
		break;
	case RDI1:
		data &= ~(BIT(13) | BIT(12));
		data |= (uint32_t)(csid << 12);
		break;
	case RDI2:
		data &= ~(BIT(21) | BIT(20));
		data |= (uint32_t)(csid << 20);
		break;
	}

	msm_camera_io_w_mb(data, ispif->base +
		ISPIF_VFE_m_INPUT_SEL(vfe_intf));
}

static void msm_ispif_enable_crop(struct ispif_device *ispif,
	uint8_t intftype, uint8_t vfe_intf, uint16_t start_pixel,
	uint16_t end_pixel)
{
	uint32_t data;
	BUG_ON(!ispif);

	if (!msm_ispif_is_intf_valid(ispif->csid_version, vfe_intf)) {
		pr_err("%s: invalid interface type\n", __func__);
		return;
	}

	data = msm_camera_io_r(ispif->base + ISPIF_VFE_m_CTRL_0(vfe_intf));
	data |= (1 << (intftype + 7));
	if (intftype == PIX0)
		data |= 1 << PIX0_LINE_BUF_EN_BIT;
	msm_camera_io_w(data,
		ispif->base + ISPIF_VFE_m_CTRL_0(vfe_intf));

	if (intftype == PIX0)
		msm_camera_io_w_mb(start_pixel | (end_pixel << 16),
			ispif->base + ISPIF_VFE_m_PIX_INTF_n_CROP(vfe_intf, 0));
	else if (intftype == PIX1)
		msm_camera_io_w_mb(start_pixel | (end_pixel << 16),
			ispif->base + ISPIF_VFE_m_PIX_INTF_n_CROP(vfe_intf, 1));
	else {
		pr_err("%s: invalid intftype=%d\n", __func__, intftype);
		BUG_ON(1);
		return;
	}
}

static void msm_ispif_enable_intf_cids(struct ispif_device *ispif,
	uint8_t intftype, uint16_t cid_mask, uint8_t vfe_intf, uint8_t enable)
{
	uint32_t intf_addr, data;

	BUG_ON(!ispif);

	if (!msm_ispif_is_intf_valid(ispif->csid_version, vfe_intf)) {
		pr_err("%s: invalid interface type\n", __func__);
		return;
	}

	switch (intftype) {
	case PIX0:
		intf_addr = ISPIF_VFE_m_PIX_INTF_n_CID_MASK(vfe_intf, 0);
		break;
	case RDI0:
		intf_addr = ISPIF_VFE_m_RDI_INTF_n_CID_MASK(vfe_intf, 0);
		break;
	case PIX1:
		intf_addr = ISPIF_VFE_m_PIX_INTF_n_CID_MASK(vfe_intf, 1);
		break;
	case RDI1:
		intf_addr = ISPIF_VFE_m_RDI_INTF_n_CID_MASK(vfe_intf, 1);
		break;
	case RDI2:
		intf_addr = ISPIF_VFE_m_RDI_INTF_n_CID_MASK(vfe_intf, 2);
		break;
	default:
		pr_err("%s: invalid intftype=%d\n", __func__, intftype);
		BUG_ON(1);
		return;
	}

	data = msm_camera_io_r(ispif->base + intf_addr);
	if (enable)
		data |= (uint32_t)cid_mask;
	else
		data &= ~((uint32_t)cid_mask);
	msm_camera_io_w_mb(data, ispif->base + intf_addr);
}

static int msm_ispif_validate_intf_status(struct ispif_device *ispif,
	uint8_t intftype, uint8_t vfe_intf)
{
	int rc = 0;
	uint32_t data = 0;

	BUG_ON(!ispif);

	if (!msm_ispif_is_intf_valid(ispif->csid_version, vfe_intf)) {
		pr_err("%s: invalid interface type\n", __func__);
		return -EINVAL;
	}

	switch (intftype) {
	case PIX0:
		data = msm_camera_io_r(ispif->base +
			ISPIF_VFE_m_PIX_INTF_n_STATUS(vfe_intf, 0));
		break;
	case RDI0:
		data = msm_camera_io_r(ispif->base +
			ISPIF_VFE_m_RDI_INTF_n_STATUS(vfe_intf, 0));
		break;
	case PIX1:
		data = msm_camera_io_r(ispif->base +
			ISPIF_VFE_m_PIX_INTF_n_STATUS(vfe_intf, 1));
		break;
	case RDI1:
		data = msm_camera_io_r(ispif->base +
			ISPIF_VFE_m_RDI_INTF_n_STATUS(vfe_intf, 1));
		break;
	case RDI2:
		data = msm_camera_io_r(ispif->base +
			ISPIF_VFE_m_RDI_INTF_n_STATUS(vfe_intf, 2));
		break;
	}
	if ((data & 0xf) != 0xf)
		rc = -EBUSY;
	return rc;
}

static void msm_ispif_select_clk_mux(struct ispif_device *ispif,
	uint8_t intftype, uint8_t csid, uint8_t vfe_intf)
{
	uint32_t data = 0;

	switch (intftype) {
	case PIX0:
		data = msm_camera_io_r(ispif->clk_mux_base);
		data &= ~(0xf << (vfe_intf * 8));
		data |= (csid << (vfe_intf * 8));
		msm_camera_io_w(data, ispif->clk_mux_base);
		break;

	case RDI0:
		data = msm_camera_io_r(ispif->clk_mux_base +
			ISPIF_RDI_CLK_MUX_SEL_ADDR);
		data &= ~(0xf << (vfe_intf * 12));
		data |= (csid << (vfe_intf * 12));
		msm_camera_io_w(data, ispif->clk_mux_base +
			ISPIF_RDI_CLK_MUX_SEL_ADDR);
		break;

	case PIX1:
		data = msm_camera_io_r(ispif->clk_mux_base);
		data &= ~(0xf0 << (vfe_intf * 8));
		data |= (csid << (4 + (vfe_intf * 8)));
		msm_camera_io_w(data, ispif->clk_mux_base);
		break;

	case RDI1:
		data = msm_camera_io_r(ispif->clk_mux_base +
			ISPIF_RDI_CLK_MUX_SEL_ADDR);
		data &= ~(0xf << (4 + (vfe_intf * 12)));
		data |= (csid << (4 + (vfe_intf * 12)));
		msm_camera_io_w(data, ispif->clk_mux_base +
			ISPIF_RDI_CLK_MUX_SEL_ADDR);
		break;

	case RDI2:
		data = msm_camera_io_r(ispif->clk_mux_base +
			ISPIF_RDI_CLK_MUX_SEL_ADDR);
		data &= ~(0xf << (8 + (vfe_intf * 12)));
		data |= (csid << (8 + (vfe_intf * 12)));
		msm_camera_io_w(data, ispif->clk_mux_base +
			ISPIF_RDI_CLK_MUX_SEL_ADDR);
		break;
	}
	CDBG("%s intftype %d data %x\n", __func__, intftype, data);
	mb();
	return;
}

static uint16_t msm_ispif_get_cids_mask_from_cfg(
	struct msm_ispif_params_entry *entry)
{
	int i;
	uint16_t cids_mask = 0;

	BUG_ON(!entry);

	for (i = 0; i < entry->num_cids; i++)
		cids_mask |= (1 << entry->cids[i]);

	return cids_mask;
}

static int msm_ispif_config(struct ispif_device *ispif,
	struct msm_ispif_param_data *params)
{
	int rc = 0, i = 0;
	uint16_t cid_mask;
	enum msm_ispif_intftype intftype;
	enum msm_ispif_vfe_intf vfe_intf;

	BUG_ON(!ispif);
	BUG_ON(!params);

	if (ispif->ispif_state != ISPIF_POWER_UP) {
		pr_err("%s: ispif invalid state %d\n", __func__,
			ispif->ispif_state);
		rc = -EPERM;
		return rc;
	}
	if (params->num > MAX_PARAM_ENTRIES) {
		pr_err("%s: invalid param entries %d\n", __func__,
			params->num);
		rc = -EINVAL;
		return rc;
	}

	for (i = 0; i < params->num; i++) {
		vfe_intf = params->entries[i].vfe_intf;
		if (vfe_intf >= VFE_MAX) {
			pr_err("%s: %d invalid i %d vfe_intf %d\n", __func__,
				__LINE__, i, vfe_intf);
			return -EINVAL;
		}
		if (!msm_ispif_is_intf_valid(ispif->csid_version,
				vfe_intf)) {
			pr_err("%s: invalid interface type\n", __func__);
			return -EINVAL;
		}
		msm_camera_io_w(0x0, ispif->base +
			ISPIF_VFE_m_IRQ_MASK_0(vfe_intf));
		msm_camera_io_w(0x0, ispif->base +
			ISPIF_VFE_m_IRQ_MASK_1(vfe_intf));
		msm_camera_io_w_mb(0x0, ispif->base +
			ISPIF_VFE_m_IRQ_MASK_2(vfe_intf));
	}

	for (i = 0; i < params->num; i++) {
		intftype = params->entries[i].intftype;

		vfe_intf = params->entries[i].vfe_intf;

		CDBG("%s intftype %x, vfe_intf %d, csid %d\n", __func__,
			intftype, vfe_intf, params->entries[i].csid);

		if ((intftype >= INTF_MAX) ||
			(vfe_intf >=  ispif->vfe_info.num_vfe) ||
			(ispif->csid_version <= CSID_VERSION_V22 &&
			(vfe_intf > VFE0))) {
			pr_err("%s: VFEID %d and CSID version %d mismatch\n",
				__func__, vfe_intf, ispif->csid_version);
			return -EINVAL;
		}

		if (ispif->csid_version >= CSID_VERSION_V30)
				msm_ispif_select_clk_mux(ispif, intftype,
				params->entries[i].csid, vfe_intf);

		rc = msm_ispif_validate_intf_status(ispif, intftype, vfe_intf);
		if (rc) {
			pr_err("%s:validate_intf_status failed, rc = %d\n",
				__func__, rc);
			return rc;
		}

		msm_ispif_sel_csid_core(ispif, intftype,
			params->entries[i].csid, vfe_intf);
		cid_mask = msm_ispif_get_cids_mask_from_cfg(
				&params->entries[i]);
		msm_ispif_enable_intf_cids(ispif, intftype,
			cid_mask, vfe_intf, 1);
		if (params->entries[i].crop_enable)
			msm_ispif_enable_crop(ispif, intftype, vfe_intf,
				params->entries[i].crop_start_pixel,
				params->entries[i].crop_end_pixel);
	}

	for (vfe_intf = 0; vfe_intf < 2; vfe_intf++) {
		msm_camera_io_w(ISPIF_IRQ_STATUS_MASK, ispif->base +
			ISPIF_VFE_m_IRQ_MASK_0(vfe_intf));

		msm_camera_io_w(ISPIF_IRQ_STATUS_MASK, ispif->base +
			ISPIF_VFE_m_IRQ_CLEAR_0(vfe_intf));

		msm_camera_io_w(ISPIF_IRQ_STATUS_1_MASK, ispif->base +
			ISPIF_VFE_m_IRQ_MASK_1(vfe_intf));

		msm_camera_io_w(ISPIF_IRQ_STATUS_1_MASK, ispif->base +
			ISPIF_VFE_m_IRQ_CLEAR_1(vfe_intf));

		msm_camera_io_w(ISPIF_IRQ_STATUS_2_MASK, ispif->base +
			ISPIF_VFE_m_IRQ_MASK_2(vfe_intf));

		msm_camera_io_w(ISPIF_IRQ_STATUS_2_MASK, ispif->base +
			ISPIF_VFE_m_IRQ_CLEAR_2(vfe_intf));
	}

	msm_camera_io_w_mb(ISPIF_IRQ_GLOBAL_CLEAR_CMD, ispif->base +
		ISPIF_IRQ_GLOBAL_CLEAR_CMD_ADDR);

	return rc;
}

static void msm_ispif_intf_cmd(struct ispif_device *ispif, uint32_t cmd_bits,
	struct msm_ispif_param_data *params)
{
	uint8_t vc;
	int i, k;
	enum msm_ispif_intftype intf_type;
	enum msm_ispif_cid cid;
	enum msm_ispif_vfe_intf vfe_intf;

	BUG_ON(!ispif);
	BUG_ON(!params);

	for (i = 0; i < params->num; i++) {
		vfe_intf = params->entries[i].vfe_intf;
		if (!msm_ispif_is_intf_valid(ispif->csid_version, vfe_intf)) {
			pr_err("%s: invalid interface type\n", __func__);
			return;
		}
		if (params->entries[i].num_cids > MAX_CID_CH) {
			pr_err("%s: out of range of cid_num %d\n",
				__func__, params->entries[i].num_cids);
			return;
		}
	}

	for (i = 0; i < params->num; i++) {
		intf_type = params->entries[i].intftype;
		vfe_intf = params->entries[i].vfe_intf;
		for (k = 0; k < params->entries[i].num_cids; k++) {
			cid = params->entries[i].cids[k];
			vc = cid / 4;
			if (intf_type == RDI2) {
				/* zero out two bits */
				ispif->applied_intf_cmd[vfe_intf].intf_cmd1 &=
					~(0x3 << (vc * 2 + 8));
				/* set cmd bits */
				ispif->applied_intf_cmd[vfe_intf].intf_cmd1 |=
					(cmd_bits << (vc * 2 + 8));
			} else {
				/* zero 2 bits */
				ispif->applied_intf_cmd[vfe_intf].intf_cmd &=
					~(0x3 << (vc * 2 + intf_type * 8));
				/* set cmd bits */
				ispif->applied_intf_cmd[vfe_intf].intf_cmd |=
					(cmd_bits << (vc * 2 + intf_type * 8));
			}
		}
		/* cmd for PIX0, PIX1, RDI0, RDI1 */
		if (ispif->applied_intf_cmd[vfe_intf].intf_cmd != 0xFFFFFFFF)
			msm_camera_io_w_mb(
				ispif->applied_intf_cmd[vfe_intf].intf_cmd,
				ispif->base + ISPIF_VFE_m_INTF_CMD_0(vfe_intf));

		/* cmd for RDI2 */
		if (ispif->applied_intf_cmd[vfe_intf].intf_cmd1 != 0xFFFFFFFF)
			msm_camera_io_w_mb(
				ispif->applied_intf_cmd[vfe_intf].intf_cmd1,
				ispif->base + ISPIF_VFE_m_INTF_CMD_1(vfe_intf));
	}
}

static int msm_ispif_stop_immediately(struct ispif_device *ispif,
	struct msm_ispif_param_data *params)
{
	int i, rc = 0;
	uint16_t cid_mask = 0;
	BUG_ON(!ispif);
	BUG_ON(!params);

	if (ispif->ispif_state != ISPIF_POWER_UP) {
		pr_err("%s: ispif invalid state %d\n", __func__,
			ispif->ispif_state);
		rc = -EPERM;
		return rc;
	}

	if (params->num > MAX_PARAM_ENTRIES) {
		pr_err("%s: invalid param entries %d\n", __func__,
			params->num);
		rc = -EINVAL;
		return rc;
	}
	msm_ispif_intf_cmd(ispif, ISPIF_INTF_CMD_DISABLE_IMMEDIATELY, params);

	/* after stop the interface we need to unmask the CID enable bits */
	for (i = 0; i < params->num; i++) {
		cid_mask = msm_ispif_get_cids_mask_from_cfg(
			&params->entries[i]);
		msm_ispif_enable_intf_cids(ispif, params->entries[i].intftype,
			cid_mask, params->entries[i].vfe_intf, 0);
	}

	return rc;
}

static int msm_ispif_start_frame_boundary(struct ispif_device *ispif,
	struct msm_ispif_param_data *params)
{
	int rc = 0;

	if (ispif->ispif_state != ISPIF_POWER_UP) {
		pr_err("%s: ispif invalid state %d\n", __func__,
			ispif->ispif_state);
		rc = -EPERM;
		return rc;
	}
	if (params->num > MAX_PARAM_ENTRIES) {
		pr_err("%s: invalid param entries %d\n", __func__,
			params->num);
		rc = -EINVAL;
		return rc;
	}

	msm_ispif_intf_cmd(ispif, ISPIF_INTF_CMD_ENABLE_FRAME_BOUNDARY, params);

	return rc;
}

static int msm_ispif_restart_frame_boundary(struct ispif_device *ispif,
	struct msm_ispif_param_data *params)
{
	int rc = 0, i;
	long timeout = 0;
	uint16_t cid_mask;
	enum msm_ispif_intftype intftype;
	enum msm_ispif_vfe_intf vfe_intf;
	uint32_t vfe_mask = 0;
	uint32_t intf_addr;
	struct clk *reset_clk[ARRAY_SIZE(ispif_8974_reset_clk_info)];
	struct clk *reset_clk1[ARRAY_SIZE(ispif_8626_reset_clk_info)];
	ispif->clk_idx = 0;

	if (ispif->ispif_state != ISPIF_POWER_UP) {
		pr_err("%s: ispif invalid state %d\n", __func__,
			ispif->ispif_state);
		rc = -EPERM;
		return rc;
	}
	if (params->num > MAX_PARAM_ENTRIES) {
		pr_err("%s: invalid param entries %d\n", __func__,
			params->num);
		rc = -EINVAL;
		return rc;
	}

	for (i = 0; i < params->num; i++) {
		vfe_intf = params->entries[i].vfe_intf;
		if (vfe_intf >= VFE_MAX) {
			pr_err("%s: %d invalid i %d vfe_intf %d\n", __func__,
				__LINE__, i, vfe_intf);
			return -EINVAL;
		}
		vfe_mask |= (1 << vfe_intf);
	}

	rc = msm_cam_clk_enable(&ispif->pdev->dev,
		ispif_8974_reset_clk_info, reset_clk,
		ARRAY_SIZE(ispif_8974_reset_clk_info), 1);
	if (rc < 0) {
		rc = msm_cam_clk_enable(&ispif->pdev->dev,
			ispif_8626_reset_clk_info, reset_clk1,
			ARRAY_SIZE(ispif_8626_reset_clk_info), 1);
		if (rc < 0) {
			pr_err("%s: cannot enable clock, error = %d",
				__func__, rc);
		} else {
			/* This is set when device is 8x26 */
			ispif->clk_idx = 2;
		}
	} else {
		/* This is set when device is 8974 */
		ispif->clk_idx = 1;
	}

	if (vfe_mask & (1 << VFE0)) {
		init_completion(&ispif->reset_complete[VFE0]);
		pr_err("%s Init completion VFE0\n", __func__);
			/* initiate reset of ISPIF */
		msm_camera_io_w(0x00001FF9,
				ispif->base + ISPIF_RST_CMD_ADDR);
	}
	if (ispif->hw_num_isps > 1 && (vfe_mask & (1 << VFE1))) {
		init_completion(&ispif->reset_complete[VFE1]);
		pr_err("%s Init completion VFE1\n", __func__);
				msm_camera_io_w(0x00001FF9,
					ispif->base + ISPIF_RST_CMD_1_ADDR);
	}

	if (vfe_mask & (1 << VFE0)) {
		timeout = wait_for_completion_timeout(
			&ispif->reset_complete[VFE0], msecs_to_jiffies(500));
		if (timeout <= 0) {
			pr_err("%s: VFE0 reset wait timeout\n", __func__);
			rc = -ETIMEDOUT;
			goto disable_clk;
		}
	}

	if (ispif->hw_num_isps > 1  && (vfe_mask & (1 << VFE1))) {
		timeout = wait_for_completion_timeout(
				&ispif->reset_complete[VFE1],
				msecs_to_jiffies(500));
		if (timeout <= 0) {
			pr_err("%s: VFE1 reset wait timeout\n", __func__);
			rc = -ETIMEDOUT;
			goto disable_clk;
		}
	}

	pr_info("%s: ISPIF reset hw done", __func__);

	if (ispif->clk_idx == 1) {
		rc = msm_cam_clk_enable(&ispif->pdev->dev,
			ispif_8974_reset_clk_info, reset_clk,
			ARRAY_SIZE(ispif_8974_reset_clk_info), 0);
		if (rc < 0) {
			pr_err("%s: cannot disable clock, error = %d",
				__func__, rc);
			goto end;
		}
	}

	if (ispif->clk_idx == 2) {
		rc = msm_cam_clk_enable(&ispif->pdev->dev,
			ispif_8626_reset_clk_info, reset_clk1,
			ARRAY_SIZE(ispif_8626_reset_clk_info), 0);
		if (rc < 0) {
			pr_err("%s: cannot disable clock, error = %d",
				__func__, rc);
			goto end;
		}
	}

	for (i = 0; i < params->num; i++) {
		intftype = params->entries[i].intftype;
		vfe_intf = params->entries[i].vfe_intf;

		switch (params->entries[0].intftype) {
		case PIX0:
			intf_addr = ISPIF_VFE_m_PIX_INTF_n_STATUS(vfe_intf, 0);
			break;
		case RDI0:
			intf_addr = ISPIF_VFE_m_RDI_INTF_n_STATUS(vfe_intf, 0);
			break;
		case PIX1:
			intf_addr = ISPIF_VFE_m_PIX_INTF_n_STATUS(vfe_intf, 1);
			break;
		case RDI1:
			intf_addr = ISPIF_VFE_m_RDI_INTF_n_STATUS(vfe_intf, 1);
			break;
		case RDI2:
			intf_addr = ISPIF_VFE_m_RDI_INTF_n_STATUS(vfe_intf, 2);
			break;
		default:
			pr_err("%s: invalid intftype=%d\n", __func__,
			params->entries[i].intftype);
			rc = -EPERM;
			goto end;
		}

		msm_ispif_intf_cmd(ispif,
			ISPIF_INTF_CMD_ENABLE_FRAME_BOUNDARY, params);
	}

	for (i = 0; i < params->num; i++) {
		intftype = params->entries[i].intftype;

		vfe_intf = params->entries[i].vfe_intf;


		cid_mask = msm_ispif_get_cids_mask_from_cfg(
			&params->entries[i]);

		msm_ispif_enable_intf_cids(ispif, intftype,
			cid_mask, vfe_intf, 1);
	}

end:
	return rc;
disable_clk:
	rc = msm_cam_clk_enable(&ispif->pdev->dev,
		ispif_8974_reset_clk_info, reset_clk,
		ARRAY_SIZE(ispif_8974_reset_clk_info), 0);
	if (rc < 0) {
		rc = msm_cam_clk_enable(&ispif->pdev->dev,
			ispif_8626_reset_clk_info, reset_clk1,
			ARRAY_SIZE(ispif_8626_reset_clk_info), 0);
		if (rc < 0)
			pr_err("%s: cannot enable clock, error = %d",
				__func__, rc);
	}

	return -ETIMEDOUT;
}

static int msm_ispif_stop_frame_boundary(struct ispif_device *ispif,
	struct msm_ispif_param_data *params)
{
	int i, rc = 0;
	uint16_t cid_mask = 0;
	uint32_t intf_addr;
	enum msm_ispif_vfe_intf vfe_intf;
	uint32_t stop_flag = 0;

	BUG_ON(!ispif);
	BUG_ON(!params);


	if (ispif->ispif_state != ISPIF_POWER_UP) {
		pr_err("%s: ispif invalid state %d\n", __func__,
			ispif->ispif_state);
		rc = -EPERM;
		return rc;
	}

	if (params->num > MAX_PARAM_ENTRIES) {
		pr_err("%s: invalid param entries %d\n", __func__,
			params->num);
		rc = -EINVAL;
		return rc;
	}

	for (i = 0; i < params->num; i++) {
		if (!msm_ispif_is_intf_valid(ispif->csid_version,
				params->entries[i].vfe_intf)) {
			pr_err("%s: invalid interface type\n", __func__);
			rc = -EINVAL;
			goto end;
		}
	}

	msm_ispif_intf_cmd(ispif,
		ISPIF_INTF_CMD_DISABLE_FRAME_BOUNDARY, params);

	for (i = 0; i < params->num; i++) {
		cid_mask =
			msm_ispif_get_cids_mask_from_cfg(&params->entries[i]);
		vfe_intf = params->entries[i].vfe_intf;

		switch (params->entries[i].intftype) {
		case PIX0:
			intf_addr = ISPIF_VFE_m_PIX_INTF_n_STATUS(vfe_intf, 0);
			break;
		case RDI0:
			intf_addr = ISPIF_VFE_m_RDI_INTF_n_STATUS(vfe_intf, 0);
			break;
		case PIX1:
			intf_addr = ISPIF_VFE_m_PIX_INTF_n_STATUS(vfe_intf, 1);
			break;
		case RDI1:
			intf_addr = ISPIF_VFE_m_RDI_INTF_n_STATUS(vfe_intf, 1);
			break;
		case RDI2:
			intf_addr = ISPIF_VFE_m_RDI_INTF_n_STATUS(vfe_intf, 2);
			break;
		default:
			pr_err("%s: invalid intftype=%d\n", __func__,
				params->entries[i].intftype);
			rc = -EPERM;
			goto end;
		}

		rc = readl_poll_timeout(ispif->base + intf_addr, stop_flag,
					(stop_flag & 0xF) == 0xF,
					ISPIF_TIMEOUT_SLEEP_US,
					ISPIF_TIMEOUT_ALL_US);
		if (rc < 0)
			goto end;

		/* disable CIDs in CID_MASK register */
		msm_ispif_enable_intf_cids(ispif, params->entries[i].intftype,
			cid_mask, vfe_intf, 0);
	}

end:
	return rc;
}

static void ispif_process_irq(struct ispif_device *ispif,
	struct ispif_irq_status *out, enum msm_ispif_vfe_intf vfe_id)
{
	BUG_ON(!ispif);
	BUG_ON(!out);

	if (out[vfe_id].ispifIrqStatus0 &
			ISPIF_IRQ_STATUS_PIX_SOF_MASK) {
		if (ispif->ispif_sof_debug < 5)
			pr_err("%s: PIX0 frame id: %u\n", __func__,
				ispif->sof_count[vfe_id].sof_cnt[PIX0]);
		ispif->sof_count[vfe_id].sof_cnt[PIX0]++;
		ispif->ispif_sof_debug++;
	}
	if (out[vfe_id].ispifIrqStatus0 &
			ISPIF_IRQ_STATUS_RDI0_SOF_MASK) {
		ispif->sof_count[vfe_id].sof_cnt[RDI0]++;
	}
	if (out[vfe_id].ispifIrqStatus1 &
			ISPIF_IRQ_STATUS_RDI1_SOF_MASK) {
		ispif->sof_count[vfe_id].sof_cnt[RDI1]++;
	}
	if (out[vfe_id].ispifIrqStatus2 &
			ISPIF_IRQ_STATUS_RDI2_SOF_MASK) {
		ispif->sof_count[vfe_id].sof_cnt[RDI2]++;
	}
}

static inline void msm_ispif_read_irq_status(struct ispif_irq_status *out,
	void *data)
{
	struct ispif_device *ispif = (struct ispif_device *)data;

	BUG_ON(!ispif);
	BUG_ON(!out);

	out[VFE0].ispifIrqStatus0 = msm_camera_io_r(ispif->base +
		ISPIF_VFE_m_IRQ_STATUS_0(VFE0));
	msm_camera_io_w(out[VFE0].ispifIrqStatus0,
		ispif->base + ISPIF_VFE_m_IRQ_CLEAR_0(VFE0));

	out[VFE0].ispifIrqStatus1 = msm_camera_io_r(ispif->base +
		ISPIF_VFE_m_IRQ_STATUS_1(VFE0));
	msm_camera_io_w(out[VFE0].ispifIrqStatus1,
		ispif->base + ISPIF_VFE_m_IRQ_CLEAR_1(VFE0));

	out[VFE0].ispifIrqStatus2 = msm_camera_io_r(ispif->base +
		ISPIF_VFE_m_IRQ_STATUS_2(VFE0));
	msm_camera_io_w_mb(out[VFE0].ispifIrqStatus2,
		ispif->base + ISPIF_VFE_m_IRQ_CLEAR_2(VFE0));

	if (ispif->vfe_info.num_vfe > 1) {
		out[VFE1].ispifIrqStatus0 = msm_camera_io_r(ispif->base +
			ISPIF_VFE_m_IRQ_STATUS_0(VFE1));
		msm_camera_io_w(out[VFE1].ispifIrqStatus0,
			ispif->base + ISPIF_VFE_m_IRQ_CLEAR_0(VFE1));

		out[VFE1].ispifIrqStatus1 = msm_camera_io_r(ispif->base +
			ISPIF_VFE_m_IRQ_STATUS_1(VFE1));
		msm_camera_io_w(out[VFE1].ispifIrqStatus1,
				ispif->base + ISPIF_VFE_m_IRQ_CLEAR_1(VFE1));

		out[VFE1].ispifIrqStatus2 = msm_camera_io_r(ispif->base +
			ISPIF_VFE_m_IRQ_STATUS_2(VFE1));
		msm_camera_io_w_mb(out[VFE1].ispifIrqStatus2,
			ispif->base + ISPIF_VFE_m_IRQ_CLEAR_2(VFE1));
	}
	msm_camera_io_w_mb(ISPIF_IRQ_GLOBAL_CLEAR_CMD, ispif->base +
	ISPIF_IRQ_GLOBAL_CLEAR_CMD_ADDR);

	if (out[VFE0].ispifIrqStatus0 & ISPIF_IRQ_STATUS_MASK) {
		if (out[VFE0].ispifIrqStatus0 & RESET_DONE_IRQ)
			complete(&ispif->reset_complete[VFE0]);

		if (out[VFE0].ispifIrqStatus0 & PIX_INTF_0_OVERFLOW_IRQ)
			pr_err("%s: VFE0 pix0 overflow.\n", __func__);

		if (out[VFE0].ispifIrqStatus0 & RAW_INTF_0_OVERFLOW_IRQ)
			pr_err("%s: VFE0 rdi0 overflow.\n", __func__);

		if (out[VFE0].ispifIrqStatus1 & RAW_INTF_1_OVERFLOW_IRQ)
			pr_err("%s: VFE0 rdi1 overflow.\n", __func__);

		if (out[VFE0].ispifIrqStatus2 & RAW_INTF_2_OVERFLOW_IRQ)
			pr_err("%s: VFE0 rdi2 overflow.\n", __func__);

		ispif_process_irq(ispif, out, VFE0);
	}
	if (ispif->hw_num_isps > 1) {
		if (out[VFE1].ispifIrqStatus0 & RESET_DONE_IRQ)
			complete(&ispif->reset_complete[VFE1]);

		if (out[VFE1].ispifIrqStatus0 & PIX_INTF_0_OVERFLOW_IRQ)
			pr_err("%s: VFE1 pix0 overflow.\n", __func__);

		if (out[VFE1].ispifIrqStatus0 & RAW_INTF_0_OVERFLOW_IRQ)
			pr_err("%s: VFE1 rdi0 overflow.\n", __func__);

		if (out[VFE1].ispifIrqStatus1 & RAW_INTF_1_OVERFLOW_IRQ)
			pr_err("%s: VFE1 rdi1 overflow.\n", __func__);

		if (out[VFE1].ispifIrqStatus2 & RAW_INTF_2_OVERFLOW_IRQ)
			pr_err("%s: VFE1 rdi2 overflow.\n", __func__);

		ispif_process_irq(ispif, out, VFE1);
	}
}

static irqreturn_t msm_io_ispif_irq(int irq_num, void *data)
{
	struct ispif_irq_status irq[VFE_MAX];

	msm_ispif_read_irq_status(irq, data);
	return IRQ_HANDLED;
}

static int msm_ispif_set_vfe_info(struct ispif_device *ispif,
	struct msm_ispif_vfe_info *vfe_info)
{
	memcpy(&ispif->vfe_info, vfe_info, sizeof(struct msm_ispif_vfe_info));
	if (ispif->vfe_info.num_vfe > ispif->hw_num_isps)
		return -EINVAL;
	return 0;
}

static int msm_ispif_init(struct ispif_device *ispif,
	uint32_t csid_version)
{
	int rc = 0;

	BUG_ON(!ispif);

	if (ispif->ispif_state == ISPIF_POWER_UP) {
		pr_err("%s: ispif already initted state = %d\n", __func__,
			ispif->ispif_state);
		rc = -EPERM;
		return rc;
	}

	/* can we set to zero? */
	ispif->applied_intf_cmd[VFE0].intf_cmd  = 0xFFFFFFFF;
	ispif->applied_intf_cmd[VFE0].intf_cmd1 = 0xFFFFFFFF;
	ispif->applied_intf_cmd[VFE1].intf_cmd  = 0xFFFFFFFF;
	ispif->applied_intf_cmd[VFE1].intf_cmd1 = 0xFFFFFFFF;
	memset(ispif->sof_count, 0, sizeof(ispif->sof_count));

	ispif->csid_version = csid_version;

	if (ispif->csid_version >= CSID_VERSION_V30) {
		if (!ispif->clk_mux_mem || !ispif->clk_mux_io) {
			pr_err("%s csi clk mux mem %p io %p\n", __func__,
				ispif->clk_mux_mem, ispif->clk_mux_io);
			rc = -ENOMEM;
			return rc;
		}
		ispif->clk_mux_base = ioremap(ispif->clk_mux_mem->start,
			resource_size(ispif->clk_mux_mem));
		if (!ispif->clk_mux_base) {
			pr_err("%s: clk_mux_mem ioremap failed\n", __func__);
			rc = -ENOMEM;
			return rc;
		}
	}

	ispif->base = ioremap(ispif->mem->start,
		resource_size(ispif->mem));
	if (!ispif->base) {
		rc = -ENOMEM;
		pr_err("%s: nomem\n", __func__);
		goto end;
	}
	rc = request_irq(ispif->irq->start, msm_io_ispif_irq,
		IRQF_TRIGGER_RISING, "ispif", ispif);
	if (rc) {
		pr_err("%s: request_irq error = %d\n", __func__, rc);
		goto error_irq;
	}

	rc = msm_ispif_clk_ahb_enable(ispif, 1);
	if (rc) {
		pr_err("%s: ahb_clk enable failed", __func__);
		goto error_ahb;
	}

	msm_ispif_reset_hw(ispif);

	rc = msm_ispif_reset(ispif);
	if (rc == 0) {
		ispif->ispif_state = ISPIF_POWER_UP;
		CDBG("%s: power up done\n", __func__);
		goto end;
	}

error_ahb:
	free_irq(ispif->irq->start, ispif);
error_irq:
	iounmap(ispif->base);

end:
	return rc;
}

static void msm_ispif_release(struct ispif_device *ispif)
{
	BUG_ON(!ispif);

	if (!ispif->base) {
		pr_err("%s: ispif base is NULL\n", __func__);
		return;
	}

	if (ispif->ispif_state != ISPIF_POWER_UP) {
		pr_err("%s: ispif invalid state %d\n", __func__,
			ispif->ispif_state);
		return;
	}

	/* make sure no streaming going on */
	msm_ispif_reset(ispif);

	msm_ispif_clk_ahb_enable(ispif, 0);

	free_irq(ispif->irq->start, ispif);

	iounmap(ispif->base);

	iounmap(ispif->clk_mux_base);

	ispif->ispif_state = ISPIF_POWER_DOWN;
}

static long msm_ispif_cmd(struct v4l2_subdev *sd, void *arg)
{
	long rc = 0;
	struct ispif_cfg_data *pcdata = (struct ispif_cfg_data *)arg;
	struct ispif_device *ispif =
		(struct ispif_device *)v4l2_get_subdevdata(sd);

	BUG_ON(!sd);
	BUG_ON(!pcdata);

	mutex_lock(&ispif->mutex);
	switch (pcdata->cfg_type) {
	case ISPIF_ENABLE_REG_DUMP:
		ispif->enb_dump_reg = pcdata->reg_dump; /* save dump config */
		break;
	case ISPIF_INIT:
		rc = msm_ispif_init(ispif, pcdata->csid_version);
		msm_ispif_io_dump_reg(ispif);
		break;
	case ISPIF_CFG:
		rc = msm_ispif_config(ispif, &pcdata->params);
		msm_ispif_io_dump_reg(ispif);
		break;
	case ISPIF_START_FRAME_BOUNDARY:
		rc = msm_ispif_start_frame_boundary(ispif, &pcdata->params);
		msm_ispif_io_dump_reg(ispif);
		break;
	case ISPIF_RESTART_FRAME_BOUNDARY:
		rc = msm_ispif_restart_frame_boundary(ispif, &pcdata->params);
		msm_ispif_io_dump_reg(ispif);
		break;

	case ISPIF_STOP_FRAME_BOUNDARY:
		rc = msm_ispif_stop_frame_boundary(ispif, &pcdata->params);
		msm_ispif_io_dump_reg(ispif);
		break;
	case ISPIF_STOP_IMMEDIATELY:
		rc = msm_ispif_stop_immediately(ispif, &pcdata->params);
		msm_ispif_io_dump_reg(ispif);
		break;
	case ISPIF_RELEASE:
		msm_ispif_release(ispif);
		break;
	case ISPIF_SET_VFE_INFO:
		rc = msm_ispif_set_vfe_info(ispif, &pcdata->vfe_info);
		break;
	default:
		pr_err("%s: invalid cfg_type\n", __func__);
		rc = -EINVAL;
		break;
	}
	mutex_unlock(&ispif->mutex);
	return rc;
}
static struct v4l2_file_operations msm_ispif_v4l2_subdev_fops;

static long msm_ispif_subdev_ioctl(struct v4l2_subdev *sd,
	unsigned int cmd, void *arg)
{
	struct ispif_device *ispif =
		(struct ispif_device *)v4l2_get_subdevdata(sd);

	switch (cmd) {
	case VIDIOC_MSM_ISPIF_CFG:
		return msm_ispif_cmd(sd, arg);
	case MSM_SD_NOTIFY_FREEZE: {
		ispif->ispif_sof_debug = 0;
		return 0;
	}
	case MSM_SD_SHUTDOWN: {
<<<<<<< HEAD
		struct ispif_device *ispif =
			(struct ispif_device *)v4l2_get_subdevdata(sd);
		if (ispif && ispif->base)
			msm_ispif_release(ispif);
=======
>>>>>>> 7100aaa8
		return 0;
	}
	default:
		pr_err_ratelimited("%s: invalid cmd 0x%x received\n",
			__func__, cmd);
		return -ENOIOCTLCMD;
	}
}

static long msm_ispif_subdev_do_ioctl(
	struct file *file, unsigned int cmd, void *arg)
{
	struct video_device *vdev = video_devdata(file);
	struct v4l2_subdev *sd = vdev_to_v4l2_subdev(vdev);
	return msm_ispif_subdev_ioctl(sd, cmd, arg);
}

static long msm_ispif_subdev_fops_ioctl(struct file *file, unsigned int cmd,
	unsigned long arg)
{
	return video_usercopy(file, cmd, arg, msm_ispif_subdev_do_ioctl);
}

static int ispif_open_node(struct v4l2_subdev *sd, struct v4l2_subdev_fh *fh)
{
	struct ispif_device *ispif = v4l2_get_subdevdata(sd);

	mutex_lock(&ispif->mutex);
	/* mem remap is done in init when the clock is on */
	ispif->open_cnt++;
	mutex_unlock(&ispif->mutex);
	return 0;
}

static int ispif_close_node(struct v4l2_subdev *sd, struct v4l2_subdev_fh *fh)
{
	int rc = 0;
	struct ispif_device *ispif = v4l2_get_subdevdata(sd);

	if (!ispif) {
		pr_err("%s: invalid input\n", __func__);
		return -EINVAL;
	}

	mutex_lock(&ispif->mutex);
	if (ispif->open_cnt == 0) {
		pr_err("%s: Invalid close\n", __func__);
		rc = -ENODEV;
		goto end;
	}
	ispif->open_cnt--;
	if (ispif->open_cnt == 0)
		msm_ispif_release(ispif);
end:
	mutex_unlock(&ispif->mutex);
	return rc;
}

static struct v4l2_subdev_core_ops msm_ispif_subdev_core_ops = {
	.g_chip_ident = &msm_ispif_subdev_g_chip_ident,
	.ioctl = &msm_ispif_subdev_ioctl,
};

static const struct v4l2_subdev_ops msm_ispif_subdev_ops = {
	.core = &msm_ispif_subdev_core_ops,
};

static const struct v4l2_subdev_internal_ops msm_ispif_internal_ops = {
	.open = ispif_open_node,
	.close = ispif_close_node,
};

static int ispif_probe(struct platform_device *pdev)
{
	int rc;
	struct ispif_device *ispif;

	ispif = kzalloc(sizeof(struct ispif_device), GFP_KERNEL);
	if (!ispif) {
		pr_err("%s: no enough memory\n", __func__);
		return -ENOMEM;
	}

	if (pdev->dev.of_node) {
		of_property_read_u32((&pdev->dev)->of_node,
		"cell-index", &pdev->id);
		rc = of_property_read_u32((&pdev->dev)->of_node,
		"qcom,num-isps", &ispif->hw_num_isps);
		if (rc)
			/* backward compatibility */
			ispif->hw_num_isps = 1;
		/* not an error condition */
		rc = 0;
	}

	mutex_init(&ispif->mutex);
	ispif->mem = platform_get_resource_byname(pdev,
		IORESOURCE_MEM, "ispif");
	if (!ispif->mem) {
		pr_err("%s: no mem resource?\n", __func__);
		rc = -ENODEV;
		goto error;
	}
	ispif->irq = platform_get_resource_byname(pdev,
		IORESOURCE_IRQ, "ispif");
	if (!ispif->irq) {
		pr_err("%s: no irq resource?\n", __func__);
		rc = -ENODEV;
		goto error;
	}
	ispif->io = request_mem_region(ispif->mem->start,
		resource_size(ispif->mem), pdev->name);
	if (!ispif->io) {
		pr_err("%s: no valid mem region\n", __func__);
		rc = -EBUSY;
		goto error;
	}
	ispif->clk_mux_mem = platform_get_resource_byname(pdev,
		IORESOURCE_MEM, "csi_clk_mux");
	if (ispif->clk_mux_mem) {
		ispif->clk_mux_io = request_mem_region(
			ispif->clk_mux_mem->start,
			resource_size(ispif->clk_mux_mem),
			ispif->clk_mux_mem->name);
		if (!ispif->clk_mux_io)
			pr_err("%s: no valid csi_mux region\n", __func__);
	}

	v4l2_subdev_init(&ispif->msm_sd.sd, &msm_ispif_subdev_ops);
	ispif->msm_sd.sd.internal_ops = &msm_ispif_internal_ops;
	ispif->msm_sd.sd.flags |= V4L2_SUBDEV_FL_HAS_DEVNODE;

	snprintf(ispif->msm_sd.sd.name,
		ARRAY_SIZE(ispif->msm_sd.sd.name), MSM_ISPIF_DRV_NAME);
	v4l2_set_subdevdata(&ispif->msm_sd.sd, ispif);

	platform_set_drvdata(pdev, &ispif->msm_sd.sd);

	media_entity_init(&ispif->msm_sd.sd.entity, 0, NULL, 0);
	ispif->msm_sd.sd.entity.type = MEDIA_ENT_T_V4L2_SUBDEV;
	ispif->msm_sd.sd.entity.group_id = MSM_CAMERA_SUBDEV_ISPIF;
	ispif->msm_sd.sd.entity.name = pdev->name;
	ispif->msm_sd.close_seq = MSM_SD_CLOSE_1ST_CATEGORY | 0x1;
	rc = msm_sd_register(&ispif->msm_sd);
	if (rc) {
		pr_err("%s: msm_sd_register error = %d\n", __func__, rc);
		goto error;
	}
	msm_ispif_v4l2_subdev_fops.owner = v4l2_subdev_fops.owner;
	msm_ispif_v4l2_subdev_fops.open = v4l2_subdev_fops.open;
	msm_ispif_v4l2_subdev_fops.unlocked_ioctl = msm_ispif_subdev_fops_ioctl;
	msm_ispif_v4l2_subdev_fops.release = v4l2_subdev_fops.release;
	msm_ispif_v4l2_subdev_fops.poll = v4l2_subdev_fops.poll;
#ifdef CONFIG_COMPAT
	msm_ispif_v4l2_subdev_fops.compat_ioctl32 = msm_ispif_subdev_fops_ioctl;
#endif
	ispif->msm_sd.sd.devnode->fops = &msm_ispif_v4l2_subdev_fops;
	ispif->pdev = pdev;
	ispif->ispif_state = ISPIF_POWER_DOWN;
	ispif->open_cnt = 0;
	return 0;

error:
	mutex_destroy(&ispif->mutex);
	kfree(ispif);
	return rc;
}

static const struct of_device_id msm_ispif_dt_match[] = {
	{.compatible = "qcom,ispif"},
	{}
};

MODULE_DEVICE_TABLE(of, msm_ispif_dt_match);

static struct platform_driver ispif_driver = {
	.probe = ispif_probe,
	.driver = {
		.name = MSM_ISPIF_DRV_NAME,
		.owner = THIS_MODULE,
		.of_match_table = msm_ispif_dt_match,
	},
};

static int __init msm_ispif_init_module(void)
{
	return platform_driver_register(&ispif_driver);
}

static void __exit msm_ispif_exit_module(void)
{
	platform_driver_unregister(&ispif_driver);
}

module_init(msm_ispif_init_module);
module_exit(msm_ispif_exit_module);
MODULE_DESCRIPTION("MSM ISP Interface driver");
MODULE_LICENSE("GPL v2");<|MERGE_RESOLUTION|>--- conflicted
+++ resolved
@@ -1351,13 +1351,6 @@
 		return 0;
 	}
 	case MSM_SD_SHUTDOWN: {
-<<<<<<< HEAD
-		struct ispif_device *ispif =
-			(struct ispif_device *)v4l2_get_subdevdata(sd);
-		if (ispif && ispif->base)
-			msm_ispif_release(ispif);
-=======
->>>>>>> 7100aaa8
 		return 0;
 	}
 	default:
