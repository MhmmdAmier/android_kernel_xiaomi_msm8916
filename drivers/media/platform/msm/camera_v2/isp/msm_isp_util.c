--- conflicted
+++ resolved
@@ -452,7 +452,133 @@
 	return rc;
 }
 
-<<<<<<< HEAD
+static int msm_isp_proc_cmd_list_unlocked(struct vfe_device *vfe_dev, void *arg)
+{
+	int rc = 0;
+	struct msm_vfe_cfg_cmd_list *proc_cmd =
+		(struct msm_vfe_cfg_cmd_list *)arg;
+	struct msm_vfe_cfg_cmd_list cmd, cmd_next;
+
+	if (!vfe_dev || !arg) {
+		pr_err("%s:%d failed: vfe_dev %p arg %p", __func__, __LINE__,
+			vfe_dev, arg);
+		return -EINVAL;
+	}
+
+	rc = msm_isp_proc_cmd(vfe_dev, &proc_cmd->cfg_cmd);
+	if (rc < 0)
+		pr_err("%s:%d failed: rc %d", __func__, __LINE__, rc);
+
+	cmd = *proc_cmd;
+
+	while (cmd.next) {
+		if (cmd.next_size != sizeof(struct msm_vfe_cfg_cmd_list)) {
+			pr_err("%s:%d failed: next size %u != expected %zu\n",
+				__func__, __LINE__, cmd.next_size,
+				sizeof(struct msm_vfe_cfg_cmd_list));
+			break;
+		}
+		if (copy_from_user(&cmd_next, (void __user *)cmd.next,
+			sizeof(struct msm_vfe_cfg_cmd_list))) {
+			rc = -EFAULT;
+			continue;
+		}
+
+		rc = msm_isp_proc_cmd(vfe_dev, &cmd_next.cfg_cmd);
+		if (rc < 0)
+			pr_err("%s:%d failed: rc %d", __func__, __LINE__, rc);
+
+		cmd = cmd_next;
+	}
+	return rc;
+}
+
+#ifdef CONFIG_COMPAT
+struct msm_vfe_cfg_cmd2_32 {
+	uint16_t num_cfg;
+	uint16_t cmd_len;
+	compat_caddr_t cfg_data;
+	compat_caddr_t cfg_cmd;
+};
+
+struct msm_vfe_cfg_cmd_list_32 {
+	struct msm_vfe_cfg_cmd2_32   cfg_cmd;
+	compat_caddr_t               next;
+	uint32_t                     next_size;
+};
+
+#define VIDIOC_MSM_VFE_REG_CFG_COMPAT \
+	_IOWR('V', BASE_VIDIOC_PRIVATE, struct msm_vfe_cfg_cmd2_32)
+#define VIDIOC_MSM_VFE_REG_LIST_CFG_COMPAT \
+	_IOWR('V', BASE_VIDIOC_PRIVATE+14, struct msm_vfe_cfg_cmd_list_32)
+
+static void msm_isp_compat_to_proc_cmd(struct msm_vfe_cfg_cmd2 *proc_cmd,
+	struct msm_vfe_cfg_cmd2_32 *proc_cmd_ptr32)
+{
+	proc_cmd->num_cfg = proc_cmd_ptr32->num_cfg;
+	proc_cmd->cmd_len = proc_cmd_ptr32->cmd_len;
+	proc_cmd->cfg_data = compat_ptr(proc_cmd_ptr32->cfg_data);
+	proc_cmd->cfg_cmd = compat_ptr(proc_cmd_ptr32->cfg_cmd);
+}
+
+static int msm_isp_proc_cmd_list_compat(struct vfe_device *vfe_dev, void *arg)
+{
+	int rc = 0;
+	struct msm_vfe_cfg_cmd_list_32 *proc_cmd =
+		(struct msm_vfe_cfg_cmd_list_32 *)arg;
+	struct msm_vfe_cfg_cmd_list_32 cmd, cmd_next;
+	struct msm_vfe_cfg_cmd2 current_cmd;
+
+	if (!vfe_dev || !arg) {
+		pr_err("%s:%d failed: vfe_dev %p arg %p", __func__, __LINE__,
+			vfe_dev, arg);
+		return -EINVAL;
+	}
+	msm_isp_compat_to_proc_cmd(&current_cmd, &proc_cmd->cfg_cmd);
+	rc = msm_isp_proc_cmd(vfe_dev, &current_cmd);
+	if (rc < 0)
+		pr_err("%s:%d failed: rc %d", __func__, __LINE__, rc);
+
+	cmd = *proc_cmd;
+
+	while (NULL != compat_ptr(cmd.next)) {
+		if (cmd.next_size != sizeof(struct msm_vfe_cfg_cmd_list_32)) {
+			pr_err("%s:%d failed: next size %u != expected %zu\n",
+				__func__, __LINE__, cmd.next_size,
+				sizeof(struct msm_vfe_cfg_cmd_list));
+			break;
+		}
+		if (copy_from_user(&cmd_next, compat_ptr(cmd.next),
+			sizeof(struct msm_vfe_cfg_cmd_list))) {
+			rc = -EFAULT;
+			continue;
+		}
+
+		msm_isp_compat_to_proc_cmd(&current_cmd, &cmd_next.cfg_cmd);
+		rc = msm_isp_proc_cmd(vfe_dev, &current_cmd);
+		if (rc < 0)
+			pr_err("%s:%d failed: rc %d", __func__, __LINE__, rc);
+
+		cmd = cmd_next;
+	}
+	return rc;
+}
+
+static int msm_isp_proc_cmd_list(struct vfe_device *vfe_dev, void *arg)
+{
+	if (is_compat_task())
+		return msm_isp_proc_cmd_list_compat(vfe_dev, arg);
+	else
+		return msm_isp_proc_cmd_list_unlocked(vfe_dev, arg);
+}
+#else /* CONFIG_COMPAT */
+static int msm_isp_proc_cmd_list(struct vfe_device *vfe_dev, void *arg)
+{
+	return msm_isp_proc_cmd_list_unlocked(vfe_dev, arg);
+}
+#endif /* CONFIG_COMPAT */
+
+
 static long msm_isp_ioctl_unlocked(struct v4l2_subdev *sd,
 	unsigned int cmd, void *arg)
 {
@@ -535,226 +661,6 @@
 	case VIDIOC_MSM_ISP_SMMU_ATTACH:
 		mutex_lock(&vfe_dev->core_mutex);
 		rc = msm_isp_smmu_attach(vfe_dev->buf_mgr, arg);
-		mutex_unlock(&vfe_dev->core_mutex);
-		break;
-	case MSM_SD_SHUTDOWN:
-		while (vfe_dev->vfe_open_cnt != 0)
-			msm_isp_close_node(sd, NULL);
-		break;
-
-	default:
-		pr_err_ratelimited("%s: Invalid ISP command\n", __func__);
-		rc = -EINVAL;
-	}
-	return rc;
-}
-
-=======
->>>>>>> 7634392d
-static int msm_isp_proc_cmd_list_unlocked(struct vfe_device *vfe_dev, void *arg)
-{
-	int rc = 0;
-	struct msm_vfe_cfg_cmd_list *proc_cmd =
-		(struct msm_vfe_cfg_cmd_list *)arg;
-	struct msm_vfe_cfg_cmd_list cmd, cmd_next;
-
-	if (!vfe_dev || !arg) {
-		pr_err("%s:%d failed: vfe_dev %p arg %p", __func__, __LINE__,
-			vfe_dev, arg);
-		return -EINVAL;
-	}
-
-	rc = msm_isp_proc_cmd(vfe_dev, &proc_cmd->cfg_cmd);
-	if (rc < 0)
-		pr_err("%s:%d failed: rc %d", __func__, __LINE__, rc);
-
-	cmd = *proc_cmd;
-
-	while (cmd.next) {
-		if (cmd.next_size != sizeof(struct msm_vfe_cfg_cmd_list)) {
-			pr_err("%s:%d failed: next size %u != expected %zu\n",
-				__func__, __LINE__, cmd.next_size,
-				sizeof(struct msm_vfe_cfg_cmd_list));
-			break;
-		}
-		if (copy_from_user(&cmd_next, (void __user *)cmd.next,
-			sizeof(struct msm_vfe_cfg_cmd_list))) {
-			rc = -EFAULT;
-			continue;
-		}
-
-		rc = msm_isp_proc_cmd(vfe_dev, &cmd_next.cfg_cmd);
-		if (rc < 0)
-			pr_err("%s:%d failed: rc %d", __func__, __LINE__, rc);
-
-		cmd = cmd_next;
-	}
-	return rc;
-}
-
-#ifdef CONFIG_COMPAT
-struct msm_vfe_cfg_cmd2_32 {
-	uint16_t num_cfg;
-	uint16_t cmd_len;
-	compat_caddr_t cfg_data;
-	compat_caddr_t cfg_cmd;
-};
-
-struct msm_vfe_cfg_cmd_list_32 {
-	struct msm_vfe_cfg_cmd2_32   cfg_cmd;
-	compat_caddr_t               next;
-	uint32_t                     next_size;
-};
-
-#define VIDIOC_MSM_VFE_REG_CFG_COMPAT \
-	_IOWR('V', BASE_VIDIOC_PRIVATE, struct msm_vfe_cfg_cmd2_32)
-#define VIDIOC_MSM_VFE_REG_LIST_CFG_COMPAT \
-	_IOWR('V', BASE_VIDIOC_PRIVATE+14, struct msm_vfe_cfg_cmd_list_32)
-
-static void msm_isp_compat_to_proc_cmd(struct msm_vfe_cfg_cmd2 *proc_cmd,
-	struct msm_vfe_cfg_cmd2_32 *proc_cmd_ptr32)
-{
-	proc_cmd->num_cfg = proc_cmd_ptr32->num_cfg;
-	proc_cmd->cmd_len = proc_cmd_ptr32->cmd_len;
-	proc_cmd->cfg_data = compat_ptr(proc_cmd_ptr32->cfg_data);
-	proc_cmd->cfg_cmd = compat_ptr(proc_cmd_ptr32->cfg_cmd);
-}
-
-static int msm_isp_proc_cmd_list_compat(struct vfe_device *vfe_dev, void *arg)
-{
-	int rc = 0;
-	struct msm_vfe_cfg_cmd_list_32 *proc_cmd =
-		(struct msm_vfe_cfg_cmd_list_32 *)arg;
-	struct msm_vfe_cfg_cmd_list_32 cmd, cmd_next;
-	struct msm_vfe_cfg_cmd2 current_cmd;
-
-	if (!vfe_dev || !arg) {
-		pr_err("%s:%d failed: vfe_dev %p arg %p", __func__, __LINE__,
-			vfe_dev, arg);
-		return -EINVAL;
-	}
-	msm_isp_compat_to_proc_cmd(&current_cmd, &proc_cmd->cfg_cmd);
-	rc = msm_isp_proc_cmd(vfe_dev, &current_cmd);
-	if (rc < 0)
-		pr_err("%s:%d failed: rc %d", __func__, __LINE__, rc);
-
-	cmd = *proc_cmd;
-
-	while (NULL != compat_ptr(cmd.next)) {
-		if (cmd.next_size != sizeof(struct msm_vfe_cfg_cmd_list_32)) {
-			pr_err("%s:%d failed: next size %u != expected %zu\n",
-				__func__, __LINE__, cmd.next_size,
-				sizeof(struct msm_vfe_cfg_cmd_list));
-			break;
-		}
-		if (copy_from_user(&cmd_next, compat_ptr(cmd.next),
-			sizeof(struct msm_vfe_cfg_cmd_list))) {
-			rc = -EFAULT;
-			continue;
-		}
-
-		msm_isp_compat_to_proc_cmd(&current_cmd, &cmd_next.cfg_cmd);
-		rc = msm_isp_proc_cmd(vfe_dev, &current_cmd);
-		if (rc < 0)
-			pr_err("%s:%d failed: rc %d", __func__, __LINE__, rc);
-
-		cmd = cmd_next;
-	}
-	return rc;
-}
-
-static int msm_isp_proc_cmd_list(struct vfe_device *vfe_dev, void *arg)
-{
-	if (is_compat_task())
-		return msm_isp_proc_cmd_list_compat(vfe_dev, arg);
-	else
-		return msm_isp_proc_cmd_list_unlocked(vfe_dev, arg);
-}
-#else /* CONFIG_COMPAT */
-static int msm_isp_proc_cmd_list(struct vfe_device *vfe_dev, void *arg)
-{
-	return msm_isp_proc_cmd_list_unlocked(vfe_dev, arg);
-}
-#endif /* CONFIG_COMPAT */
-
-
-static long msm_isp_ioctl_unlocked(struct v4l2_subdev *sd,
-	unsigned int cmd, void *arg)
-{
-	long rc = 0;
-	struct vfe_device *vfe_dev = v4l2_get_subdevdata(sd);
-
-	/* use real time mutex for hard real-time ioctls such as
-	 * buffer operations and register updates.
-	 * Use core mutex for other ioctls that could take
-	 * longer time to complete such as start/stop ISP streams
-	 * which blocks until the hardware start/stop streaming
-	 */
-	ISP_DBG("%s cmd: %d\n", __func__, _IOC_TYPE(cmd));
-	switch (cmd) {
-	case VIDIOC_MSM_VFE_REG_CFG: {
-		mutex_lock(&vfe_dev->realtime_mutex);
-		rc = msm_isp_proc_cmd(vfe_dev, arg);
-		mutex_unlock(&vfe_dev->realtime_mutex);
-		break;
-	}
-	case VIDIOC_MSM_VFE_REG_LIST_CFG: {
-		mutex_lock(&vfe_dev->realtime_mutex);
-		rc = msm_isp_proc_cmd_list(vfe_dev, arg);
-		mutex_unlock(&vfe_dev->realtime_mutex);
-		break;
-	}
-	case VIDIOC_MSM_ISP_REQUEST_BUF:
-	case VIDIOC_MSM_ISP_ENQUEUE_BUF:
-	case VIDIOC_MSM_ISP_RELEASE_BUF: {
-		mutex_lock(&vfe_dev->realtime_mutex);
-		rc = msm_isp_proc_buf_cmd(vfe_dev->buf_mgr, cmd, arg);
-		mutex_unlock(&vfe_dev->realtime_mutex);
-		break;
-	}
-	case VIDIOC_MSM_ISP_REQUEST_STREAM:
-		mutex_lock(&vfe_dev->core_mutex);
-		rc = msm_isp_request_axi_stream(vfe_dev, arg);
-		mutex_unlock(&vfe_dev->core_mutex);
-		break;
-	case VIDIOC_MSM_ISP_RELEASE_STREAM:
-		mutex_lock(&vfe_dev->core_mutex);
-		rc = msm_isp_release_axi_stream(vfe_dev, arg);
-		mutex_unlock(&vfe_dev->core_mutex);
-		break;
-	case VIDIOC_MSM_ISP_CFG_STREAM:
-		mutex_lock(&vfe_dev->core_mutex);
-		rc = msm_isp_cfg_axi_stream(vfe_dev, arg);
-		mutex_unlock(&vfe_dev->core_mutex);
-		break;
-	case VIDIOC_MSM_ISP_INPUT_CFG:
-		mutex_lock(&vfe_dev->core_mutex);
-		rc = msm_isp_cfg_input(vfe_dev, arg);
-		mutex_unlock(&vfe_dev->core_mutex);
-		break;
-	case VIDIOC_MSM_ISP_SET_SRC_STATE:
-		mutex_lock(&vfe_dev->core_mutex);
-		rc = msm_isp_set_src_state(vfe_dev, arg);
-		mutex_unlock(&vfe_dev->core_mutex);
-		break;
-	case VIDIOC_MSM_ISP_REQUEST_STATS_STREAM:
-		mutex_lock(&vfe_dev->core_mutex);
-		rc = msm_isp_request_stats_stream(vfe_dev, arg);
-		mutex_unlock(&vfe_dev->core_mutex);
-		break;
-	case VIDIOC_MSM_ISP_RELEASE_STATS_STREAM:
-		mutex_lock(&vfe_dev->core_mutex);
-		rc = msm_isp_release_stats_stream(vfe_dev, arg);
-		mutex_unlock(&vfe_dev->core_mutex);
-		break;
-	case VIDIOC_MSM_ISP_CFG_STATS_STREAM:
-		mutex_lock(&vfe_dev->core_mutex);
-		rc = msm_isp_cfg_stats_stream(vfe_dev, arg);
-		mutex_unlock(&vfe_dev->core_mutex);
-		break;
-	case VIDIOC_MSM_ISP_UPDATE_STREAM:
-		mutex_lock(&vfe_dev->core_mutex);
-		rc = msm_isp_update_axi_stream(vfe_dev, arg);
 		mutex_unlock(&vfe_dev->core_mutex);
 		break;
 	case MSM_SD_SHUTDOWN:
