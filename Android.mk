--- conflicted
+++ resolved
@@ -10,11 +10,7 @@
 endif
 
 # Build/Package options for 8916, 8974, 8226, 8610, 8909, 8952, 8937, 8953 targets
-<<<<<<< HEAD
-ifneq (,$(filter msm8916 msm8974 msm8226 msm8610 msm8909 msm8952 msm8937 msm8953 titanium,$(TARGET_BOARD_PLATFORM)))
-=======
 ifneq (,$(filter msm8916 msm8974 msm8226 msm8610 msm8909 msm8952 msm8937 msm8953 msm8953,$(TARGET_BOARD_PLATFORM)))
->>>>>>> 15ef3ef5
 WLAN_CHIPSET := pronto
 WLAN_SELECT := CONFIG_PRONTO_WLAN=m
 endif
