/*
 * Copyright (c) 2012-2013 The Linux Foundation. All rights reserved.
 *
 * Previously licensed under the ISC license by Qualcomm Atheros, Inc.
 *
 *
 * Permission to use, copy, modify, and/or distribute this software for
 * any purpose with or without fee is hereby granted, provided that the
 * above copyright notice and this permission notice appear in all
 * copies.
 *
 * THE SOFTWARE IS PROVIDED "AS IS" AND THE AUTHOR DISCLAIMS ALL
 * WARRANTIES WITH REGARD TO THIS SOFTWARE INCLUDING ALL IMPLIED
 * WARRANTIES OF MERCHANTABILITY AND FITNESS. IN NO EVENT SHALL THE
 * AUTHOR BE LIABLE FOR ANY SPECIAL, DIRECT, INDIRECT, OR CONSEQUENTIAL
 * DAMAGES OR ANY DAMAGES WHATSOEVER RESULTING FROM LOSS OF USE, DATA OR
 * PROFITS, WHETHER IN AN ACTION OF CONTRACT, NEGLIGENCE OR OTHER
 * TORTIOUS ACTION, ARISING OUT OF OR IN CONNECTION WITH THE USE OR
 * PERFORMANCE OF THIS SOFTWARE.
 */

/*
 * This file was originally distributed by Qualcomm Atheros, Inc.
 * under proprietary terms before Copyright ownership was assigned
 * to the Linux Foundation.
 */

/*
 * This file limScanResultUtils.cc contains the utility functions
 * LIM uses for maintaining and accessing scan results on STA.
 * Author:        Chandra Modumudi
 * Date:          02/13/02
 * History:-
 * Date           Modified by    Modification Information
 * --------------------------------------------------------------------
 */

#include "limTypes.h"
#include "limUtils.h"
#include "limSerDesUtils.h"
#include "limApi.h"
#include "limSession.h"
#if defined WLAN_FEATURE_VOWIFI
#include "rrmApi.h"
#endif



/**
 * limDeactiveMinChannelTimerDuringScan()
 *
 *FUNCTION:
 * This function is called during scan upon receiving
 * Beacon/Probe Response frame to deactivate MIN channel
 * timer if running.
 *
 * This function should be called only when pMac->lim.gLimMlmState == eLIM_MLM_WT_PROBE_RESP_STATE
 *
 *LOGIC:
 *
 *ASSUMPTIONS:
 * NA
 *
 *NOTE:
 * NA
 *
 * @param  pMac - Pointer to Global MAC structure
 *
 * @return eSIR_SUCCESS in case of success
 */

tANI_U32
limDeactivateMinChannelTimerDuringScan(tpAniSirGlobal pMac)
{
    if ((pMac->lim.gLimMlmState == eLIM_MLM_WT_PROBE_RESP_STATE) && (pMac->lim.gLimHalScanState == eLIM_HAL_SCANNING_STATE))
    {
        /**
            * Beacon/Probe Response is received during active scanning.
            * Deactivate MIN channel timer if running.
            */
        
        limDeactivateAndChangeTimer(pMac,eLIM_MIN_CHANNEL_TIMER);
        MTRACE(macTrace(pMac, TRACE_CODE_TIMER_ACTIVATE, NO_SESSION, eLIM_MAX_CHANNEL_TIMER));
        if (tx_timer_activate(&pMac->lim.limTimers.gLimMaxChannelTimer)
                                          == TX_TIMER_ERROR)
        {
            /// Could not activate max channel timer.
            // Log error
            limLog(pMac,LOGP, FL("could not activate max channel timer"));

            limCompleteMlmScan(pMac, eSIR_SME_RESOURCES_UNAVAILABLE);
            return TX_TIMER_ERROR;
        }
    }
    return eSIR_SUCCESS;
} /*** end limDeactivateMinChannelTimerDuringScan() ***/



/**
 * limCollectBssDescription()
 *
 *FUNCTION:
 * This function is called during scan upon receiving
 * Beacon/Probe Response frame to check if the received
 * frame matches scan criteria, collect BSS description
 * and add it to cached scan results.
 *
 *LOGIC:
 *
 *ASSUMPTIONS:
 * NA
 *
 *NOTE:
 * NA
 *
 * @param  pMac - Pointer to Global MAC structure
 * @param  pBPR - Pointer to parsed Beacon/Probe Response structure
 * @param  pRxPacketInfo  - Pointer to Received frame's BD
 * ---------if defined WLAN_FEATURE_VOWIFI------
 * @param  fScanning - flag to indicate if it is during scan.
 * ---------------------------------------------
 *
 * @return None
 */
#if defined WLAN_FEATURE_VOWIFI
eHalStatus
limCollectBssDescription(tpAniSirGlobal pMac,
                         tSirBssDescription *pBssDescr,
                         tpSirProbeRespBeacon pBPR,
                         tANI_U8  *pRxPacketInfo,
                         tANI_U8  fScanning)
#else
eHalStatus
limCollectBssDescription(tpAniSirGlobal pMac,
                         tSirBssDescription *pBssDescr,
                         tpSirProbeRespBeacon pBPR,
                         tANI_U8 *pRxPacketInfo)
#endif
{
    tANI_U8             *pBody;
    tANI_U32            ieLen = 0;
    tpSirMacMgmtHdr     pHdr;
    tANI_U8             channelNum;
    tANI_U8             rxChannel;
    tANI_U8             rfBand = 0;

    pHdr = WDA_GET_RX_MAC_HEADER(pRxPacketInfo);
    VOS_ASSERT(WDA_GET_RX_PAYLOAD_LEN(pRxPacketInfo) >= SIR_MAC_B_PR_SSID_OFFSET);
    ieLen    = WDA_GET_RX_PAYLOAD_LEN(pRxPacketInfo) - SIR_MAC_B_PR_SSID_OFFSET;
    rxChannel = WDA_GET_RX_CH(pRxPacketInfo);
    pBody = WDA_GET_RX_MPDU_DATA(pRxPacketInfo);
    rfBand = WDA_GET_RX_RFBAND(pRxPacketInfo);

    /**
     * Drop all the beacons and probe response without P2P IE during P2P search
     */
    if (NULL != pMac->lim.gpLimMlmScanReq && pMac->lim.gpLimMlmScanReq->p2pSearch)
    {
        if (NULL == limGetP2pIEPtr(pMac, (pBody + SIR_MAC_B_PR_SSID_OFFSET), ieLen))
        {
            limLog( pMac, LOG3, MAC_ADDRESS_STR, MAC_ADDR_ARRAY(pHdr->bssId));
            return eHAL_STATUS_FAILURE;
        }
    }

    /**
     * Length of BSS desription is without length of
     * length itself and length of pointer
     * that holds the next BSS description
     */
    pBssDescr->length = (tANI_U16)(
                    sizeof(tSirBssDescription) - sizeof(tANI_U16) -
                    sizeof(tANI_U32) + ieLen);

    // Copy BSS Id
    vos_mem_copy((tANI_U8 *) &pBssDescr->bssId,
                 (tANI_U8 *) pHdr->bssId,
                  sizeof(tSirMacAddr));

    // Copy Timestamp, Beacon Interval and Capability Info
    pBssDescr->scanSysTimeMsec = vos_timer_get_system_time();

    pBssDescr->timeStamp[0]   = pBPR->timeStamp[0];
    pBssDescr->timeStamp[1]   = pBPR->timeStamp[1];
    pBssDescr->beaconInterval = pBPR->beaconInterval;
    pBssDescr->capabilityInfo = limGetU16((tANI_U8 *) &pBPR->capabilityInfo);

     if(!pBssDescr->beaconInterval )
    {
			        limLog(pMac, LOGW,
            FL("Beacon Interval is ZERO, making it to default 100 "
            MAC_ADDRESS_STR), MAC_ADDR_ARRAY(pHdr->bssId));
        pBssDescr->beaconInterval= 100;
<<<<<<< HEAD
    }
=======
    }	
>>>>>>> 98b80d9a
    /*
    * There is a narrow window after Channel Switch msg is sent to HAL and before the AGC is shut
    * down and beacons/Probe Rsps can trickle in and we may report the incorrect channel in 5Ghz
    * band, so not relying on the 'last Scanned Channel' stored in LIM.
    * Instead use the value returned by RXP in BD. This the the same value which HAL programs into
    * RXP before every channel switch.
    * Right now there is a problem in 5Ghz, where we are receiving beacons from a channel different from
    * the currently scanned channel. so incorrect channel is reported to CSR and association does not happen.
    * So for now we keep on looking for the channel info in the beacon (DSParamSet IE OR HT Info IE), and only if it
    * is not present in the beacon, we go for the channel info present in RXP.
    * This fix will work for 5Ghz 11n devices, but for 11a devices, we have to rely on RXP routing flag to get the correct channel.
    * So The problem of incorrect channel reporting in 5Ghz will still remain for 11a devices.
    */
    pBssDescr->channelId = limGetChannelFromBeacon(pMac, pBPR);

    if (pBssDescr->channelId == 0)
    {
       /* If the channel Id is not retrieved from Beacon, extract the channel from BD */
       /* Unmapped the channel.This We have to do since we have done mapping in the hal to
         overcome  the limitation of RXBD of not able to accomodate the bigger channel number.*/
       if ((!rfBand) || IS_5G_BAND(rfBand))
       {
          rxChannel = limUnmapChannel(rxChannel);
       }
       if (!rxChannel)
       {
          rxChannel = pMac->lim.gLimCurrentScanChannelId;
       }
       pBssDescr->channelId = rxChannel;
    }

    pBssDescr->channelIdSelf = pBssDescr->channelId;
    //set the network type in bss description
    channelNum = pBssDescr->channelId;
    pBssDescr->nwType = limGetNwType(pMac, channelNum, SIR_MAC_MGMT_FRAME, pBPR);

    pBssDescr->aniIndicator = pBPR->propIEinfo.aniIndicator;

    // Copy RSSI & SINR from BD

    PELOG4(limLog(pMac, LOG4, "***********BSS Description for BSSID:*********** ");
    sirDumpBuf(pMac, SIR_LIM_MODULE_ID, LOG4, pBssDescr->bssId, 6 );
    sirDumpBuf( pMac, SIR_LIM_MODULE_ID, LOG4, (tANI_U8*)pRxPacketInfo, 36 );)

    pBssDescr->rssi = (tANI_S8)WDA_GET_RX_RSSI_DB(pRxPacketInfo);
    
    //SINR no longer reported by HW
    pBssDescr->sinr = 0;

    pBssDescr->nReceivedTime = (tANI_TIMESTAMP)palGetTickCount(pMac->hHdd);

#if defined WLAN_FEATURE_VOWIFI
    if( fScanning )
    {
       rrmGetStartTSF( pMac, pBssDescr->startTSF );
       pBssDescr->parentTSF = WDA_GET_RX_TIMESTAMP(pRxPacketInfo); 
    }
#endif

#ifdef WLAN_FEATURE_VOWIFI_11R
    // MobilityDomain
    pBssDescr->mdie[0] = 0;
    pBssDescr->mdie[1] = 0;
    pBssDescr->mdie[2] = 0;
    pBssDescr->mdiePresent = FALSE;
    // If mdie is present in the probe resp we 
    // fill it in the bss description
    if( pBPR->mdiePresent) 
    {
        pBssDescr->mdiePresent = TRUE;
        pBssDescr->mdie[0] = pBPR->mdie[0];
        pBssDescr->mdie[1] = pBPR->mdie[1];
        pBssDescr->mdie[2] = pBPR->mdie[2];
    }
#endif

#ifdef FEATURE_WLAN_CCX
    pBssDescr->QBSSLoad_present = FALSE;
    pBssDescr->QBSSLoad_avail = 0; 
    if( pBPR->QBSSLoad.present) 
    {
        pBssDescr->QBSSLoad_present = TRUE;
        pBssDescr->QBSSLoad_avail = pBPR->QBSSLoad.avail;
    }
#endif
    // Copy IE fields
    vos_mem_copy((tANI_U8 *) &pBssDescr->ieFields,
                  pBody + SIR_MAC_B_PR_SSID_OFFSET,
                  ieLen);

    //sirDumpBuf( pMac, SIR_LIM_MODULE_ID, LOGW, (tANI_U8 *) pBssDescr, pBssDescr->length + 2 );
    limLog( pMac, LOG3,
        FL("Collected BSS Description for Channel(%1d), length(%u), aniIndicator(%d), IE Fields(%u)"),
        pBssDescr->channelId,
        pBssDescr->length,
        pBssDescr->aniIndicator,
        ieLen );

    return eHAL_STATUS_SUCCESS;
} /*** end limCollectBssDescription() ***/

/**
 * limIsScanRequestedSSID()
 *
 *FUNCTION:
 * This function is called during scan upon receiving
 * Beacon/Probe Response frame to check if the received
 * SSID is present in the list of requested SSIDs in scan
 *
 *LOGIC:
 *
 *ASSUMPTIONS:
 * NA
 *
 *NOTE:
 * NA
 *
 * @param  pMac - Pointer to Global MAC structure
 * @param  ssId - SSID Received in beacons/Probe responses that is compared against the 
                            requeusted SSID in scan list
 * ---------------------------------------------
 *
 * @return boolean - TRUE if SSID is present in requested list, FALSE otherwise
 */

tANI_BOOLEAN limIsScanRequestedSSID(tpAniSirGlobal pMac, tSirMacSSid *ssId)
{
    tANI_U8 i = 0;

    for (i = 0; i < pMac->lim.gpLimMlmScanReq->numSsid; i++)
    {
        if ( eANI_BOOLEAN_TRUE == vos_mem_compare((tANI_U8 *) ssId,
                   (tANI_U8 *) &pMac->lim.gpLimMlmScanReq->ssId[i],
                   (tANI_U8) (pMac->lim.gpLimMlmScanReq->ssId[i].length + 1)))
        {
            return eANI_BOOLEAN_TRUE;
        }
    }
    return eANI_BOOLEAN_FALSE;
}

/**
 * limCheckAndAddBssDescription()
 *
 *FUNCTION:
 * This function is called during scan upon receiving
 * Beacon/Probe Response frame to check if the received
 * frame matches scan criteria, collect BSS description
 * and add it to cached scan results.
 *
 *LOGIC:
 *
 *ASSUMPTIONS:
 * NA
 *
 *NOTE:
 * NA
 *
 * @param  pMac - Pointer to Global MAC structure
 * @param  pBPR - Pointer to parsed Beacon/Probe Response structure
 * @param  pRxPacketInfo  - Pointer to Received frame's BD
 * @param  fScanning - boolean to indicate whether the BSS is from current scan or just happen to receive a beacon
 *
 * @return None
 */

void
limCheckAndAddBssDescription(tpAniSirGlobal pMac,
                             tpSirProbeRespBeacon pBPR,
                             tANI_U8 *pRxPacketInfo,
                             tANI_BOOLEAN fScanning,
                             tANI_U8 fProbeRsp)
{
    tLimScanResultNode   *pBssDescr;
    tANI_U32              frameLen, ieLen = 0;
    tANI_U8               rxChannelInBeacon = 0;
    eHalStatus            status;
    tANI_U8               dontUpdateAll = 0;
    tANI_U8               rfBand = 0;
    tANI_U8               rxChannelInBD = 0;

    tSirMacAddr bssid = {0xff, 0xff, 0xff, 0xff, 0xff, 0xff};
    tANI_BOOLEAN fFound = FALSE;
    tpSirMacDataHdr3a pHdr;

    pHdr = WDA_GET_RX_MPDUHEADER3A((tANI_U8 *)pRxPacketInfo);

    //Checking if scanning for a particular BSSID
    if ((fScanning) && (pMac->lim.gpLimMlmScanReq)) 
    {
        fFound = vos_mem_compare(pHdr->addr3, &pMac->lim.gpLimMlmScanReq->bssId, 6);
        if (!fFound)
        {
            if ((pMac->lim.gpLimMlmScanReq->p2pSearch) &&
               (vos_mem_compare(pBPR->P2PProbeRes.P2PDeviceInfo.P2PDeviceAddress,
               &pMac->lim.gpLimMlmScanReq->bssId, 6)))
            {
                fFound = eANI_BOOLEAN_TRUE;
            }
        }
    }

    /**
     * Compare SSID with the one sent in
     * Probe Request frame, if any.
     * If they don't match, ignore the
     * Beacon frame.
     * pMac->lim.gLimMlmScanReq->ssId.length == 0
     * indicates Broadcast SSID.
     * When gLimReturnAfterFirstMatch is set, it means the scan has to match 
     * a SSID (if it is also set). Ignore the other BSS in that case.
     */

#ifdef WLAN_FEATURE_ROAM_SCAN_OFFLOAD
    if (!(WDA_GET_OFFLOADSCANLEARN(pRxPacketInfo)))
    {
#endif
      if ((pMac->lim.gpLimMlmScanReq) &&
         (((fScanning) &&
           ( pMac->lim.gLimReturnAfterFirstMatch & 0x01 ) &&
           (pMac->lim.gpLimMlmScanReq->numSsid) &&
           !limIsScanRequestedSSID(pMac, &pBPR->ssId)) ||
          (!fFound && (pMac->lim.gpLimMlmScanReq &&
                       pMac->lim.gpLimMlmScanReq->bssId) &&
           !vos_mem_compare(bssid,
                           &pMac->lim.gpLimMlmScanReq->bssId, 6))))
    {
        /**
         * Received SSID does not match with
         * the one we're scanning for.
         * Ignore received Beacon frame
         */

        return;
    }
#ifdef WLAN_FEATURE_ROAM_SCAN_OFFLOAD
    }
#endif

    /* There is no point in caching & reporting the scan results for APs
     * which are in the process of switching the channel. So, we are not
     * caching the scan results for APs which are adverzing the channel-switch
     * element in their beacons and probe responses.
     */
    if(pBPR->channelSwitchPresent)
    {
        return;
    }

    /* If beacon/probe resp DS param channel does not match with 
     * RX BD channel then don't save the results. It might be a beacon
     * from another channel heard as noise on the current scanning channel
     */

    if ((pBPR->dsParamsPresent) || (pBPR->HTInfo.present))
    {
       /* This means that we are in 2.4GHz mode or 5GHz 11n mode */
       rxChannelInBeacon = limGetChannelFromBeacon(pMac, pBPR);
       rfBand = WDA_GET_RX_RFBAND(pRxPacketInfo);
       rxChannelInBD = WDA_GET_RX_CH(pRxPacketInfo);

       if ((!rfBand) || IS_5G_BAND(rfBand))
<<<<<<< HEAD
       {
          rxChannelInBD = limUnmapChannel(rxChannelInBD);
       }

       if(rxChannelInBD != rxChannelInBeacon)
       {
=======
       {
          rxChannelInBD = limUnmapChannel(rxChannelInBD);
       }

       if(rxChannelInBD != rxChannelInBeacon)
       {
>>>>>>> 98b80d9a
          /* BCAST Frame, if CH do not match, Drop */
           if(WDA_IS_RX_BCAST(pRxPacketInfo))
           {
                limLog(pMac, LOG3, FL("Beacon/Probe Rsp dropped. Channel in BD %d. "
                                      "Channel in beacon" " %d"),
                       WDA_GET_RX_CH(pRxPacketInfo),limGetChannelFromBeacon(pMac, pBPR));
                return;
           }
           /* Unit cast frame, Probe RSP, do not drop */
           else
           {
              dontUpdateAll = 1;
              limLog(pMac, LOG3, FL("SSID %s, CH in ProbeRsp %d, CH in BD %d, miss-match, Do Not Drop"),
                                     pBPR->ssId.ssId,
                                     rxChannelInBeacon,
                                     WDA_GET_RX_CH(pRxPacketInfo));
              WDA_GET_RX_CH(pRxPacketInfo) = rxChannelInBeacon;
           }
        }
    }

    /**
     * Allocate buffer to hold BSS description from
     * received Beacon frame.
     * Include size of fixed fields and IEs length
     */

    ieLen = WDA_GET_RX_PAYLOAD_LEN(pRxPacketInfo);
    if (ieLen <= SIR_MAC_B_PR_SSID_OFFSET)
    {
        limLog(pMac, LOGP,
               FL("RX packet has invalid length %d"), ieLen);
        return;
    }

    ieLen -= SIR_MAC_B_PR_SSID_OFFSET;
<<<<<<< HEAD

    frameLen = sizeof(tLimScanResultNode) + ieLen - sizeof(tANI_U32); //Sizeof(tANI_U32) is for ieFields[1]

=======

    frameLen = sizeof(tLimScanResultNode) + ieLen - sizeof(tANI_U32); //Sizeof(tANI_U32) is for ieFields[1]

>>>>>>> 98b80d9a
    pBssDescr = vos_mem_malloc(frameLen);
    if ( NULL == pBssDescr )
    {
        // Log error
        limLog(pMac, LOGP,
           FL("call for AllocateMemory failed for storing BSS description"));

        return;
    }

    // In scan state, store scan result.
#if defined WLAN_FEATURE_VOWIFI
    status = limCollectBssDescription(pMac, &pBssDescr->bssDescription,
                             pBPR, pRxPacketInfo, fScanning);
    if (eHAL_STATUS_SUCCESS != status)
    {
        goto last;
    }
#else
    status = limCollectBssDescription(pMac, &pBssDescr->bssDescription,
                             pBPR, pRxPacketInfo);
    if (eHAL_STATUS_SUCCESS != status)
    {
        goto last;
    }
#endif
    pBssDescr->bssDescription.fProbeRsp = fProbeRsp;

    pBssDescr->next = NULL;

    /**
     * Depending on whether to store unique or all
     * scan results, pass hash update/add parameter
     * For LFR candidates just add them on it's own cache
     */

#ifdef WLAN_FEATURE_ROAM_SCAN_OFFLOAD
    if (WDA_GET_OFFLOADSCANLEARN(pRxPacketInfo))
    {
       limLog(pMac, LOG2, FL(" pHdr->addr1:"MAC_ADDRESS_STR),
              MAC_ADDR_ARRAY(pHdr->addr1));
       limLog(pMac, LOG2, FL(" pHdr->addr2:"MAC_ADDRESS_STR),
              MAC_ADDR_ARRAY(pHdr->addr2));
       limLog(pMac, LOG2, FL(" pHdr->addr3:"MAC_ADDRESS_STR),
              MAC_ADDR_ARRAY(pHdr->addr3));
       limLog( pMac, LOG2, FL("Save this entry in LFR cache"));
       status = limLookupNaddLfrHashEntry(pMac, pBssDescr, LIM_HASH_ADD, dontUpdateAll);
    }
    else
#endif
    //If it is not scanning, only save unique results
    if (pMac->lim.gLimReturnUniqueResults || (!fScanning))
    {
        status = limLookupNaddHashEntry(pMac, pBssDescr, LIM_HASH_UPDATE, dontUpdateAll);
    }
    else
    {
        status = limLookupNaddHashEntry(pMac, pBssDescr, LIM_HASH_ADD, dontUpdateAll);
    }

    if(fScanning)
    {
        if ((pBssDescr->bssDescription.channelId <= 14) &&
            (pMac->lim.gLimReturnAfterFirstMatch & 0x40) &&
            pBPR->countryInfoPresent)
            pMac->lim.gLim24Band11dScanDone = 1;

        if ((pBssDescr->bssDescription.channelId > 14) &&
            (pMac->lim.gLimReturnAfterFirstMatch & 0x80) &&
            pBPR->countryInfoPresent)
            pMac->lim.gLim50Band11dScanDone = 1;

        if ( ( pMac->lim.gLimReturnAfterFirstMatch & 0x01 ) ||
             ( pMac->lim.gLim24Band11dScanDone && ( pMac->lim.gLimReturnAfterFirstMatch & 0x40 ) ) ||
             ( pMac->lim.gLim50Band11dScanDone && ( pMac->lim.gLimReturnAfterFirstMatch & 0x80 ) ) ||
              fFound )
        {
            /**
             * Stop scanning and return the BSS description(s)
             * collected so far.
             */
            limLog(pMac,
                   LOGW,
                   FL("Completed scan: 24Band11dScan = %d, 50Band11dScan = %d BSS id"),
                   pMac->lim.gLim24Band11dScanDone,
                   pMac->lim.gLim50Band11dScanDone);

            //Need to disable the timers. If they fire, they will send END_SCAN
            //while we already send FINISH_SCAN here. This may mess up the gLimHalScanState
            limDeactivateAndChangeTimer(pMac, eLIM_MIN_CHANNEL_TIMER);
            limDeactivateAndChangeTimer(pMac, eLIM_MAX_CHANNEL_TIMER);
            //Set the resume channel to Any valid channel (invalid). 
            //This will instruct HAL to set it to any previous valid channel.
            peSetResumeChannel(pMac, 0, 0);
            limSendHalFinishScanReq( pMac, eLIM_HAL_FINISH_SCAN_WAIT_STATE );
            //limSendHalFinishScanReq( pMac, eLIM_HAL_FINISH_SCAN_WAIT_STATE );
        }
    }//(eANI_BOOLEAN_TRUE == fScanning)

last:
    if( eHAL_STATUS_SUCCESS != status )
    {
        vos_mem_free( pBssDescr );
    }
    return;
} /****** end limCheckAndAddBssDescription() ******/



/**
 * limScanHashFunction()
 *
 *FUNCTION:
 * This function is called during scan hash entry operations
 *
 *LOGIC:
 *
 *ASSUMPTIONS:
 * NA
 *
 *NOTE:
 * NA
 *
 * @param  bssId - Received BSSid
 *
 * @return Hash index
 */

tANI_U8
limScanHashFunction(tSirMacAddr bssId)
{
    tANI_U16    i, hash = 0;

    for (i = 0; i < sizeof(tSirMacAddr); i++)
        hash += bssId[i];

    return hash % LIM_MAX_NUM_OF_SCAN_RESULTS;
} /****** end limScanHashFunction() ******/



/**
 * limInitHashTable()
 *
 *FUNCTION:
 * This function is called upon receiving SME_START_REQ
 * to initialize global cached scan hash table
 *
 *LOGIC:
 *
 *ASSUMPTIONS:
 * NA
 *
 *NOTE:
 * NA
 *
 * @param  pMac - Pointer to Global MAC structure
 * @return None
 */

void
limInitHashTable(tpAniSirGlobal pMac)
{
    tANI_U16 i;
    for (i = 0; i < LIM_MAX_NUM_OF_SCAN_RESULTS; i++)
        pMac->lim.gLimCachedScanHashTable[i] = NULL;
} /****** end limInitHashTable() ******/



/**
 * limLookupNaddHashEntry()
 *
 *FUNCTION:
 * This function is called upon receiving a Beacon or
 * Probe Response frame during scan phase to store
 * received BSS description into scan result hash table.
 *
 *LOGIC:
 *
 *ASSUMPTIONS:
 * NA
 *
 *NOTE:
 * NA
 *
 * @param  pMac - Pointer to Global MAC structure
 * @param  pBssDescr - Pointer to BSS description to be
 *         added to the scan result hash table.
 * @param  action - Indicates action to be performed
 *         when same BSS description is found. This is
 *         dependent on whether unique scan result to
 *         be stored or not.
 *
 * @return None
 */

eHalStatus
limLookupNaddHashEntry(tpAniSirGlobal pMac,
                       tLimScanResultNode *pBssDescr, tANI_U8 action,
                       tANI_U8 dontUpdateAll)
{
    tANI_U8                  index, ssidLen = 0;
    tANI_U8                found = false;
    tLimScanResultNode *ptemp, *pprev;
    tSirMacCapabilityInfo *pSirCap, *pSirCapTemp;
    int idx, len;
    tANI_U8 *pbIe;
    tANI_S8  rssi = 0;

    index = limScanHashFunction(pBssDescr->bssDescription.bssId);
    ptemp = pMac->lim.gLimCachedScanHashTable[index];

    //ieFields start with TLV of SSID IE
    ssidLen = * ((tANI_U8 *) &pBssDescr->bssDescription.ieFields + 1);
    pSirCap = (tSirMacCapabilityInfo *)&pBssDescr->bssDescription.capabilityInfo;

    for (pprev = ptemp; ptemp; pprev = ptemp, ptemp = ptemp->next)
    {
        //For infrastructure, check BSSID and SSID. For IBSS, check more
        pSirCapTemp = (tSirMacCapabilityInfo *)&ptemp->bssDescription.capabilityInfo;
        if ((pSirCapTemp->ess == pSirCap->ess) && //matching ESS type first
            (vos_mem_compare( (tANI_U8 *) pBssDescr->bssDescription.bssId,
                      (tANI_U8 *) ptemp->bssDescription.bssId,
                      sizeof(tSirMacAddr))) &&   //matching BSSID
            (pBssDescr->bssDescription.channelId ==
                                      ptemp->bssDescription.channelId) &&
            vos_mem_compare( ((tANI_U8 *) &pBssDescr->bssDescription.ieFields + 1),
                           ((tANI_U8 *) &ptemp->bssDescription.ieFields + 1),
                           (tANI_U8) (ssidLen + 1)) &&
            ((pSirCapTemp->ess) || //we are done for infrastructure
            //For IBSS, nwType and channelId
            (((pBssDescr->bssDescription.nwType ==
                                         ptemp->bssDescription.nwType) &&
            (pBssDescr->bssDescription.channelId ==
                                      ptemp->bssDescription.channelId))))
        )
        {
            // Found the same BSS description
            if (action == LIM_HASH_UPDATE)
            {
                if(dontUpdateAll)
                {
                   rssi = ptemp->bssDescription.rssi;
                }

                if(pBssDescr->bssDescription.fProbeRsp != ptemp->bssDescription.fProbeRsp)
                {
                    //We get a different, save the old frame WSC IE if it is there
                    idx = 0;
                    len = ptemp->bssDescription.length - sizeof(tSirBssDescription) + 
                       sizeof(tANI_U16) + sizeof(tANI_U32) - DOT11F_IE_WSCPROBERES_MIN_LEN - 2;
                    pbIe = (tANI_U8 *)ptemp->bssDescription.ieFields;
                    //Save WPS IE if it exists
                    pBssDescr->bssDescription.WscIeLen = 0;
                    while(idx < len)
                    {
                        if((DOT11F_EID_WSCPROBERES == pbIe[0]) &&
                           (0x00 == pbIe[2]) && (0x50 == pbIe[3]) && (0xf2 == pbIe[4]) && (0x04 == pbIe[5]))
                        {
                            //Found it
                            if((DOT11F_IE_WSCPROBERES_MAX_LEN - 2) >= pbIe[1])
                            {
                                vos_mem_copy(pBssDescr->bssDescription.WscIeProbeRsp,
                                   pbIe, pbIe[1] + 2);
                                pBssDescr->bssDescription.WscIeLen = pbIe[1] + 2;
                            }
                            break;
                        }
                        idx += pbIe[1] + 2;
                        pbIe += pbIe[1] + 2;
                    }
                }


                if(NULL != pMac->lim.gpLimMlmScanReq)
                {
                   if((pMac->lim.gpLimMlmScanReq->numSsid)&&
                      ( limIsNullSsid((tSirMacSSid *)((tANI_U8 *)
                      &pBssDescr->bssDescription.ieFields + 1))))
                      return eHAL_STATUS_FAILURE;
                }

                // Delete this entry
                if (ptemp == pMac->lim.gLimCachedScanHashTable[index])
                    pprev = pMac->lim.gLimCachedScanHashTable[index] = ptemp->next;
                else
                    pprev->next = ptemp->next;

                pMac->lim.gLimMlmScanResultLength -=
                    ptemp->bssDescription.length + sizeof(tANI_U16);

                vos_mem_free(ptemp);
            }
            found = true;
            break;
        }
    }

    //for now, only rssi, we can add more if needed
    if ((action == LIM_HASH_UPDATE) && dontUpdateAll && rssi)
    {
        pBssDescr->bssDescription.rssi = rssi;
    }

    // Add this BSS description at same index
    if (pprev == pMac->lim.gLimCachedScanHashTable[index])
    {
        pBssDescr->next = pMac->lim.gLimCachedScanHashTable[index];
        pMac->lim.gLimCachedScanHashTable[index] = pBssDescr;
    }
    else
    {
        pBssDescr->next = pprev->next;
        pprev->next = pBssDescr;
    }
    pMac->lim.gLimMlmScanResultLength +=
        pBssDescr->bssDescription.length + sizeof(tANI_U16);

    PELOG2(limLog(pMac, LOG2, FL("Added new BSS description size %d TOT %d BSS id"),
           pBssDescr->bssDescription.length,
           pMac->lim.gLimMlmScanResultLength);
    limPrintMacAddr(pMac, pBssDescr->bssDescription.bssId, LOG2);)

    // Send new BSS found indication to HDD if CFG option is set
    if (!found) limSendSmeNeighborBssInd(pMac, pBssDescr);

    //
    // TODO: IF applicable, do we need to send:
    // Mesg - eWNI_SME_WM_STATUS_CHANGE_NTF
    // Status change code - eSIR_SME_CB_LEGACY_BSS_FOUND_BY_AP
    //
    return eHAL_STATUS_SUCCESS;
}



/**
 * limDeleteHashEntry()
 *
 *FUNCTION:
 * This function is called upon to delete
 * a BSS description from scan result hash table.
 *
 *LOGIC:
 *
 *ASSUMPTIONS:
 * NA
 *
 *NOTE:
 * Yet to find the utility of the function
 *
 * @param  pBssDescr - Pointer to BSS description to be
 *         deleted from the scan result hash table.
 *
 * @return None
 */

void    limDeleteHashEntry(tLimScanResultNode *pBssDescr)
{
} /****** end limDeleteHashEntry() ******/


#ifdef WLAN_FEATURE_ROAM_SCAN_OFFLOAD
/**
 * limInitLfrHashTable()
 *
 *FUNCTION:
 * This function is called upon receiving SME_START_REQ
 * to initialize global cached Lfr scan hash table
 *
 *LOGIC:
 *
 *ASSUMPTIONS:
 * NA
 *
 *NOTE:
 * NA
 *
 * @param  pMac - Pointer to Global MAC structure
 * @return None
 */

void
limInitLfrHashTable(tpAniSirGlobal pMac)
{
    tANI_U16 i;
    for (i = 0; i < LIM_MAX_NUM_OF_SCAN_RESULTS; i++)
        pMac->lim.gLimCachedLfrScanHashTable[i] = NULL;
} /****** end limInitLfrHashTable() ******/



/**
 * limLookupNaddLfrHashEntry()
 *
 *FUNCTION:
 * This function is called upon receiving a Beacon or
 * Probe Response frame during Lfr scan phase from FW to store
 * received BSS description into Lfr scan result hash table.
 *
 *LOGIC:
 *
 *ASSUMPTIONS:
 * NA
 *
 *NOTE:
 * NA
 *
 * @param  pMac - Pointer to Global MAC structure
 * @param  pBssDescr - Pointer to BSS description to be
 *         added to the Lfr scan result hash table.
 * @param  action - Indicates action to be performed
 *         when same BSS description is found. This is
 *         dependent on whether unique scan result to
 *         be stored or not.
 *
 * @return None
 */

eHalStatus
limLookupNaddLfrHashEntry(tpAniSirGlobal pMac,
                          tLimScanResultNode *pBssDescr, tANI_U8 action,
                          tANI_U8 dontUpdateAll)
{
    tANI_U8                  index, ssidLen = 0;
    tLimScanResultNode *ptemp, *pprev;
    tSirMacCapabilityInfo *pSirCap, *pSirCapTemp;
    int idx, len;
    tANI_U8 *pbIe;
    tANI_S8  rssi = 0;

    index = limScanHashFunction(pBssDescr->bssDescription.bssId);
    ptemp = pMac->lim.gLimCachedLfrScanHashTable[index];

    //ieFields start with TLV of SSID IE
    ssidLen = * ((tANI_U8 *) &pBssDescr->bssDescription.ieFields + 1);
    pSirCap = (tSirMacCapabilityInfo *)&pBssDescr->bssDescription.capabilityInfo;

    for (pprev = ptemp; ptemp; pprev = ptemp, ptemp = ptemp->next)
    {
        //For infrastructure, check BSSID and SSID. For IBSS, check more
        pSirCapTemp = (tSirMacCapabilityInfo *)&ptemp->bssDescription.capabilityInfo;
        if ((pSirCapTemp->ess == pSirCap->ess) && //matching ESS type first
            (vos_mem_compare( (tANI_U8 *) pBssDescr->bssDescription.bssId,
                      (tANI_U8 *) ptemp->bssDescription.bssId,
                      sizeof(tSirMacAddr))) &&   //matching BSSID
            (pBssDescr->bssDescription.channelId ==
                                      ptemp->bssDescription.channelId) &&
            vos_mem_compare( ((tANI_U8 *) &pBssDescr->bssDescription.ieFields + 1),
                           ((tANI_U8 *) &ptemp->bssDescription.ieFields + 1),
                           (tANI_U8) (ssidLen + 1)) &&
            ((pSirCapTemp->ess) || //we are done for infrastructure
            //For IBSS, nwType and channelId
            (((pBssDescr->bssDescription.nwType ==
                                         ptemp->bssDescription.nwType) &&
            (pBssDescr->bssDescription.channelId ==
                                      ptemp->bssDescription.channelId))))
        )
        {
            // Found the same BSS description
            if (action == LIM_HASH_UPDATE)
            {
                if(dontUpdateAll)
                {
                   rssi = ptemp->bssDescription.rssi;
                }

                if(pBssDescr->bssDescription.fProbeRsp != ptemp->bssDescription.fProbeRsp)
                {
                    //We get a different, save the old frame WSC IE if it is there
                    idx = 0;
                    len = ptemp->bssDescription.length - sizeof(tSirBssDescription) +
                       sizeof(tANI_U16) + sizeof(tANI_U32) - DOT11F_IE_WSCPROBERES_MIN_LEN - 2;
                    pbIe = (tANI_U8 *)ptemp->bssDescription.ieFields;
                    //Save WPS IE if it exists
                    pBssDescr->bssDescription.WscIeLen = 0;
                    while(idx < len)
                    {
                        if((DOT11F_EID_WSCPROBERES == pbIe[0]) &&
                           (0x00 == pbIe[2]) && (0x50 == pbIe[3]) &&
                           (0xf2 == pbIe[4]) && (0x04 == pbIe[5]))
                        {
                            //Found it
                            if((DOT11F_IE_WSCPROBERES_MAX_LEN - 2) >= pbIe[1])
                            {
                                vos_mem_copy( pBssDescr->bssDescription.WscIeProbeRsp,
                                   pbIe, pbIe[1] + 2);
                                pBssDescr->bssDescription.WscIeLen = pbIe[1] + 2;
                            }
                            break;
                        }
                        idx += pbIe[1] + 2;
                        pbIe += pbIe[1] + 2;
                    }
                }


                if(NULL != pMac->lim.gpLimMlmScanReq)
                {
                   if((pMac->lim.gpLimMlmScanReq->numSsid)&&
                      ( limIsNullSsid((tSirMacSSid *)((tANI_U8 *)
                      &pBssDescr->bssDescription.ieFields + 1))))
                      return eHAL_STATUS_FAILURE;
                }

                // Delete this entry
                if (ptemp == pMac->lim.gLimCachedLfrScanHashTable[index])
                    pprev = pMac->lim.gLimCachedLfrScanHashTable[index] = ptemp->next;
                else
                    pprev->next = ptemp->next;

                pMac->lim.gLimMlmLfrScanResultLength -=
                    ptemp->bssDescription.length + sizeof(tANI_U16);

                vos_mem_free(ptemp);
            }
            break;
        }
    }

    //for now, only rssi, we can add more if needed
    if ((action == LIM_HASH_UPDATE) && dontUpdateAll && rssi)
    {
        pBssDescr->bssDescription.rssi = rssi;
    }

    // Add this BSS description at same index
    if (pprev == pMac->lim.gLimCachedLfrScanHashTable[index])
    {
        pBssDescr->next = pMac->lim.gLimCachedLfrScanHashTable[index];
        pMac->lim.gLimCachedLfrScanHashTable[index] = pBssDescr;
    }
    else
    {
        pBssDescr->next = pprev->next;
        pprev->next = pBssDescr;
    }
    pMac->lim.gLimMlmLfrScanResultLength +=
        pBssDescr->bssDescription.length + sizeof(tANI_U16);

    PELOG2(limLog(pMac, LOG2, FL("Added new BSS description size %d TOT %d BSS id\n"),
           pBssDescr->bssDescription.length,
           pMac->lim.gLimMlmLfrScanResultLength);
    limPrintMacAddr(pMac, pBssDescr->bssDescription.bssId, LOG2);)

    //
    // TODO: IF applicable, do we need to send:
    // Mesg - eWNI_SME_WM_STATUS_CHANGE_NTF
    // Status change code - eSIR_SME_CB_LEGACY_BSS_FOUND_BY_AP
    //
    return eHAL_STATUS_SUCCESS;
}



/**
 * limDeleteLfrHashEntry()
 *
 *FUNCTION:
 * This function is called upon to delete
 * a BSS description from LFR scan result hash table.
 *
 *LOGIC:
 *
 *ASSUMPTIONS:
 * NA
 *
 *NOTE:
 * Yet to find the utility of the function
 *
 * @param  pBssDescr - Pointer to BSS description to be
 *         deleted from the LFR scan result hash table.
 *
 * @return None
 */

void    limDeleteLfrHashEntry(tLimScanResultNode *pBssDescr)
{
} /****** end limDeleteLfrHashEntry() ******/

#endif //WLAN_FEATURE_ROAM_SCAN_OFFLOAD

/**
 * limCopyScanResult()
 *
 *FUNCTION:
 * This function is called by limProcessSmeMessages() while
 * sending SME_SCAN_RSP with scan result to HDD.
 *
 *LOGIC:
 * This function traverses the scan list stored in scan hash table
 *
 *ASSUMPTIONS:
 * NA
 *
 *NOTE:
 * NA
 *
 * @param  pMac - Pointer to Global MAC structure
 * @param  pDest - Destination pointer
 *
 * @return None
 */

void
limCopyScanResult(tpAniSirGlobal pMac, tANI_U8 *pDest)
{
    tLimScanResultNode    *ptemp;
    tANI_U16 i;
    for (i = 0; i < LIM_MAX_NUM_OF_SCAN_RESULTS; i++)
    {
        if ((ptemp = pMac->lim.gLimCachedScanHashTable[i]) != NULL)
        {
            while(ptemp)
            {
                /// Copy entire BSS description including length
                vos_mem_copy( pDest,
                              (tANI_U8 *) &ptemp->bssDescription,
                              ptemp->bssDescription.length + 2);
                pDest += ptemp->bssDescription.length + 2;
                ptemp = ptemp->next;
            }
        }
    }
} /****** end limCopyScanResult() ******/



/**
 * limDeleteCachedScanResults()
 *
 *FUNCTION:
 * This function is called by limProcessSmeMessages() upon receiving
 * SME_SCAN_REQ with fresh scan result flag set.
 *
 *LOGIC:
 * This function traverses the scan list stored in scan hash table
 * and deletes the entries if any
 *
 *ASSUMPTIONS:
 * NA
 *
 *NOTE:
 * NA
 *
 * @param  pMac - Pointer to Global MAC structure
 * @return None
 */

void
limDeleteCachedScanResults(tpAniSirGlobal pMac)
{
    tLimScanResultNode    *pNode, *pNextNode;
    tANI_U16 i;

    for (i = 0; i < LIM_MAX_NUM_OF_SCAN_RESULTS; i++)
    {
        if ((pNode = pMac->lim.gLimCachedScanHashTable[i]) != NULL)
        {
            while (pNode)
            {
                pNextNode = pNode->next;

                // Delete the current node
                vos_mem_free(pNode);

                pNode = pNextNode;
            }
        }
    }

    pMac->lim.gLimSmeScanResultLength = 0;
} /****** end limDeleteCachedScanResults() ******/



/**
 * limReInitScanResults()
 *
 *FUNCTION:
 * This function is called delete exisiting scan results
 * and initialize the scan hash table
 *
 *LOGIC:
 *
 *ASSUMPTIONS:
 * NA
 *
 *NOTE:
 * NA
 *
 * @param  pMac - Pointer to Global MAC structure
 * @return None
 */

void
limReInitScanResults(tpAniSirGlobal pMac)
{
    limLog(pMac, LOG1, FL("Re initialize scan hash table."));
    limDeleteCachedScanResults(pMac);
    limInitHashTable(pMac);

    // !!LAC - need to clear out the global scan result length
    // since the list was just purged from the hash table.
    pMac->lim.gLimMlmScanResultLength = 0;

} /****** end limReInitScanResults() ******/
#ifdef WLAN_FEATURE_ROAM_SCAN_OFFLOAD
/**
 * limDeleteCachedLfrScanResults()
 *
 *FUNCTION:
 * This function is called by limProcessSmeMessages() upon receiving
 * SME_SCAN_REQ with flush scan result flag set for LFR.
 *
 *LOGIC:
 * This function traverses the scan list stored in lfr scan hash
 * table and deletes the entries if any
 *
 *ASSUMPTIONS:
 * NA
 *
 *NOTE:
 * NA
 *
 * @param  pMac - Pointer to Global MAC structure
 * @return None
 */

void
limDeleteCachedLfrScanResults(tpAniSirGlobal pMac)
{
    tLimScanResultNode    *pNode, *pNextNode;
    tANI_U16 i;
    for (i = 0; i < LIM_MAX_NUM_OF_SCAN_RESULTS; i++)
    {
        if ((pNode = pMac->lim.gLimCachedLfrScanHashTable[i]) != NULL)
        {
            while (pNode)
            {
                pNextNode = pNode->next;

                // Delete the current node
                vos_mem_free(pNode);

                pNode = pNextNode;
            }
        }
    }

    pMac->lim.gLimSmeLfrScanResultLength = 0;
} /****** end limDeleteCachedLfrScanResults() ******/



/**
 * limReInitLfrScanResults()
 *
 *FUNCTION:
 * This function is called delete exisiting scan results
 * and initialize the lfr scan hash table
 *
 *LOGIC:
 *
 *ASSUMPTIONS:
 * NA
 *
 *NOTE:
 * NA
 *
 * @param  pMac - Pointer to Global MAC structure
 * @return None
 */

void
limReInitLfrScanResults(tpAniSirGlobal pMac)
{
    limLog(pMac, LOG1, FL("Re initialize lfr scan hash table."));
    limDeleteCachedLfrScanResults(pMac);
    limInitLfrHashTable(pMac);

    // !!LAC - need to clear out the global scan result length
    // since the list was just purged from the hash table.
    pMac->lim.gLimMlmLfrScanResultLength = 0;

} /****** end limReInitLfrScanResults() ******/
#endif //WLAN_FEATURE_ROAM_SCAN_OFFLOAD<|MERGE_RESOLUTION|>--- conflicted
+++ resolved
@@ -192,11 +192,7 @@
             FL("Beacon Interval is ZERO, making it to default 100 "
             MAC_ADDRESS_STR), MAC_ADDR_ARRAY(pHdr->bssId));
         pBssDescr->beaconInterval= 100;
-<<<<<<< HEAD
-    }
-=======
     }	
->>>>>>> 98b80d9a
     /*
     * There is a narrow window after Channel Switch msg is sent to HAL and before the AGC is shut
     * down and beacons/Probe Rsps can trickle in and we may report the incorrect channel in 5Ghz
@@ -459,21 +455,12 @@
        rxChannelInBD = WDA_GET_RX_CH(pRxPacketInfo);
 
        if ((!rfBand) || IS_5G_BAND(rfBand))
-<<<<<<< HEAD
        {
           rxChannelInBD = limUnmapChannel(rxChannelInBD);
        }
 
        if(rxChannelInBD != rxChannelInBeacon)
        {
-=======
-       {
-          rxChannelInBD = limUnmapChannel(rxChannelInBD);
-       }
-
-       if(rxChannelInBD != rxChannelInBeacon)
-       {
->>>>>>> 98b80d9a
           /* BCAST Frame, if CH do not match, Drop */
            if(WDA_IS_RX_BCAST(pRxPacketInfo))
            {
@@ -510,15 +497,9 @@
     }
 
     ieLen -= SIR_MAC_B_PR_SSID_OFFSET;
-<<<<<<< HEAD
 
     frameLen = sizeof(tLimScanResultNode) + ieLen - sizeof(tANI_U32); //Sizeof(tANI_U32) is for ieFields[1]
 
-=======
-
-    frameLen = sizeof(tLimScanResultNode) + ieLen - sizeof(tANI_U32); //Sizeof(tANI_U32) is for ieFields[1]
-
->>>>>>> 98b80d9a
     pBssDescr = vos_mem_malloc(frameLen);
     if ( NULL == pBssDescr )
     {
