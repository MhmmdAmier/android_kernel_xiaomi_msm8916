--- conflicted
+++ resolved
@@ -222,12 +222,8 @@
 
 	if (esr & ESR_LNX_EXEC) {
 		vm_flags = VM_EXEC;
-<<<<<<< HEAD
 	} else if (((esr & ESR_EL1_WRITE) && !(esr & ESR_EL1_CM)) ||
 			((esr & ESR_EL1_CM) && !(mm_flags & FAULT_FLAG_USER))) {
-=======
-	} else if ((esr & ESR_WRITE) && !(esr & ESR_CM)) {
->>>>>>> ec55e7c2
 		vm_flags = VM_WRITE;
 		mm_flags |= FAULT_FLAG_WRITE;
 	}
