/*
*    wrapper for 31 bit compatible system calls.
*
*    Copyright IBM Corp. 2000, 2006
*    Author(s): Gerhard Tonn (ton@de.ibm.com),
*		Thomas Spatzier (tspat@de.ibm.com)
*/

#include <linux/linkage.h>

ENTRY(sys32_exit_wrapper)
	lgfr	%r2,%r2			# int
	jg	sys_exit		# branch to sys_exit

ENTRY(sys32_read_wrapper)
	llgfr	%r2,%r2			# unsigned int
	llgtr	%r3,%r3			# char *
	llgfr	%r4,%r4			# size_t
	jg	sys32_read		# branch to sys_read

ENTRY(sys32_write_wrapper)
	llgfr	%r2,%r2			# unsigned int
	llgtr	%r3,%r3			# const char *
	llgfr	%r4,%r4			# size_t
	jg	sys32_write		# branch to system call

ENTRY(sys32_open_wrapper)
	llgtr	%r2,%r2			# const char *
	lgfr	%r3,%r3			# int
	lgfr	%r4,%r4			# int
	jg	sys_open		# branch to system call

ENTRY(sys32_close_wrapper)
	llgfr	%r2,%r2			# unsigned int
	jg	sys_close		# branch to system call

ENTRY(sys32_creat_wrapper)
	llgtr	%r2,%r2			# const char *
	lgfr	%r3,%r3			# int
	jg	sys_creat		# branch to system call

ENTRY(sys32_link_wrapper)
	llgtr	%r2,%r2			# const char *
	llgtr	%r3,%r3			# const char *
	jg	sys_link		# branch to system call

ENTRY(sys32_unlink_wrapper)
	llgtr	%r2,%r2			# const char *
	jg	sys_unlink		# branch to system call

ENTRY(sys32_chdir_wrapper)
	llgtr	%r2,%r2			# const char *
	jg	sys_chdir		# branch to system call

ENTRY(sys32_time_wrapper)
	llgtr	%r2,%r2			# int *
	jg	compat_sys_time		# branch to system call

ENTRY(sys32_mknod_wrapper)
	llgtr	%r2,%r2			# const char *
	lgfr	%r3,%r3			# int
	llgfr	%r4,%r4			# dev
	jg	sys_mknod		# branch to system call

ENTRY(sys32_chmod_wrapper)
	llgtr	%r2,%r2			# const char *
	llgfr	%r3,%r3			# mode_t
	jg	sys_chmod		# branch to system call

ENTRY(sys32_lchown16_wrapper)
	llgtr	%r2,%r2			# const char *
	llgfr	%r3,%r3			# __kernel_old_uid_emu31_t
	llgfr	%r4,%r4			# __kernel_old_uid_emu31_t
	jg	sys32_lchown16		# branch to system call

ENTRY(sys32_lseek_wrapper)
	llgfr	%r2,%r2			# unsigned int
	lgfr	%r3,%r3			# off_t
	llgfr	%r4,%r4			# unsigned int
	jg	sys_lseek		# branch to system call

#sys32_getpid_wrapper				# void

ENTRY(sys32_mount_wrapper)
	llgtr	%r2,%r2			# char *
	llgtr	%r3,%r3			# char *
	llgtr	%r4,%r4			# char *
	llgfr	%r5,%r5			# unsigned long
	llgtr	%r6,%r6			# void *
	jg	compat_sys_mount	# branch to system call

ENTRY(sys32_oldumount_wrapper)
	llgtr	%r2,%r2			# char *
	jg	sys_oldumount		# branch to system call

ENTRY(sys32_setuid16_wrapper)
	llgfr	%r2,%r2			# __kernel_old_uid_emu31_t
	jg	sys32_setuid16		# branch to system call

#sys32_getuid16_wrapper			# void

ENTRY(sys32_ptrace_wrapper)
	lgfr	%r2,%r2			# long
	lgfr	%r3,%r3			# long
	llgtr	%r4,%r4			# long
	llgfr	%r5,%r5			# long
	jg	compat_sys_ptrace	# branch to system call

ENTRY(sys32_alarm_wrapper)
	llgfr	%r2,%r2			# unsigned int
	jg	sys_alarm		# branch to system call

ENTRY(compat_sys_utime_wrapper)
	llgtr	%r2,%r2			# char *
	llgtr	%r3,%r3			# struct compat_utimbuf *
	jg	compat_sys_utime	# branch to system call

ENTRY(sys32_access_wrapper)
	llgtr	%r2,%r2			# const char *
	lgfr	%r3,%r3			# int
	jg	sys_access		# branch to system call

ENTRY(sys32_nice_wrapper)
	lgfr	%r2,%r2			# int
	jg	sys_nice		# branch to system call

#sys32_sync_wrapper			# void

ENTRY(sys32_kill_wrapper)
	lgfr	%r2,%r2			# int
	lgfr	%r3,%r3			# int
	jg	sys_kill		# branch to system call

ENTRY(sys32_rename_wrapper)
	llgtr	%r2,%r2			# const char *
	llgtr	%r3,%r3			# const char *
	jg	sys_rename		# branch to system call

ENTRY(sys32_mkdir_wrapper)
	llgtr	%r2,%r2			# const char *
	lgfr	%r3,%r3			# int
	jg	sys_mkdir		# branch to system call

ENTRY(sys32_rmdir_wrapper)
	llgtr	%r2,%r2			# const char *
	jg	sys_rmdir		# branch to system call

ENTRY(sys32_dup_wrapper)
	llgfr	%r2,%r2			# unsigned int
	jg	sys_dup			# branch to system call

ENTRY(sys32_pipe_wrapper)
	llgtr	%r2,%r2			# u32 *
	jg	sys_pipe		# branch to system call

ENTRY(compat_sys_times_wrapper)
	llgtr	%r2,%r2			# struct compat_tms *
	jg	compat_sys_times	# branch to system call

ENTRY(sys32_brk_wrapper)
	llgtr	%r2,%r2			# unsigned long
	jg	sys_brk			# branch to system call

ENTRY(sys32_setgid16_wrapper)
	llgfr	%r2,%r2			# __kernel_old_gid_emu31_t
	jg	sys32_setgid16		# branch to system call

#sys32_getgid16_wrapper			# void

ENTRY(sys32_signal_wrapper)
	lgfr	%r2,%r2			# int
	llgtr	%r3,%r3			# __sighandler_t
	jg	sys_signal

#sys32_geteuid16_wrapper		# void

#sys32_getegid16_wrapper		# void

ENTRY(sys32_acct_wrapper)
	llgtr	%r2,%r2			# char *
	jg	sys_acct		# branch to system call

ENTRY(sys32_umount_wrapper)
	llgtr	%r2,%r2			# char *
	lgfr	%r3,%r3			# int
	jg	sys_umount		# branch to system call

ENTRY(compat_sys_ioctl_wrapper)
	llgfr	%r2,%r2			# unsigned int
	llgfr	%r3,%r3			# unsigned int
	llgfr	%r4,%r4			# unsigned int
	jg	compat_sys_ioctl	# branch to system call

ENTRY(compat_sys_fcntl_wrapper)
	llgfr	%r2,%r2			# unsigned int
	llgfr	%r3,%r3			# unsigned int
	llgfr	%r4,%r4			# unsigned long
	jg	compat_sys_fcntl	# branch to system call

ENTRY(sys32_setpgid_wrapper)
	lgfr	%r2,%r2			# pid_t
	lgfr	%r3,%r3			# pid_t
	jg	sys_setpgid		# branch to system call

ENTRY(sys32_umask_wrapper)
	lgfr	%r2,%r2			# int
	jg	sys_umask		# branch to system call

ENTRY(sys32_chroot_wrapper)
	llgtr	%r2,%r2			# char *
	jg	sys_chroot		# branch to system call

ENTRY(sys32_ustat_wrapper)
	llgfr	%r2,%r2			# dev_t
	llgtr	%r3,%r3			# struct ustat *
	jg	compat_sys_ustat

ENTRY(sys32_dup2_wrapper)
	llgfr	%r2,%r2			# unsigned int
	llgfr	%r3,%r3			# unsigned int
	jg	sys_dup2		# branch to system call

#sys32_getppid_wrapper			# void

#sys32_getpgrp_wrapper			# void

#sys32_setsid_wrapper			# void

ENTRY(sys32_sigaction_wrapper)
	lgfr	%r2,%r2			# int
	llgtr	%r3,%r3			# const struct old_sigaction *
	llgtr	%r4,%r4			# struct old_sigaction32 *
	jg	sys32_sigaction		# branch to system call

ENTRY(sys32_setreuid16_wrapper)
	llgfr	%r2,%r2			# __kernel_old_uid_emu31_t
	llgfr	%r3,%r3			# __kernel_old_uid_emu31_t
	jg	sys32_setreuid16	# branch to system call

ENTRY(sys32_setregid16_wrapper)
	llgfr	%r2,%r2			# __kernel_old_gid_emu31_t
	llgfr	%r3,%r3			# __kernel_old_gid_emu31_t
	jg	sys32_setregid16	# branch to system call

ENTRY(sys_sigsuspend_wrapper)
	lgfr	%r2,%r2			# int
	lgfr	%r3,%r3			# int
	llgfr	%r4,%r4			# old_sigset_t
	jg	sys_sigsuspend

ENTRY(compat_sys_sigpending_wrapper)
	llgtr	%r2,%r2			# compat_old_sigset_t *
	jg	compat_sys_sigpending	# branch to system call

ENTRY(sys32_sethostname_wrapper)
	llgtr	%r2,%r2			# char *
	lgfr	%r3,%r3			# int
	jg	sys_sethostname		# branch to system call

ENTRY(compat_sys_setrlimit_wrapper)
	llgfr	%r2,%r2			# unsigned int
	llgtr	%r3,%r3			# struct rlimit_emu31 *
	jg	compat_sys_setrlimit	# branch to system call

ENTRY(compat_sys_old_getrlimit_wrapper)
	llgfr	%r2,%r2			# unsigned int
	llgtr	%r3,%r3			# struct rlimit_emu31 *
	jg	compat_sys_old_getrlimit # branch to system call

ENTRY(compat_sys_getrlimit_wrapper)
	llgfr	%r2,%r2			# unsigned int
	llgtr	%r3,%r3			# struct rlimit_emu31 *
	jg	compat_sys_getrlimit	# branch to system call

ENTRY(sys32_mmap2_wrapper)
	llgtr	%r2,%r2			# struct mmap_arg_struct_emu31 *
	jg	sys32_mmap2			# branch to system call

ENTRY(compat_sys_getrusage_wrapper)
	lgfr	%r2,%r2			# int
	llgtr	%r3,%r3			# struct rusage_emu31 *
	jg	compat_sys_getrusage	# branch to system call

ENTRY(compat_sys_gettimeofday_wrapper)
	llgtr	%r2,%r2			# struct timeval_emu31 *
	llgtr	%r3,%r3			# struct timezone *
	jg	compat_sys_gettimeofday	# branch to system call

ENTRY(compat_sys_settimeofday_wrapper)
	llgtr	%r2,%r2			# struct timeval_emu31 *
	llgtr	%r3,%r3			# struct timezone *
	jg	compat_sys_settimeofday	# branch to system call

ENTRY(sys32_getgroups16_wrapper)
	lgfr	%r2,%r2			# int
	llgtr	%r3,%r3			# __kernel_old_gid_emu31_t *
	jg	sys32_getgroups16	# branch to system call

ENTRY(sys32_setgroups16_wrapper)
	lgfr	%r2,%r2			# int
	llgtr	%r3,%r3			# __kernel_old_gid_emu31_t *
	jg	sys32_setgroups16	# branch to system call

ENTRY(sys32_symlink_wrapper)
	llgtr	%r2,%r2			# const char *
	llgtr	%r3,%r3			# const char *
	jg	sys_symlink		# branch to system call

ENTRY(sys32_readlink_wrapper)
	llgtr	%r2,%r2			# const char *
	llgtr	%r3,%r3			# char *
	lgfr	%r4,%r4			# int
	jg	sys_readlink		# branch to system call

ENTRY(sys32_uselib_wrapper)
	llgtr	%r2,%r2			# const char *
	jg	sys_uselib		# branch to system call

ENTRY(sys32_swapon_wrapper)
	llgtr	%r2,%r2			# const char *
	lgfr	%r3,%r3			# int
	jg	sys_swapon		# branch to system call

ENTRY(sys32_reboot_wrapper)
	lgfr	%r2,%r2			# int
	lgfr	%r3,%r3			# int
	llgfr	%r4,%r4			# unsigned int
	llgtr	%r5,%r5			# void *
	jg	sys_reboot		# branch to system call

ENTRY(old32_readdir_wrapper)
	llgfr	%r2,%r2			# unsigned int
	llgtr	%r3,%r3			# void *
	llgfr	%r4,%r4			# unsigned int
	jg	compat_sys_old_readdir	# branch to system call

ENTRY(old32_mmap_wrapper)
	llgtr	%r2,%r2			# struct mmap_arg_struct_emu31 *
	jg	old32_mmap		# branch to system call

ENTRY(sys32_munmap_wrapper)
	llgfr	%r2,%r2			# unsigned long
	llgfr	%r3,%r3			# size_t
	jg	sys_munmap		# branch to system call

ENTRY(sys32_truncate_wrapper)
	llgtr	%r2,%r2			# const char *
	lgfr	%r3,%r3			# long
	jg	sys_truncate		# branch to system call

ENTRY(sys32_ftruncate_wrapper)
	llgfr	%r2,%r2			# unsigned int
	llgfr	%r3,%r3			# unsigned long
	jg	sys_ftruncate		# branch to system call

ENTRY(sys32_fchmod_wrapper)
	llgfr	%r2,%r2			# unsigned int
	llgfr	%r3,%r3			# mode_t
	jg	sys_fchmod		# branch to system call

ENTRY(sys32_fchown16_wrapper)
	llgfr	%r2,%r2			# unsigned int
	llgfr	%r3,%r3			# compat_uid_t
	llgfr	%r4,%r4			# compat_uid_t
	jg	sys32_fchown16		# branch to system call

ENTRY(sys32_getpriority_wrapper)
	lgfr	%r2,%r2			# int
	lgfr	%r3,%r3			# int
	jg	sys_getpriority		# branch to system call

ENTRY(sys32_setpriority_wrapper)
	lgfr	%r2,%r2			# int
	lgfr	%r3,%r3			# int
	lgfr	%r4,%r4			# int
	jg	sys_setpriority		# branch to system call

ENTRY(compat_sys_statfs_wrapper)
	llgtr	%r2,%r2			# char *
	llgtr	%r3,%r3			# struct compat_statfs *
	jg	compat_sys_statfs	# branch to system call

ENTRY(compat_sys_fstatfs_wrapper)
	llgfr	%r2,%r2			# unsigned int
	llgtr	%r3,%r3			# struct compat_statfs *
	jg	compat_sys_fstatfs	# branch to system call

ENTRY(compat_sys_socketcall_wrapper)
	lgfr	%r2,%r2			# int
	llgtr	%r3,%r3			# u32 *
	jg	compat_sys_socketcall	# branch to system call

ENTRY(sys32_syslog_wrapper)
	lgfr	%r2,%r2			# int
	llgtr	%r3,%r3			# char *
	lgfr	%r4,%r4			# int
	jg	sys_syslog		# branch to system call

ENTRY(compat_sys_setitimer_wrapper)
	lgfr	%r2,%r2			# int
	llgtr	%r3,%r3			# struct itimerval_emu31 *
	llgtr	%r4,%r4			# struct itimerval_emu31 *
	jg	compat_sys_setitimer	# branch to system call

ENTRY(compat_sys_getitimer_wrapper)
	lgfr	%r2,%r2			# int
	llgtr	%r3,%r3			# struct itimerval_emu31 *
	jg	compat_sys_getitimer	# branch to system call

ENTRY(compat_sys_newstat_wrapper)
	llgtr	%r2,%r2			# char *
	llgtr	%r3,%r3			# struct stat_emu31 *
	jg	compat_sys_newstat	# branch to system call

ENTRY(compat_sys_newlstat_wrapper)
	llgtr	%r2,%r2			# char *
	llgtr	%r3,%r3			# struct stat_emu31 *
	jg	compat_sys_newlstat	# branch to system call

ENTRY(compat_sys_newfstat_wrapper)
	llgfr	%r2,%r2			# unsigned int
	llgtr	%r3,%r3			# struct stat_emu31 *
	jg	compat_sys_newfstat	# branch to system call

#sys32_vhangup_wrapper			# void

ENTRY(compat_sys_wait4_wrapper)
	lgfr	%r2,%r2			# pid_t
	llgtr	%r3,%r3			# unsigned int *
	lgfr	%r4,%r4			# int
	llgtr	%r5,%r5			# struct rusage *
	jg	compat_sys_wait4	# branch to system call

ENTRY(sys32_swapoff_wrapper)
	llgtr	%r2,%r2			# const char *
	jg	sys_swapoff		# branch to system call

ENTRY(compat_sys_sysinfo_wrapper)
	llgtr	%r2,%r2			# struct sysinfo_emu31 *
	jg	compat_sys_sysinfo	# branch to system call

ENTRY(sys32_ipc_wrapper)
	llgfr	%r2,%r2			# uint
	lgfr	%r3,%r3			# int
	lgfr	%r4,%r4			# int
	lgfr	%r5,%r5			# int
	llgfr	%r6,%r6			# u32
	jg	sys32_ipc		# branch to system call

ENTRY(sys32_fsync_wrapper)
	llgfr	%r2,%r2			# unsigned int
	jg	sys_fsync		# branch to system call

#sys32_sigreturn_wrapper		# done in sigreturn_glue

#sys32_clone_wrapper			# done in clone_glue

ENTRY(sys32_setdomainname_wrapper)
	llgtr	%r2,%r2			# char *
	lgfr	%r3,%r3			# int
	jg	sys_setdomainname	# branch to system call

ENTRY(sys32_newuname_wrapper)
	llgtr	%r2,%r2			# struct new_utsname *
	jg	sys_newuname		# branch to system call

ENTRY(compat_sys_adjtimex_wrapper)
	llgtr	%r2,%r2			# struct compat_timex *
	jg	compat_sys_adjtimex	# branch to system call

ENTRY(sys32_mprotect_wrapper)
	llgtr	%r2,%r2			# unsigned long (actually pointer
	llgfr	%r3,%r3			# size_t
	llgfr	%r4,%r4			# unsigned long
	jg	sys_mprotect		# branch to system call

ENTRY(compat_sys_sigprocmask_wrapper)
	lgfr	%r2,%r2			# int
	llgtr	%r3,%r3			# compat_old_sigset_t *
	llgtr	%r4,%r4			# compat_old_sigset_t *
	jg	compat_sys_sigprocmask		# branch to system call

ENTRY(sys_init_module_wrapper)
	llgtr	%r2,%r2			# void *
	llgfr	%r3,%r3			# unsigned long
	llgtr	%r4,%r4			# char *
	jg	sys_init_module		# branch to system call

ENTRY(sys_delete_module_wrapper)
	llgtr	%r2,%r2			# const char *
	llgfr	%r3,%r3			# unsigned int
	jg	sys_delete_module	# branch to system call

ENTRY(sys32_quotactl_wrapper)
	llgfr	%r2,%r2			# unsigned int
	llgtr	%r3,%r3			# const char *
	llgfr	%r4,%r4			# qid_t
	llgtr	%r5,%r5			# caddr_t
	jg	sys_quotactl		# branch to system call

ENTRY(sys32_getpgid_wrapper)
	lgfr	%r2,%r2			# pid_t
	jg	sys_getpgid		# branch to system call

ENTRY(sys32_fchdir_wrapper)
	llgfr	%r2,%r2			# unsigned int
	jg	sys_fchdir		# branch to system call

ENTRY(sys32_bdflush_wrapper)
	lgfr	%r2,%r2			# int
	lgfr	%r3,%r3			# long
	jg	sys_bdflush		# branch to system call

ENTRY(sys32_sysfs_wrapper)
	lgfr	%r2,%r2			# int
	llgfr	%r3,%r3			# unsigned long
	llgfr	%r4,%r4			# unsigned long
	jg	sys_sysfs		# branch to system call

ENTRY(sys32_personality_wrapper)
	llgfr	%r2,%r2			# unsigned int
	jg	sys_s390_personality	# branch to system call

ENTRY(sys32_setfsuid16_wrapper)
	llgfr	%r2,%r2			# __kernel_old_uid_emu31_t
	jg	sys32_setfsuid16	# branch to system call

ENTRY(sys32_setfsgid16_wrapper)
	llgfr	%r2,%r2			# __kernel_old_gid_emu31_t
	jg	sys32_setfsgid16	# branch to system call

ENTRY(sys32_llseek_wrapper)
	llgfr	%r2,%r2			# unsigned int
	llgfr	%r3,%r3			# unsigned long
	llgfr	%r4,%r4			# unsigned long
	llgtr	%r5,%r5			# loff_t *
	llgfr	%r6,%r6			# unsigned int
	jg	sys_llseek		# branch to system call

ENTRY(sys32_getdents_wrapper)
	llgfr	%r2,%r2			# unsigned int
	llgtr	%r3,%r3			# void *
	llgfr	%r4,%r4			# unsigned int
	jg	compat_sys_getdents	# branch to system call

ENTRY(compat_sys_select_wrapper)
	lgfr	%r2,%r2			# int
	llgtr	%r3,%r3			# compat_fd_set *
	llgtr	%r4,%r4			# compat_fd_set *
	llgtr	%r5,%r5			# compat_fd_set *
	llgtr	%r6,%r6			# struct compat_timeval *
	jg	compat_sys_select	# branch to system call

ENTRY(sys32_flock_wrapper)
	llgfr	%r2,%r2			# unsigned int
	llgfr	%r3,%r3			# unsigned int
	jg	sys_flock		# branch to system call

ENTRY(sys32_msync_wrapper)
	llgfr	%r2,%r2			# unsigned long
	llgfr	%r3,%r3			# size_t
	lgfr	%r4,%r4			# int
	jg	sys_msync		# branch to system call

ENTRY(compat_sys_readv_wrapper)
	lgfr	%r2,%r2			# int
	llgtr	%r3,%r3			# const struct compat_iovec *
	llgfr	%r4,%r4			# unsigned long
	jg	compat_sys_readv	# branch to system call

ENTRY(compat_sys_writev_wrapper)
	lgfr	%r2,%r2			# int
	llgtr	%r3,%r3			# const struct compat_iovec *
	llgfr	%r4,%r4			# unsigned long
	jg	compat_sys_writev	# branch to system call

ENTRY(sys32_getsid_wrapper)
	lgfr	%r2,%r2			# pid_t
	jg	sys_getsid		# branch to system call

ENTRY(sys32_fdatasync_wrapper)
	llgfr	%r2,%r2			# unsigned int
	jg	sys_fdatasync		# branch to system call

ENTRY(sys32_mlock_wrapper)
	llgfr	%r2,%r2			# unsigned long
	llgfr	%r3,%r3			# size_t
	jg	sys_mlock		# branch to system call

ENTRY(sys32_munlock_wrapper)
	llgfr	%r2,%r2			# unsigned long
	llgfr	%r3,%r3			# size_t
	jg	sys_munlock		# branch to system call

ENTRY(sys32_mlockall_wrapper)
	lgfr	%r2,%r2			# int
	jg	sys_mlockall		# branch to system call

#sys32_munlockall_wrapper		# void

ENTRY(sys32_sched_setparam_wrapper)
	lgfr	%r2,%r2			# pid_t
	llgtr	%r3,%r3			# struct sched_param *
	jg	sys_sched_setparam	# branch to system call

ENTRY(sys32_sched_getparam_wrapper)
	lgfr	%r2,%r2			# pid_t
	llgtr	%r3,%r3			# struct sched_param *
	jg	sys_sched_getparam	# branch to system call

ENTRY(sys32_sched_setscheduler_wrapper)
	lgfr	%r2,%r2			# pid_t
	lgfr	%r3,%r3			# int
	llgtr	%r4,%r4			# struct sched_param *
	jg	sys_sched_setscheduler	# branch to system call

ENTRY(sys32_sched_getscheduler_wrapper)
	lgfr	%r2,%r2			# pid_t
	jg	sys_sched_getscheduler	# branch to system call

#sys32_sched_yield_wrapper		# void

ENTRY(sys32_sched_get_priority_max_wrapper)
	lgfr	%r2,%r2			# int
	jg	sys_sched_get_priority_max	# branch to system call

ENTRY(sys32_sched_get_priority_min_wrapper)
	lgfr	%r2,%r2			# int
	jg	sys_sched_get_priority_min	# branch to system call

ENTRY(sys32_sched_rr_get_interval_wrapper)
	lgfr	%r2,%r2			# pid_t
	llgtr	%r3,%r3			# struct compat_timespec *
	jg	sys32_sched_rr_get_interval	# branch to system call

ENTRY(compat_sys_nanosleep_wrapper)
	llgtr	%r2,%r2			# struct compat_timespec *
	llgtr	%r3,%r3			# struct compat_timespec *
	jg	compat_sys_nanosleep		# branch to system call

ENTRY(sys32_mremap_wrapper)
	llgfr	%r2,%r2			# unsigned long
	llgfr	%r3,%r3			# unsigned long
	llgfr	%r4,%r4			# unsigned long
	llgfr	%r5,%r5			# unsigned long
	llgfr	%r6,%r6			# unsigned long
	jg	sys_mremap		# branch to system call

ENTRY(sys32_setresuid16_wrapper)
	llgfr	%r2,%r2			# __kernel_old_uid_emu31_t
	llgfr	%r3,%r3			# __kernel_old_uid_emu31_t
	llgfr	%r4,%r4			# __kernel_old_uid_emu31_t
	jg	sys32_setresuid16	# branch to system call

ENTRY(sys32_getresuid16_wrapper)
	llgtr	%r2,%r2			# __kernel_old_uid_emu31_t *
	llgtr	%r3,%r3			# __kernel_old_uid_emu31_t *
	llgtr	%r4,%r4			# __kernel_old_uid_emu31_t *
	jg	sys32_getresuid16	# branch to system call

ENTRY(sys32_poll_wrapper)
	llgtr	%r2,%r2			# struct pollfd *
	llgfr	%r3,%r3			# unsigned int
	lgfr	%r4,%r4			# int
	jg	sys_poll		# branch to system call

ENTRY(sys32_setresgid16_wrapper)
	llgfr	%r2,%r2			# __kernel_old_gid_emu31_t
	llgfr	%r3,%r3			# __kernel_old_gid_emu31_t
	llgfr	%r4,%r4			# __kernel_old_gid_emu31_t
	jg	sys32_setresgid16	# branch to system call

ENTRY(sys32_getresgid16_wrapper)
	llgtr	%r2,%r2			# __kernel_old_gid_emu31_t *
	llgtr	%r3,%r3			# __kernel_old_gid_emu31_t *
	llgtr	%r4,%r4			# __kernel_old_gid_emu31_t *
	jg	sys32_getresgid16	# branch to system call

ENTRY(sys32_prctl_wrapper)
	lgfr	%r2,%r2			# int
	llgfr	%r3,%r3			# unsigned long
	llgfr	%r4,%r4			# unsigned long
	llgfr	%r5,%r5			# unsigned long
	llgfr	%r6,%r6			# unsigned long
	jg	sys_prctl		# branch to system call

#sys32_rt_sigreturn_wrapper		# done in rt_sigreturn_glue

ENTRY(sys32_rt_sigaction_wrapper)
	lgfr	%r2,%r2			# int
	llgtr	%r3,%r3			# const struct sigaction_emu31 *
	llgtr	%r4,%r4			# const struct sigaction_emu31 *
	llgfr	%r5,%r5			# size_t
	jg	sys32_rt_sigaction	# branch to system call

ENTRY(sys32_rt_sigprocmask_wrapper)
	lgfr	%r2,%r2			# int
	llgtr	%r3,%r3			# old_sigset_emu31 *
	llgtr	%r4,%r4			# old_sigset_emu31 *
	llgfr	%r5,%r5			# size_t
	jg	sys32_rt_sigprocmask	# branch to system call

ENTRY(sys32_rt_sigpending_wrapper)
	llgtr	%r2,%r2			# sigset_emu31 *
	llgfr	%r3,%r3			# size_t
	jg	sys32_rt_sigpending	# branch to system call

ENTRY(compat_sys_rt_sigtimedwait_wrapper)
	llgtr	%r2,%r2			# const sigset_emu31_t *
	llgtr	%r3,%r3			# siginfo_emu31_t *
	llgtr	%r4,%r4			# const struct compat_timespec *
	llgfr	%r5,%r5			# size_t
	jg	compat_sys_rt_sigtimedwait	# branch to system call

ENTRY(sys32_rt_sigqueueinfo_wrapper)
	lgfr	%r2,%r2			# int
	lgfr	%r3,%r3			# int
	llgtr	%r4,%r4			# siginfo_emu31_t *
	jg	sys32_rt_sigqueueinfo	# branch to system call

ENTRY(compat_sys_rt_sigsuspend_wrapper)
	llgtr	%r2,%r2			# compat_sigset_t *
	llgfr	%r3,%r3			# compat_size_t
	jg	compat_sys_rt_sigsuspend

ENTRY(sys32_pread64_wrapper)
	llgfr	%r2,%r2			# unsigned int
	llgtr	%r3,%r3			# char *
	llgfr	%r4,%r4			# size_t
	llgfr	%r5,%r5			# u32
	llgfr	%r6,%r6			# u32
	jg	sys32_pread64		# branch to system call

ENTRY(sys32_pwrite64_wrapper)
	llgfr	%r2,%r2			# unsigned int
	llgtr	%r3,%r3			# const char *
	llgfr	%r4,%r4			# size_t
	llgfr	%r5,%r5			# u32
	llgfr	%r6,%r6			# u32
	jg	sys32_pwrite64		# branch to system call

ENTRY(sys32_chown16_wrapper)
	llgtr	%r2,%r2			# const char *
	llgfr	%r3,%r3			# __kernel_old_uid_emu31_t
	llgfr	%r4,%r4			# __kernel_old_gid_emu31_t
	jg	sys32_chown16		# branch to system call

ENTRY(sys32_getcwd_wrapper)
	llgtr	%r2,%r2			# char *
	llgfr	%r3,%r3			# unsigned long
	jg	sys_getcwd		# branch to system call

ENTRY(sys32_capget_wrapper)
	llgtr	%r2,%r2			# cap_user_header_t
	llgtr	%r3,%r3			# cap_user_data_t
	jg	sys_capget		# branch to system call

ENTRY(sys32_capset_wrapper)
	llgtr	%r2,%r2			# cap_user_header_t
	llgtr	%r3,%r3			# const cap_user_data_t
	jg	sys_capset		# branch to system call

ENTRY(sys32_sigaltstack_wrapper)
	llgtr	%r2,%r2			# const stack_emu31_t *
	llgtr	%r3,%r3			# stack_emu31_t *
	jg	sys32_sigaltstack

ENTRY(sys32_sendfile_wrapper)
	lgfr	%r2,%r2			# int
	lgfr	%r3,%r3			# int
	llgtr	%r4,%r4			# __kernel_off_emu31_t *
	llgfr	%r5,%r5			# size_t
	jg	sys32_sendfile		# branch to system call

#sys32_vfork_wrapper			# done in vfork_glue

ENTRY(sys32_truncate64_wrapper)
	llgtr	%r2,%r2			# const char *
	llgfr	%r3,%r3			# unsigned long
	llgfr	%r4,%r4			# unsigned long
	jg	sys32_truncate64	# branch to system call

ENTRY(sys32_ftruncate64_wrapper)
	llgfr	%r2,%r2			# unsigned int
	llgfr	%r3,%r3			# unsigned long
	llgfr	%r4,%r4			# unsigned long
	jg	sys32_ftruncate64	# branch to system call

ENTRY(sys32_lchown_wrapper)
	llgtr	%r2,%r2			# const char *
	llgfr	%r3,%r3			# uid_t
	llgfr	%r4,%r4			# gid_t
	jg	sys_lchown		# branch to system call

#sys32_getuid_wrapper			# void
#sys32_getgid_wrapper			# void
#sys32_geteuid_wrapper			# void
#sys32_getegid_wrapper			# void

ENTRY(sys32_setreuid_wrapper)
	llgfr	%r2,%r2			# uid_t
	llgfr	%r3,%r3			# uid_t
	jg	sys_setreuid		# branch to system call

ENTRY(sys32_setregid_wrapper)
	llgfr	%r2,%r2			# gid_t
	llgfr	%r3,%r3			# gid_t
	jg	sys_setregid		# branch to system call

ENTRY(sys32_getgroups_wrapper)
	lgfr	%r2,%r2			# int
	llgtr	%r3,%r3			# gid_t *
	jg	sys_getgroups		# branch to system call

ENTRY(sys32_setgroups_wrapper)
	lgfr	%r2,%r2			# int
	llgtr	%r3,%r3			# gid_t *
	jg	sys_setgroups		# branch to system call

ENTRY(sys32_fchown_wrapper)
	llgfr	%r2,%r2			# unsigned int
	llgfr	%r3,%r3			# uid_t
	llgfr	%r4,%r4			# gid_t
	jg	sys_fchown		# branch to system call

ENTRY(sys32_setresuid_wrapper)
	llgfr	%r2,%r2			# uid_t
	llgfr	%r3,%r3			# uid_t
	llgfr	%r4,%r4			# uid_t
	jg	sys_setresuid		# branch to system call

ENTRY(sys32_getresuid_wrapper)
	llgtr	%r2,%r2			# uid_t *
	llgtr	%r3,%r3			# uid_t *
	llgtr	%r4,%r4			# uid_t *
	jg	sys_getresuid		# branch to system call

ENTRY(sys32_setresgid_wrapper)
	llgfr	%r2,%r2			# gid_t
	llgfr	%r3,%r3			# gid_t
	llgfr	%r4,%r4			# gid_t
	jg	sys_setresgid		# branch to system call

ENTRY(sys32_getresgid_wrapper)
	llgtr	%r2,%r2			# gid_t *
	llgtr	%r3,%r3			# gid_t *
	llgtr	%r4,%r4			# gid_t *
	jg	sys_getresgid		# branch to system call

ENTRY(sys32_chown_wrapper)
	llgtr	%r2,%r2			# const char *
	llgfr	%r3,%r3			# uid_t
	llgfr	%r4,%r4			# gid_t
	jg	sys_chown		# branch to system call

ENTRY(sys32_setuid_wrapper)
	llgfr	%r2,%r2			# uid_t
	jg	sys_setuid		# branch to system call

ENTRY(sys32_setgid_wrapper)
	llgfr	%r2,%r2			# gid_t
	jg	sys_setgid		# branch to system call

ENTRY(sys32_setfsuid_wrapper)
	llgfr	%r2,%r2			# uid_t
	jg	sys_setfsuid		# branch to system call

ENTRY(sys32_setfsgid_wrapper)
	llgfr	%r2,%r2			# gid_t
	jg	sys_setfsgid		# branch to system call

ENTRY(sys32_pivot_root_wrapper)
	llgtr	%r2,%r2			# const char *
	llgtr	%r3,%r3			# const char *
	jg	sys_pivot_root		# branch to system call

ENTRY(sys32_mincore_wrapper)
	llgfr	%r2,%r2			# unsigned long
	llgfr	%r3,%r3			# size_t
	llgtr	%r4,%r4			# unsigned char *
	jg	sys_mincore		# branch to system call

ENTRY(sys32_madvise_wrapper)
	llgfr	%r2,%r2			# unsigned long
	llgfr	%r3,%r3			# size_t
	lgfr	%r4,%r4			# int
	jg	sys_madvise		# branch to system call

ENTRY(sys32_getdents64_wrapper)
	llgfr	%r2,%r2			# unsigned int
	llgtr	%r3,%r3			# void *
	llgfr	%r4,%r4			# unsigned int
	jg	sys_getdents64		# branch to system call

ENTRY(compat_sys_fcntl64_wrapper)
	llgfr	%r2,%r2			# unsigned int
	llgfr	%r3,%r3			# unsigned int
	llgfr	%r4,%r4			# unsigned long
	jg	compat_sys_fcntl64	# branch to system call

ENTRY(sys32_stat64_wrapper)
	llgtr	%r2,%r2			# char *
	llgtr	%r3,%r3			# struct stat64 *
	jg	sys32_stat64		# branch to system call

ENTRY(sys32_lstat64_wrapper)
	llgtr	%r2,%r2			# char *
	llgtr	%r3,%r3			# struct stat64 *
	jg	sys32_lstat64		# branch to system call

ENTRY(sys32_stime_wrapper)
	llgtr	%r2,%r2			# long *
	jg	compat_sys_stime	# branch to system call

ENTRY(sys32_sysctl_wrapper)
	llgtr	%r2,%r2 		# struct compat_sysctl_args *
	jg	compat_sys_sysctl

ENTRY(sys32_fstat64_wrapper)
	llgfr	%r2,%r2			# unsigned long
	llgtr	%r3,%r3			# struct stat64 *
	jg	sys32_fstat64		# branch to system call

ENTRY(compat_sys_futex_wrapper)
	llgtr	%r2,%r2			# u32 *
	lgfr	%r3,%r3			# int
	lgfr	%r4,%r4			# int
	llgtr	%r5,%r5			# struct compat_timespec *
	llgtr	%r6,%r6			# u32 *
	lgf	%r0,164(%r15)		# int
	stg	%r0,160(%r15)
	jg	compat_sys_futex	# branch to system call

ENTRY(sys32_setxattr_wrapper)
	llgtr	%r2,%r2			# char *
	llgtr	%r3,%r3			# char *
	llgtr	%r4,%r4			# void *
	llgfr	%r5,%r5			# size_t
	lgfr	%r6,%r6			# int
	jg	sys_setxattr

ENTRY(sys32_lsetxattr_wrapper)
	llgtr	%r2,%r2			# char *
	llgtr	%r3,%r3			# char *
	llgtr	%r4,%r4			# void *
	llgfr	%r5,%r5			# size_t
	lgfr	%r6,%r6			# int
	jg	sys_lsetxattr

ENTRY(sys32_fsetxattr_wrapper)
	lgfr	%r2,%r2			# int
	llgtr	%r3,%r3			# char *
	llgtr	%r4,%r4			# void *
	llgfr	%r5,%r5			# size_t
	lgfr	%r6,%r6			# int
	jg	sys_fsetxattr

ENTRY(sys32_getxattr_wrapper)
	llgtr	%r2,%r2			# char *
	llgtr	%r3,%r3			# char *
	llgtr	%r4,%r4			# void *
	llgfr	%r5,%r5			# size_t
	jg	sys_getxattr

ENTRY(sys32_lgetxattr_wrapper)
	llgtr	%r2,%r2			# char *
	llgtr	%r3,%r3			# char *
	llgtr	%r4,%r4			# void *
	llgfr	%r5,%r5			# size_t
	jg	sys_lgetxattr

ENTRY(sys32_fgetxattr_wrapper)
	lgfr	%r2,%r2			# int
	llgtr	%r3,%r3			# char *
	llgtr	%r4,%r4			# void *
	llgfr	%r5,%r5			# size_t
	jg	sys_fgetxattr

ENTRY(sys32_listxattr_wrapper)
	llgtr	%r2,%r2			# char *
	llgtr	%r3,%r3			# char *
	llgfr	%r4,%r4			# size_t
	jg	sys_listxattr

ENTRY(sys32_llistxattr_wrapper)
	llgtr	%r2,%r2			# char *
	llgtr	%r3,%r3			# char *
	llgfr	%r4,%r4			# size_t
	jg	sys_llistxattr

ENTRY(sys32_flistxattr_wrapper)
	lgfr	%r2,%r2			# int
	llgtr	%r3,%r3			# char *
	llgfr	%r4,%r4			# size_t
	jg	sys_flistxattr

ENTRY(sys32_removexattr_wrapper)
	llgtr	%r2,%r2			# char *
	llgtr	%r3,%r3			# char *
	jg	sys_removexattr

ENTRY(sys32_lremovexattr_wrapper)
	llgtr	%r2,%r2			# char *
	llgtr	%r3,%r3			# char *
	jg	sys_lremovexattr

ENTRY(sys32_fremovexattr_wrapper)
	lgfr	%r2,%r2			# int
	llgtr	%r3,%r3			# char *
	jg	sys_fremovexattr

ENTRY(sys32_sched_setaffinity_wrapper)
	lgfr	%r2,%r2			# int
	llgfr	%r3,%r3			# unsigned int
	llgtr	%r4,%r4			# unsigned long *
	jg	compat_sys_sched_setaffinity

ENTRY(sys32_sched_getaffinity_wrapper)
	lgfr	%r2,%r2			# int
	llgfr	%r3,%r3			# unsigned int
	llgtr	%r4,%r4			# unsigned long *
	jg	compat_sys_sched_getaffinity

ENTRY(sys32_exit_group_wrapper)
	lgfr	%r2,%r2			# int
	jg	sys_exit_group		# branch to system call

ENTRY(sys32_set_tid_address_wrapper)
	llgtr	%r2,%r2			# int *
	jg	sys_set_tid_address	# branch to system call

ENTRY(sys_epoll_create_wrapper)
	lgfr	%r2,%r2			# int
	jg	sys_epoll_create	# branch to system call

ENTRY(sys_epoll_ctl_wrapper)
	lgfr	%r2,%r2			# int
	lgfr	%r3,%r3			# int
	lgfr	%r4,%r4			# int
	llgtr	%r5,%r5			# struct epoll_event *
	jg	sys_epoll_ctl		# branch to system call

ENTRY(sys_epoll_wait_wrapper)
	lgfr	%r2,%r2			# int
	llgtr	%r3,%r3			# struct epoll_event *
	lgfr	%r4,%r4			# int
	lgfr	%r5,%r5			# int
	jg	sys_epoll_wait		# branch to system call

ENTRY(sys32_lookup_dcookie_wrapper)
	sllg	%r2,%r2,32		# get high word of 64bit dcookie
	or	%r2,%r3			# get low word of 64bit dcookie
	llgtr	%r3,%r4			# char *
	llgfr	%r4,%r5			# size_t
	jg	sys_lookup_dcookie

ENTRY(sys32_fadvise64_wrapper)
	lgfr	%r2,%r2			# int
	sllg	%r3,%r3,32		# get high word of 64bit loff_t
	or	%r3,%r4			# get low word of 64bit loff_t
	llgfr	%r4,%r5			# size_t (unsigned long)
	lgfr	%r5,%r6			# int
	jg	sys32_fadvise64

ENTRY(sys32_fadvise64_64_wrapper)
	llgtr	%r2,%r2			# struct fadvise64_64_args *
	jg	sys32_fadvise64_64

ENTRY(sys32_clock_settime_wrapper)
	lgfr	%r2,%r2			# clockid_t (int)
	llgtr	%r3,%r3			# struct compat_timespec *
	jg	compat_sys_clock_settime

ENTRY(sys32_clock_gettime_wrapper)
	lgfr	%r2,%r2			# clockid_t (int)
	llgtr	%r3,%r3			# struct compat_timespec *
	jg	compat_sys_clock_gettime

ENTRY(sys32_clock_getres_wrapper)
	lgfr	%r2,%r2			# clockid_t (int)
	llgtr	%r3,%r3			# struct compat_timespec *
	jg	compat_sys_clock_getres

ENTRY(sys32_clock_nanosleep_wrapper)
	lgfr	%r2,%r2			# clockid_t (int)
	lgfr	%r3,%r3			# int
	llgtr	%r4,%r4			# struct compat_timespec *
	llgtr	%r5,%r5			# struct compat_timespec *
	jg	compat_sys_clock_nanosleep

ENTRY(sys32_timer_create_wrapper)
	lgfr	%r2,%r2			# timer_t (int)
	llgtr	%r3,%r3			# struct compat_sigevent *
	llgtr	%r4,%r4			# timer_t *
	jg	compat_sys_timer_create

ENTRY(sys32_timer_settime_wrapper)
	lgfr	%r2,%r2			# timer_t (int)
	lgfr	%r3,%r3			# int
	llgtr	%r4,%r4			# struct compat_itimerspec *
	llgtr	%r5,%r5			# struct compat_itimerspec *
	jg	compat_sys_timer_settime

ENTRY(sys32_timer_gettime_wrapper)
	lgfr	%r2,%r2			# timer_t (int)
	llgtr	%r3,%r3			# struct compat_itimerspec *
	jg	compat_sys_timer_gettime

ENTRY(sys32_timer_getoverrun_wrapper)
	lgfr	%r2,%r2			# timer_t (int)
	jg	sys_timer_getoverrun

ENTRY(sys32_timer_delete_wrapper)
	lgfr	%r2,%r2			# timer_t (int)
	jg	sys_timer_delete

ENTRY(sys32_io_setup_wrapper)
	llgfr	%r2,%r2			# unsigned int
	llgtr	%r3,%r3			# u32 *
	jg	compat_sys_io_setup

ENTRY(sys32_io_destroy_wrapper)
	llgfr	%r2,%r2			# (aio_context_t) u32
	jg	sys_io_destroy

ENTRY(sys32_io_getevents_wrapper)
	llgfr	%r2,%r2			# (aio_context_t) u32
	lgfr	%r3,%r3			# long
	lgfr	%r4,%r4			# long
	llgtr	%r5,%r5			# struct io_event *
	llgtr	%r6,%r6			# struct compat_timespec *
	jg	compat_sys_io_getevents

ENTRY(sys32_io_submit_wrapper)
	llgfr	%r2,%r2			# (aio_context_t) u32
	lgfr	%r3,%r3			# long
	llgtr	%r4,%r4			# struct iocb **
	jg	compat_sys_io_submit

ENTRY(sys32_io_cancel_wrapper)
	llgfr	%r2,%r2			# (aio_context_t) u32
	llgtr	%r3,%r3			# struct iocb *
	llgtr	%r4,%r4			# struct io_event *
	jg	sys_io_cancel

ENTRY(compat_sys_statfs64_wrapper)
	llgtr	%r2,%r2			# const char *
	llgfr	%r3,%r3			# compat_size_t
	llgtr	%r4,%r4			# struct compat_statfs64 *
	jg	compat_sys_statfs64

ENTRY(compat_sys_fstatfs64_wrapper)
	llgfr	%r2,%r2			# unsigned int fd
	llgfr	%r3,%r3			# compat_size_t
	llgtr	%r4,%r4			# struct compat_statfs64 *
	jg	compat_sys_fstatfs64

ENTRY(compat_sys_mq_open_wrapper)
	llgtr	%r2,%r2			# const char *
	lgfr	%r3,%r3			# int
	llgfr	%r4,%r4			# mode_t
	llgtr	%r5,%r5			# struct compat_mq_attr *
	jg	compat_sys_mq_open

ENTRY(sys32_mq_unlink_wrapper)
	llgtr	%r2,%r2			# const char *
	jg	sys_mq_unlink

ENTRY(compat_sys_mq_timedsend_wrapper)
	lgfr	%r2,%r2			# mqd_t
	llgtr	%r3,%r3			# const char *
	llgfr	%r4,%r4			# size_t
	llgfr	%r5,%r5			# unsigned int
	llgtr	%r6,%r6			# const struct compat_timespec *
	jg	compat_sys_mq_timedsend

ENTRY(compat_sys_mq_timedreceive_wrapper)
	lgfr	%r2,%r2			# mqd_t
	llgtr	%r3,%r3			# char *
	llgfr	%r4,%r4			# size_t
	llgtr	%r5,%r5			# unsigned int *
	llgtr	%r6,%r6			# const struct compat_timespec *
	jg	compat_sys_mq_timedreceive

ENTRY(compat_sys_mq_notify_wrapper)
	lgfr	%r2,%r2			# mqd_t
	llgtr	%r3,%r3			# struct compat_sigevent *
	jg	compat_sys_mq_notify

ENTRY(compat_sys_mq_getsetattr_wrapper)
	lgfr	%r2,%r2			# mqd_t
	llgtr	%r3,%r3			# struct compat_mq_attr *
	llgtr	%r4,%r4			# struct compat_mq_attr *
	jg	compat_sys_mq_getsetattr

ENTRY(compat_sys_add_key_wrapper)
	llgtr	%r2,%r2			# const char *
	llgtr	%r3,%r3			# const char *
	llgtr	%r4,%r4			# const void *
	llgfr	%r5,%r5			# size_t
	llgfr	%r6,%r6			# (key_serial_t) u32
	jg	sys_add_key

ENTRY(compat_sys_request_key_wrapper)
	llgtr	%r2,%r2			# const char *
	llgtr	%r3,%r3			# const char *
	llgtr	%r4,%r4			# const void *
	llgfr	%r5,%r5			# (key_serial_t) u32
	jg	sys_request_key

ENTRY(sys32_remap_file_pages_wrapper)
	llgfr	%r2,%r2			# unsigned long
	llgfr	%r3,%r3			# unsigned long
	llgfr	%r4,%r4			# unsigned long
	llgfr	%r5,%r5			# unsigned long
	llgfr	%r6,%r6			# unsigned long
	jg	sys_remap_file_pages

ENTRY(compat_sys_waitid_wrapper)
	lgfr	%r2,%r2			# int
	lgfr	%r3,%r3			# pid_t
	llgtr	%r4,%r4			# siginfo_emu31_t *
	lgfr	%r5,%r5			# int
	llgtr	%r6,%r6			# struct rusage_emu31 *
	jg	compat_sys_waitid

ENTRY(compat_sys_kexec_load_wrapper)
	llgfr	%r2,%r2			# unsigned long
	llgfr	%r3,%r3			# unsigned long
	llgtr	%r4,%r4			# struct kexec_segment *
	llgfr	%r5,%r5			# unsigned long
	jg	compat_sys_kexec_load

ENTRY(sys_ioprio_set_wrapper)
	lgfr	%r2,%r2			# int
	lgfr	%r3,%r3			# int
	lgfr	%r4,%r4			# int
	jg	sys_ioprio_set

ENTRY(sys_ioprio_get_wrapper)
	lgfr	%r2,%r2			# int
	lgfr	%r3,%r3			# int
	jg	sys_ioprio_get

ENTRY(sys_inotify_add_watch_wrapper)
	lgfr	%r2,%r2			# int
	llgtr	%r3,%r3			# const char *
	llgfr	%r4,%r4			# u32
	jg	sys_inotify_add_watch

ENTRY(sys_inotify_rm_watch_wrapper)
	lgfr	%r2,%r2			# int
	llgfr	%r3,%r3			# u32
	jg	sys_inotify_rm_watch

ENTRY(compat_sys_openat_wrapper)
	llgfr	%r2,%r2			# unsigned int
	llgtr	%r3,%r3			# const char *
	lgfr	%r4,%r4			# int
	lgfr	%r5,%r5			# int
	jg	compat_sys_openat

ENTRY(sys_mkdirat_wrapper)
	lgfr	%r2,%r2			# int
	llgtr	%r3,%r3			# const char *
	lgfr	%r4,%r4			# int
	jg	sys_mkdirat

ENTRY(sys_mknodat_wrapper)
	lgfr	%r2,%r2			# int
	llgtr	%r3,%r3			# const char *
	lgfr	%r4,%r4			# int
	llgfr	%r5,%r5			# unsigned int
	jg	sys_mknodat

ENTRY(sys_fchownat_wrapper)
	lgfr	%r2,%r2			# int
	llgtr	%r3,%r3			# const char *
	llgfr	%r4,%r4			# uid_t
	llgfr	%r5,%r5			# gid_t
	lgfr	%r6,%r6			# int
	jg	sys_fchownat

ENTRY(compat_sys_futimesat_wrapper)
	llgfr	%r2,%r2			# unsigned int
	llgtr	%r3,%r3			# char *
	llgtr	%r4,%r4			# struct timeval *
	jg	compat_sys_futimesat

ENTRY(sys32_fstatat64_wrapper)
	llgfr	%r2,%r2			# unsigned int
	llgtr	%r3,%r3			# char *
	llgtr	%r4,%r4			# struct stat64 *
	lgfr	%r5,%r5			# int
	jg	sys32_fstatat64

ENTRY(sys_unlinkat_wrapper)
	lgfr	%r2,%r2			# int
	llgtr	%r3,%r3			# const char *
	lgfr	%r4,%r4			# int
	jg	sys_unlinkat

ENTRY(sys_renameat_wrapper)
	lgfr	%r2,%r2			# int
	llgtr	%r3,%r3			# const char *
	lgfr	%r4,%r4			# int
	llgtr	%r5,%r5			# const char *
	jg	sys_renameat

ENTRY(sys_linkat_wrapper)
	lgfr	%r2,%r2			# int
	llgtr	%r3,%r3			# const char *
	lgfr	%r4,%r4			# int
	llgtr	%r5,%r5			# const char *
	lgfr	%r6,%r6			# int
	jg	sys_linkat

ENTRY(sys_symlinkat_wrapper)
	llgtr	%r2,%r2			# const char *
	lgfr	%r3,%r3			# int
	llgtr	%r4,%r4			# const char *
	jg	sys_symlinkat

ENTRY(sys_readlinkat_wrapper)
	lgfr	%r2,%r2			# int
	llgtr	%r3,%r3			# const char *
	llgtr	%r4,%r4			# char *
	lgfr	%r5,%r5			# int
	jg	sys_readlinkat

ENTRY(sys_fchmodat_wrapper)
	lgfr	%r2,%r2			# int
	llgtr	%r3,%r3			# const char *
	llgfr	%r4,%r4			# mode_t
	jg	sys_fchmodat

ENTRY(sys_faccessat_wrapper)
	lgfr	%r2,%r2			# int
	llgtr	%r3,%r3			# const char *
	lgfr	%r4,%r4			# int
	jg	sys_faccessat

ENTRY(compat_sys_pselect6_wrapper)
	lgfr	%r2,%r2			# int
	llgtr	%r3,%r3			# fd_set *
	llgtr	%r4,%r4			# fd_set *
	llgtr	%r5,%r5			# fd_set *
	llgtr	%r6,%r6			# struct timespec *
	llgt	%r0,164(%r15)		# void *
	stg	%r0,160(%r15)
	jg	compat_sys_pselect6

ENTRY(compat_sys_ppoll_wrapper)
	llgtr	%r2,%r2			# struct pollfd *
	llgfr	%r3,%r3			# unsigned int
	llgtr	%r4,%r4			# struct timespec *
	llgtr	%r5,%r5			# const sigset_t *
	llgfr	%r6,%r6			# size_t
	jg	compat_sys_ppoll

ENTRY(sys_unshare_wrapper)
	llgfr	%r2,%r2			# unsigned long
	jg	sys_unshare

ENTRY(compat_sys_set_robust_list_wrapper)
	llgtr	%r2,%r2			# struct compat_robust_list_head *
	llgfr	%r3,%r3			# size_t
	jg	compat_sys_set_robust_list

ENTRY(compat_sys_get_robust_list_wrapper)
	lgfr	%r2,%r2			# int
	llgtr	%r3,%r3			# compat_uptr_t_t *
	llgtr	%r4,%r4			# compat_size_t *
	jg	compat_sys_get_robust_list

ENTRY(sys_splice_wrapper)
	lgfr	%r2,%r2			# int
	llgtr	%r3,%r3			# loff_t *
	lgfr	%r4,%r4			# int
	llgtr	%r5,%r5			# loff_t *
	llgfr	%r6,%r6			# size_t
	llgf	%r0,164(%r15)		# unsigned int
	stg	%r0,160(%r15)
	jg	sys_splice

ENTRY(sys_sync_file_range_wrapper)
	lgfr	%r2,%r2			# int
	sllg	%r3,%r3,32		# get high word of 64bit loff_t
	or	%r3,%r4			# get low word of 64bit loff_t
	sllg	%r4,%r5,32		# get high word of 64bit loff_t
	or	%r4,%r6			# get low word of 64bit loff_t
	llgf	%r5,164(%r15)		# unsigned int
	jg	sys_sync_file_range

ENTRY(sys_tee_wrapper)
	lgfr	%r2,%r2			# int
	lgfr	%r3,%r3			# int
	llgfr	%r4,%r4			# size_t
	llgfr	%r5,%r5			# unsigned int
	jg	sys_tee

ENTRY(compat_sys_vmsplice_wrapper)
	lgfr	%r2,%r2			# int
	llgtr	%r3,%r3			# compat_iovec *
	llgfr	%r4,%r4			# unsigned int
	llgfr	%r5,%r5			# unsigned int
	jg	compat_sys_vmsplice

ENTRY(sys_getcpu_wrapper)
	llgtr	%r2,%r2			# unsigned *
	llgtr	%r3,%r3			# unsigned *
	llgtr	%r4,%r4			# struct getcpu_cache *
	jg	sys_getcpu

ENTRY(compat_sys_epoll_pwait_wrapper)
	lgfr	%r2,%r2			# int
	llgtr	%r3,%r3			# struct compat_epoll_event *
	lgfr	%r4,%r4			# int
	lgfr	%r5,%r5			# int
	llgtr	%r6,%r6			# compat_sigset_t *
	llgf	%r0,164(%r15)		# compat_size_t
	stg	%r0,160(%r15)
	jg	compat_sys_epoll_pwait

ENTRY(compat_sys_utimes_wrapper)
	llgtr	%r2,%r2			# char *
	llgtr	%r3,%r3			# struct compat_timeval *
	jg	compat_sys_utimes

ENTRY(compat_sys_utimensat_wrapper)
	llgfr	%r2,%r2			# unsigned int
	llgtr	%r3,%r3			# char *
	llgtr	%r4,%r4			# struct compat_timespec *
	lgfr	%r5,%r5			# int
	jg	compat_sys_utimensat

ENTRY(compat_sys_signalfd_wrapper)
	lgfr	%r2,%r2			# int
	llgtr	%r3,%r3			# compat_sigset_t *
	llgfr	%r4,%r4			# compat_size_t
	jg	compat_sys_signalfd

ENTRY(sys_eventfd_wrapper)
	llgfr	%r2,%r2			# unsigned int
	jg	sys_eventfd

ENTRY(sys_fallocate_wrapper)
	lgfr	%r2,%r2			# int
	lgfr	%r3,%r3			# int
	sllg	%r4,%r4,32		# get high word of 64bit loff_t
	lr	%r4,%r5			# get low word of 64bit loff_t
	sllg	%r5,%r6,32		# get high word of 64bit loff_t
	l	%r5,164(%r15)		# get low word of 64bit loff_t
	jg	sys_fallocate

ENTRY(sys_timerfd_create_wrapper)
	lgfr	%r2,%r2			# int
	lgfr	%r3,%r3			# int
	jg	sys_timerfd_create

ENTRY(compat_sys_timerfd_settime_wrapper)
	lgfr	%r2,%r2			# int
	lgfr	%r3,%r3			# int
	llgtr	%r4,%r4			# struct compat_itimerspec *
	llgtr	%r5,%r5			# struct compat_itimerspec *
	jg	compat_sys_timerfd_settime

ENTRY(compat_sys_timerfd_gettime_wrapper)
	lgfr	%r2,%r2			# int
	llgtr	%r3,%r3			# struct compat_itimerspec *
	jg	compat_sys_timerfd_gettime

ENTRY(compat_sys_signalfd4_wrapper)
	lgfr	%r2,%r2			# int
	llgtr	%r3,%r3			# compat_sigset_t *
	llgfr	%r4,%r4			# compat_size_t
	lgfr	%r5,%r5			# int
	jg	compat_sys_signalfd4

ENTRY(sys_eventfd2_wrapper)
	llgfr	%r2,%r2			# unsigned int
	lgfr	%r3,%r3			# int
	jg	sys_eventfd2

ENTRY(sys_inotify_init1_wrapper)
	lgfr	%r2,%r2			# int
	jg	sys_inotify_init1

ENTRY(sys_pipe2_wrapper)
	llgtr	%r2,%r2			# u32 *
	lgfr	%r3,%r3			# int
	jg	sys_pipe2		# branch to system call

ENTRY(sys_dup3_wrapper)
	llgfr	%r2,%r2			# unsigned int
	llgfr	%r3,%r3			# unsigned int
	lgfr	%r4,%r4			# int
	jg	sys_dup3		# branch to system call

ENTRY(sys_epoll_create1_wrapper)
	lgfr	%r2,%r2			# int
	jg	sys_epoll_create1	# branch to system call

ENTRY(sys32_readahead_wrapper)
	lgfr	%r2,%r2			# int
	llgfr	%r3,%r3			# u32
	llgfr	%r4,%r4			# u32
	lgfr	%r5,%r5			# s32
	jg	sys32_readahead		# branch to system call

ENTRY(sys32_sendfile64_wrapper)
	lgfr	%r2,%r2			# int
	lgfr	%r3,%r3			# int
	llgtr	%r4,%r4			# compat_loff_t *
	lgfr	%r5,%r5			# s32
	jg	sys32_sendfile64	# branch to system call

ENTRY(sys_tkill_wrapper)
	lgfr	%r2,%r2			# pid_t
	lgfr	%r3,%r3			# int
	jg	sys_tkill		# branch to system call

ENTRY(sys_tgkill_wrapper)
	lgfr	%r2,%r2			# pid_t
	lgfr	%r3,%r3			# pid_t
	lgfr	%r4,%r4			# int
	jg	sys_tgkill		# branch to system call

ENTRY(compat_sys_keyctl_wrapper)
	llgfr	%r2,%r2			# u32
	llgfr	%r3,%r3			# u32
	llgfr	%r4,%r4			# u32
	llgfr	%r5,%r5			# u32
	llgfr	%r6,%r6			# u32
	jg	compat_sys_keyctl	# branch to system call

ENTRY(compat_sys_preadv_wrapper)
	llgfr	%r2,%r2			# unsigned long
	llgtr	%r3,%r3			# compat_iovec *
	llgfr	%r4,%r4			# unsigned long
	llgfr	%r5,%r5			# u32
	llgfr	%r6,%r6			# u32
	jg	compat_sys_preadv	# branch to system call

ENTRY(compat_sys_pwritev_wrapper)
	llgfr	%r2,%r2			# unsigned long
	llgtr	%r3,%r3			# compat_iovec *
	llgfr	%r4,%r4			# unsigned long
	llgfr	%r5,%r5			# u32
	llgfr	%r6,%r6			# u32
	jg	compat_sys_pwritev	# branch to system call

ENTRY(compat_sys_rt_tgsigqueueinfo_wrapper)
	lgfr	%r2,%r2			# compat_pid_t
	lgfr	%r3,%r3			# compat_pid_t
	lgfr	%r4,%r4			# int
	llgtr	%r5,%r5			# struct compat_siginfo *
	jg	compat_sys_rt_tgsigqueueinfo_wrapper # branch to system call

ENTRY(sys_perf_event_open_wrapper)
	llgtr	%r2,%r2			# const struct perf_event_attr *
	lgfr	%r3,%r3			# pid_t
	lgfr	%r4,%r4			# int
	lgfr	%r5,%r5			# int
	llgfr	%r6,%r6			# unsigned long
	jg	sys_perf_event_open	# branch to system call

ENTRY(sys_clone_wrapper)
	llgfr	%r2,%r2			# unsigned long
	llgfr	%r3,%r3			# unsigned long
	llgtr	%r4,%r4			# int *
	llgtr	%r5,%r5			# int *
	jg	sys_clone		# branch to system call

ENTRY(sys32_execve_wrapper)
	llgtr	%r2,%r2			# char *
	llgtr	%r3,%r3			# compat_uptr_t *
	llgtr	%r4,%r4			# compat_uptr_t *
	jg	sys32_execve		# branch to system call

ENTRY(sys_fanotify_init_wrapper)
	llgfr	%r2,%r2			# unsigned int
	llgfr	%r3,%r3			# unsigned int
	jg	sys_fanotify_init	# branch to system call

ENTRY(sys_fanotify_mark_wrapper)
	lgfr	%r2,%r2			# int
	llgfr	%r3,%r3			# unsigned int
	sllg	%r4,%r4,32		# get high word of 64bit mask
	lr	%r4,%r5			# get low word of 64bit mask
	llgfr	%r5,%r6			# unsigned int
	llgt	%r6,164(%r15)		# char *
	jg	sys_fanotify_mark	# branch to system call

ENTRY(sys_prlimit64_wrapper)
	lgfr	%r2,%r2			# pid_t
	llgfr	%r3,%r3			# unsigned int
	llgtr	%r4,%r4			# const struct rlimit64 __user *
	llgtr	%r5,%r5			# struct rlimit64 __user *
	jg	sys_prlimit64		# branch to system call

ENTRY(sys_name_to_handle_at_wrapper)
	lgfr	%r2,%r2			# int
	llgtr	%r3,%r3			# const char __user *
	llgtr	%r4,%r4			# struct file_handle __user *
	llgtr	%r5,%r5			# int __user *
	lgfr	%r6,%r6			# int
	jg	sys_name_to_handle_at

ENTRY(compat_sys_open_by_handle_at_wrapper)
	lgfr	%r2,%r2			# int
	llgtr	%r3,%r3			# struct file_handle __user *
	lgfr	%r4,%r4			# int
	jg	compat_sys_open_by_handle_at

ENTRY(compat_sys_clock_adjtime_wrapper)
	lgfr	%r2,%r2			# clockid_t (int)
	llgtr	%r3,%r3			# struct compat_timex __user *
	jg	compat_sys_clock_adjtime

ENTRY(sys_syncfs_wrapper)
	lgfr	%r2,%r2			# int
	jg	sys_syncfs

ENTRY(sys_setns_wrapper)
	lgfr	%r2,%r2			# int
	lgfr	%r3,%r3			# int
	jg	sys_setns

ENTRY(compat_sys_process_vm_readv_wrapper)
	lgfr	%r2,%r2			# compat_pid_t
	llgtr	%r3,%r3			# struct compat_iovec __user *
	llgfr	%r4,%r4			# unsigned long
	llgtr	%r5,%r5			# struct compat_iovec __user *
	llgfr	%r6,%r6			# unsigned long
	llgf	%r0,164(%r15)		# unsigned long
	stg	%r0,160(%r15)
	jg	compat_sys_process_vm_readv

ENTRY(compat_sys_process_vm_writev_wrapper)
	lgfr	%r2,%r2			# compat_pid_t
	llgtr	%r3,%r3			# struct compat_iovec __user *
	llgfr	%r4,%r4			# unsigned long
	llgtr	%r5,%r5			# struct compat_iovec __user *
	llgfr	%r6,%r6			# unsigned long
	llgf	%r0,164(%r15)		# unsigned long
	stg	%r0,160(%r15)
<<<<<<< HEAD
	jg	compat_sys_process_vm_writev
=======
	jg	compat_sys_process_vm_writev

ENTRY(sys_s390_runtime_instr_wrapper)
	lgfr	%r2,%r2			# int
	lgfr	%r3,%r3			# int
	jg	sys_s390_runtime_instr

ENTRY(sys_kcmp_wrapper)
	lgfr	%r2,%r2			# pid_t
	lgfr	%r3,%r3			# pid_t
	lgfr	%r4,%r4			# int
	llgfr	%r5,%r5			# unsigned long
	llgfr	%r6,%r6			# unsigned long
	jg	sys_kcmp
>>>>>>> 4a8e43fe
<|MERGE_RESOLUTION|>--- conflicted
+++ resolved
@@ -1645,9 +1645,6 @@
 	llgfr	%r6,%r6			# unsigned long
 	llgf	%r0,164(%r15)		# unsigned long
 	stg	%r0,160(%r15)
-<<<<<<< HEAD
-	jg	compat_sys_process_vm_writev
-=======
 	jg	compat_sys_process_vm_writev
 
 ENTRY(sys_s390_runtime_instr_wrapper)
@@ -1661,5 +1658,4 @@
 	lgfr	%r4,%r4			# int
 	llgfr	%r5,%r5			# unsigned long
 	llgfr	%r6,%r6			# unsigned long
-	jg	sys_kcmp
->>>>>>> 4a8e43fe
+	jg	sys_kcmp