config ARM
	bool
	default y
	select ARCH_BINFMT_ELF_RANDOMIZE_PIE
	select ARCH_HAS_ATOMIC64_DEC_IF_POSITIVE
	select ARCH_HAVE_CUSTOM_GPIO_H
	select ARCH_HAS_TICK_BROADCAST if GENERIC_CLOCKEVENTS_BROADCAST
	select ARCH_WANT_IPC_PARSE_VERSION
	select BUILDTIME_EXTABLE_SORT if MMU
	select CPU_PM if (SUSPEND || CPU_IDLE)
	select DCACHE_WORD_ACCESS if (CPU_V6 || CPU_V6K || CPU_V7) && !CPU_BIG_ENDIAN && MMU
	select GENERIC_ATOMIC64 if (CPU_V6 || !CPU_32v6K || !AEABI)
	select GENERIC_CLOCKEVENTS_BROADCAST if SMP
	select GENERIC_IRQ_PROBE
	select GENERIC_IRQ_SHOW
	select GENERIC_PCI_IOMAP
	select GENERIC_SMP_IDLE_THREAD
	select GENERIC_IDLE_POLL_SETUP
	select GENERIC_STRNCPY_FROM_USER
	select GENERIC_STRNLEN_USER
	select HARDIRQS_SW_RESEND
	select HAVE_AOUT
	select HAVE_ARCH_JUMP_LABEL if !XIP_KERNEL
	select HAVE_ARCH_KGDB
	select HAVE_ARCH_SECCOMP_FILTER
	select HAVE_ARCH_TRACEHOOK
	select HAVE_BPF_JIT
	select HAVE_C_RECORDMCOUNT
	select HAVE_DEBUG_KMEMLEAK
	select HAVE_DMA_API_DEBUG
	select HAVE_DMA_ATTRS
	select HAVE_DMA_CONTIGUOUS if MMU
	select HAVE_DYNAMIC_FTRACE if (!XIP_KERNEL)
	select HAVE_FTRACE_MCOUNT_RECORD if (!XIP_KERNEL)
	select HAVE_FUNCTION_GRAPH_TRACER if (!THUMB2_KERNEL)
	select HAVE_FUNCTION_TRACER if (!XIP_KERNEL)
	select HAVE_GENERIC_DMA_COHERENT
	select HAVE_GENERIC_HARDIRQS
	select HAVE_HW_BREAKPOINT if (PERF_EVENTS && (CPU_V6 || CPU_V6K || CPU_V7))
	select HAVE_IDE if PCI || ISA || PCMCIA
	select HAVE_IRQ_TIME_ACCOUNTING
	select HAVE_KERNEL_GZIP
	select HAVE_KERNEL_LZMA
	select HAVE_KERNEL_LZO
	select HAVE_KERNEL_XZ
	select HAVE_KPROBES if !XIP_KERNEL
	select HAVE_KRETPROBES if (HAVE_KPROBES)
	select HAVE_MEMBLOCK
	select HAVE_OPROFILE if (HAVE_PERF_EVENTS)
	select HAVE_PERF_EVENTS
	select HAVE_REGS_AND_STACK_ACCESS_API
	select HAVE_SYSCALL_TRACEPOINTS
	select HAVE_UID16
	select KTIME_SCALAR
	select PERF_USE_VMALLOC
	select RTC_LIB
	select SYS_SUPPORTS_APM_EMULATION
	select HAVE_MOD_ARCH_SPECIFIC if ARM_UNWIND
	select MODULES_USE_ELF_REL
	select CLONE_BACKWARDS
	select OLD_SIGSUSPEND3
	select OLD_SIGACTION
	select HAVE_CONTEXT_TRACKING
	help
	  The ARM series is a line of low-power-consumption RISC chip designs
	  licensed by ARM Ltd and targeted at embedded applications and
	  handhelds such as the Compaq IPAQ.  ARM-based PCs are no longer
	  manufactured, but legacy ARM-based PC hardware remains popular in
	  Europe.  There is an ARM Linux project with a web page at
	  <http://www.arm.linux.org.uk/>.

config ARM_HAS_SG_CHAIN
	bool

config NEED_SG_DMA_LENGTH
	bool

config ARM_DMA_USE_IOMMU
	bool
	select ARM_HAS_SG_CHAIN
	select NEED_SG_DMA_LENGTH

if ARM_DMA_USE_IOMMU

config ARM_DMA_IOMMU_ALIGNMENT
	int "Maximum PAGE_SIZE order of alignment for DMA IOMMU buffers"
	range 4 9
	default 8
	help
	  DMA mapping framework by default aligns all buffers to the smallest
	  PAGE_SIZE order which is greater than or equal to the requested buffer
	  size. This works well for buffers up to a few hundreds kilobytes, but
	  for larger buffers it just a waste of address space. Drivers which has
	  relatively small addressing window (like 64Mib) might run out of
	  virtual space with just a few allocations.

	  With this parameter you can specify the maximum PAGE_SIZE order for
	  DMA IOMMU buffers. Larger buffers will be aligned only to this
	  specified order. The order is expressed as a power of two multiplied
	  by the PAGE_SIZE.

endif

config HAVE_PWM
	bool

config MIGHT_HAVE_PCI
	bool

config SYS_SUPPORTS_APM_EMULATION
	bool

config HAVE_TCM
	bool
	select GENERIC_ALLOCATOR

config HAVE_PROC_CPU
	bool

config NO_IOPORT
	bool

config EISA
	bool
	---help---
	  The Extended Industry Standard Architecture (EISA) bus was
	  developed as an open alternative to the IBM MicroChannel bus.

	  The EISA bus provided some of the features of the IBM MicroChannel
	  bus while maintaining backward compatibility with cards made for
	  the older ISA bus.  The EISA bus saw limited use between 1988 and
	  1995 when it was made obsolete by the PCI bus.

	  Say Y here if you are building a kernel for an EISA-based machine.

	  Otherwise, say N.

config SBUS
	bool

config STACKTRACE_SUPPORT
	bool
	default y

config HAVE_LATENCYTOP_SUPPORT
	bool
	depends on !SMP
	default y

config LOCKDEP_SUPPORT
	bool
	default y

config TRACE_IRQFLAGS_SUPPORT
	bool
	default y

config RWSEM_GENERIC_SPINLOCK
	bool
	default y

config RWSEM_XCHGADD_ALGORITHM
	bool

config ARCH_HAS_ILOG2_U32
	bool

config ARCH_HAS_ILOG2_U64
	bool

config ARCH_HAS_CPUFREQ
	bool
	help
	  Internal node to signify that the ARCH has CPUFREQ support
	  and that the relevant menu configurations are displayed for
	  it.

config GENERIC_HWEIGHT
	bool
	default y

config GENERIC_CALIBRATE_DELAY
	bool
	default y

config ARCH_MAY_HAVE_PC_FDC
	bool

config ZONE_DMA
	bool

config NEED_DMA_MAP_STATE
       def_bool y

config ARCH_HAS_DMA_SET_COHERENT_MASK
	bool

config GENERIC_ISA_DMA
	bool

config FIQ
	bool

config NEED_RET_TO_USER
	bool

config ARCH_MTD_XIP
	bool

config ARCH_WANT_KMAP_ATOMIC_FLUSH
	bool

config VECTORS_BASE
	hex
	default 0xffff0000 if MMU || CPU_HIGH_VECTOR
	default DRAM_BASE if REMAP_VECTORS_TO_RAM
	default 0x00000000
	help
	  The base address of exception vectors.

config ARM_PATCH_PHYS_VIRT
	bool "Patch physical to virtual translations at runtime" if EMBEDDED
	default y
	depends on !XIP_KERNEL && MMU
	depends on !ARCH_REALVIEW || !SPARSEMEM
	help
	  Patch phys-to-virt and virt-to-phys translation functions at
	  boot and module load time according to the position of the
	  kernel in system memory.

	  This can only be used with non-XIP MMU kernels where the base
	  of physical memory is at a 16MB boundary.

	  Only disable this option if you know that you do not require
	  this feature (eg, building a kernel for a single machine) and
	  you need to shrink the kernel to the minimal size.

config NEED_MACH_GPIO_H
	bool
	help
	  Select this when mach/gpio.h is required to provide special
	  definitions for this platform. The need for mach/gpio.h should
	  be avoided when possible.

config NEED_MACH_IO_H
	bool
	help
	  Select this when mach/io.h is required to provide special
	  definitions for this platform.  The need for mach/io.h should
	  be avoided when possible.

config NEED_MACH_MEMORY_H
	bool
	help
	  Select this when mach/memory.h is required to provide special
	  definitions for this platform.  The need for mach/memory.h should
	  be avoided when possible.

config PHYS_OFFSET
	hex "Physical address of main memory" if MMU
	depends on !ARM_PATCH_PHYS_VIRT && !NEED_MACH_MEMORY_H
	default DRAM_BASE if !MMU
	help
	  Please provide the physical address corresponding to the
	  location of main memory in your system.

config GENERIC_BUG
	def_bool y
	depends on BUG

config GENERIC_TIME_VSYSCALL
	bool "Enable gettimeofday updates"
	depends on CPU_V7
	help
	  Enables updating the kernel user helper area with the xtime struct
	  data for gettimeofday via kernel user helpers.

config ARM_USE_USER_ACCESSIBLE_TIMERS
	bool "Enables mapping a timer counter page to user space"
	depends on USE_USER_ACCESSIBLE_TIMERS && GENERIC_TIME_VSYSCALL
	help
	 Enables ARM-specific user-accessible timers via a shared
	 memory page containing the cycle counter.

config ARM_USER_ACCESSIBLE_TIMER_BASE
	hex "Base address of user-accessible timer counter page"
	default 0xfffef000
	depends on ARM_USE_USER_ACCESSIBLE_TIMERS
	help
	 Specify the base user-space virtual address where the user-accessible
	 timer counter page should be mapped by the kernel.  User-space apps
	 will read directly from the page at this address.

config ARCH_RANDOM
	bool "SOC specific random number generation"
	help
	 Allow the kernel to use an architecture specific implementation for
	 random number generation

	 If unsure, say N


source "init/Kconfig"

source "kernel/Kconfig.freezer"

menu "System Type"

config MMU
	bool "MMU-based Paged Memory Management Support"
	default y
	help
	  Select if you want MMU-based virtualised addressing space
	  support by paged memory management. If unsure, say 'Y'.

#
# The "ARM system type" choice list is ordered alphabetically by option
# text.  Please add new entries in the option alphabetic order.
#
choice
	prompt "ARM system type"
	default ARCH_VERSATILE if !MMU
	default ARCH_MULTIPLATFORM if MMU

config ARCH_MULTIPLATFORM
	bool "Allow multiple platforms to be selected"
	depends on MMU
	select ARM_PATCH_PHYS_VIRT
	select AUTO_ZRELADDR
	select COMMON_CLK
	select MULTI_IRQ_HANDLER
	select SPARSE_IRQ
	select USE_OF

config ARCH_INTEGRATOR
	bool "ARM Ltd. Integrator family"
	select ARCH_HAS_CPUFREQ
	select ARM_AMBA
	select COMMON_CLK
	select COMMON_CLK_VERSATILE
	select GENERIC_CLOCKEVENTS
	select HAVE_TCM
	select ICST
	select MULTI_IRQ_HANDLER
	select NEED_MACH_MEMORY_H
	select PLAT_VERSATILE
	select SPARSE_IRQ
	select VERSATILE_FPGA_IRQ
	help
	  Support for ARM's Integrator platform.

config ARCH_REALVIEW
	bool "ARM Ltd. RealView family"
	select ARCH_WANT_OPTIONAL_GPIOLIB
	select ARM_AMBA
	select ARM_TIMER_SP804
	select COMMON_CLK
	select COMMON_CLK_VERSATILE
	select GENERIC_CLOCKEVENTS
	select GPIO_PL061 if GPIOLIB
	select ICST
	select NEED_MACH_MEMORY_H
	select PLAT_VERSATILE
	select PLAT_VERSATILE_CLCD
	help
	  This enables support for ARM Ltd RealView boards.

config ARCH_VERSATILE
	bool "ARM Ltd. Versatile family"
	select ARCH_WANT_OPTIONAL_GPIOLIB
	select ARM_AMBA
	select ARM_TIMER_SP804
	select ARM_VIC
	select CLKDEV_LOOKUP
	select GENERIC_CLOCKEVENTS
	select HAVE_MACH_CLKDEV
	select ICST
	select PLAT_VERSATILE
	select PLAT_VERSATILE_CLCD
	select PLAT_VERSATILE_CLOCK
	select VERSATILE_FPGA_IRQ
	help
	  This enables support for ARM Ltd Versatile board.

config ARCH_AT91
	bool "Atmel AT91"
	select ARCH_REQUIRE_GPIOLIB
	select CLKDEV_LOOKUP
	select HAVE_CLK
	select IRQ_DOMAIN
	select NEED_MACH_GPIO_H
	select NEED_MACH_IO_H if PCCARD
	select PINCTRL
	select PINCTRL_AT91 if USE_OF
	help
	  This enables support for systems based on Atmel
	  AT91RM9200 and AT91SAM9* processors.

config ARCH_CLPS711X
	bool "Cirrus Logic CLPS711x/EP721x/EP731x-based"
	select ARCH_REQUIRE_GPIOLIB
	select AUTO_ZRELADDR
	select CLKDEV_LOOKUP
	select COMMON_CLK
	select CPU_ARM720T
	select GENERIC_CLOCKEVENTS
	select MULTI_IRQ_HANDLER
	select NEED_MACH_MEMORY_H
	select SPARSE_IRQ
	help
	  Support for Cirrus Logic 711x/721x/731x based boards.

config ARCH_GEMINI
	bool "Cortina Systems Gemini"
	select ARCH_REQUIRE_GPIOLIB
	select ARCH_USES_GETTIMEOFFSET
	select NEED_MACH_GPIO_H
	select CPU_FA526
	help
	  Support for the Cortina Systems Gemini family SoCs

config ARCH_EBSA110
	bool "EBSA-110"
	select ARCH_USES_GETTIMEOFFSET
	select CPU_SA110
	select ISA
	select NEED_MACH_IO_H
	select NEED_MACH_MEMORY_H
	select NO_IOPORT
	help
	  This is an evaluation board for the StrongARM processor available
	  from Digital. It has limited hardware on-board, including an
	  Ethernet interface, two PCMCIA sockets, two serial ports and a
	  parallel port.

config ARCH_EP93XX
	bool "EP93xx-based"
	select ARCH_HAS_HOLES_MEMORYMODEL
	select ARCH_REQUIRE_GPIOLIB
	select ARCH_USES_GETTIMEOFFSET
	select ARM_AMBA
	select ARM_VIC
	select CLKDEV_LOOKUP
	select CPU_ARM920T
	select NEED_MACH_MEMORY_H
	help
	  This enables support for the Cirrus EP93xx series of CPUs.

config ARCH_FOOTBRIDGE
	bool "FootBridge"
	select CPU_SA110
	select FOOTBRIDGE
	select GENERIC_CLOCKEVENTS
	select HAVE_IDE
	select NEED_MACH_IO_H if !MMU
	select NEED_MACH_MEMORY_H
	help
	  Support for systems based on the DC21285 companion chip
	  ("FootBridge"), such as the Simtec CATS and the Rebel NetWinder.

config ARCH_NETX
	bool "Hilscher NetX based"
	select ARM_VIC
	select CLKSRC_MMIO
	select CPU_ARM926T
	select GENERIC_CLOCKEVENTS
	help
	  This enables support for systems based on the Hilscher NetX Soc

config ARCH_IOP13XX
	bool "IOP13xx-based"
	depends on MMU
	select ARCH_SUPPORTS_MSI
	select CPU_XSC3
	select NEED_MACH_MEMORY_H
	select NEED_RET_TO_USER
	select PCI
	select PLAT_IOP
	select VMSPLIT_1G
	help
	  Support for Intel's IOP13XX (XScale) family of processors.

config ARCH_IOP32X
	bool "IOP32x-based"
	depends on MMU
	select ARCH_REQUIRE_GPIOLIB
	select CPU_XSCALE
	select NEED_MACH_GPIO_H
	select NEED_RET_TO_USER
	select PCI
	select PLAT_IOP
	help
	  Support for Intel's 80219 and IOP32X (XScale) family of
	  processors.

config ARCH_IOP33X
	bool "IOP33x-based"
	depends on MMU
	select ARCH_REQUIRE_GPIOLIB
	select CPU_XSCALE
	select NEED_MACH_GPIO_H
	select NEED_RET_TO_USER
	select PCI
	select PLAT_IOP
	help
	  Support for Intel's IOP33X (XScale) family of processors.

config ARCH_IXP4XX
	bool "IXP4xx-based"
	depends on MMU
	select ARCH_HAS_DMA_SET_COHERENT_MASK
	select ARCH_REQUIRE_GPIOLIB
	select CLKSRC_MMIO
	select CPU_XSCALE
	select DMABOUNCE if PCI
	select GENERIC_CLOCKEVENTS
	select MIGHT_HAVE_PCI
	select NEED_MACH_IO_H
	select USB_EHCI_BIG_ENDIAN_MMIO
	select USB_EHCI_BIG_ENDIAN_DESC
	help
	  Support for Intel's IXP4XX (XScale) family of processors.

config ARCH_DOVE
	bool "Marvell Dove"
	select ARCH_REQUIRE_GPIOLIB
	select CPU_PJ4
	select GENERIC_CLOCKEVENTS
	select MIGHT_HAVE_PCI
	select PINCTRL
	select PINCTRL_DOVE
	select PLAT_ORION_LEGACY
	select USB_ARCH_HAS_EHCI
	select MVEBU_MBUS
	help
	  Support for the Marvell Dove SoC 88AP510

config ARCH_KIRKWOOD
	bool "Marvell Kirkwood"
	select ARCH_REQUIRE_GPIOLIB
	select CPU_FEROCEON
	select GENERIC_CLOCKEVENTS
	select PCI
	select PCI_QUIRKS
	select PINCTRL
	select PINCTRL_KIRKWOOD
	select PLAT_ORION_LEGACY
	select MVEBU_MBUS
	help
	  Support for the following Marvell Kirkwood series SoCs:
	  88F6180, 88F6192 and 88F6281.

config ARCH_MV78XX0
	bool "Marvell MV78xx0"
	select ARCH_REQUIRE_GPIOLIB
	select CPU_FEROCEON
	select GENERIC_CLOCKEVENTS
	select PCI
	select PLAT_ORION_LEGACY
	select MVEBU_MBUS
	help
	  Support for the following Marvell MV78xx0 series SoCs:
	  MV781x0, MV782x0.

config ARCH_ORION5X
	bool "Marvell Orion"
	depends on MMU
	select ARCH_REQUIRE_GPIOLIB
	select CPU_FEROCEON
	select GENERIC_CLOCKEVENTS
	select PCI
	select PLAT_ORION_LEGACY
	select MVEBU_MBUS
	help
	  Support for the following Marvell Orion 5x series SoCs:
	  Orion-1 (5181), Orion-VoIP (5181L), Orion-NAS (5182),
	  Orion-2 (5281), Orion-1-90 (6183).

config ARCH_MMP
	bool "Marvell PXA168/910/MMP2"
	depends on MMU
	select ARCH_REQUIRE_GPIOLIB
	select CLKDEV_LOOKUP
	select GENERIC_ALLOCATOR
	select GENERIC_CLOCKEVENTS
	select GPIO_PXA
	select IRQ_DOMAIN
	select NEED_MACH_GPIO_H
	select PINCTRL
	select PLAT_PXA
	select SPARSE_IRQ
	help
	  Support for Marvell's PXA168/PXA910(MMP) and MMP2 processor line.

config ARCH_KS8695
	bool "Micrel/Kendin KS8695"
	select ARCH_REQUIRE_GPIOLIB
	select CLKSRC_MMIO
	select CPU_ARM922T
	select GENERIC_CLOCKEVENTS
	select NEED_MACH_MEMORY_H
	help
	  Support for Micrel/Kendin KS8695 "Centaur" (ARM922T) based
	  System-on-Chip devices.

config ARCH_W90X900
	bool "Nuvoton W90X900 CPU"
	select ARCH_REQUIRE_GPIOLIB
	select CLKDEV_LOOKUP
	select CLKSRC_MMIO
	select CPU_ARM926T
	select GENERIC_CLOCKEVENTS
	help
	  Support for Nuvoton (Winbond logic dept.) ARM9 processor,
	  At present, the w90x900 has been renamed nuc900, regarding
	  the ARM series product line, you can login the following
	  link address to know more.

	  <http://www.nuvoton.com/hq/enu/ProductAndSales/ProductLines/
		ConsumerElectronicsIC/ARMMicrocontroller/ARMMicrocontroller>

config ARCH_LPC32XX
	bool "NXP LPC32XX"
	select ARCH_REQUIRE_GPIOLIB
	select ARM_AMBA
	select CLKDEV_LOOKUP
	select CLKSRC_MMIO
	select CPU_ARM926T
	select GENERIC_CLOCKEVENTS
	select HAVE_IDE
	select HAVE_PWM
	select USB_ARCH_HAS_OHCI
	select USE_OF
	help
	  Support for the NXP LPC32XX family of processors

config ARCH_PXA
	bool "PXA2xx/PXA3xx-based"
	depends on MMU
	select ARCH_HAS_CPUFREQ
	select ARCH_MTD_XIP
	select ARCH_REQUIRE_GPIOLIB
	select ARM_CPU_SUSPEND if PM
	select AUTO_ZRELADDR
	select CLKDEV_LOOKUP
	select CLKSRC_MMIO
	select GENERIC_CLOCKEVENTS
	select GPIO_PXA
	select HAVE_IDE
	select MULTI_IRQ_HANDLER
	select NEED_MACH_GPIO_H
	select PLAT_PXA
	select SPARSE_IRQ
	help
	  Support for Intel/Marvell's PXA2xx/PXA3xx processor line.

config ARCH_MSM
	bool "Qualcomm MSM"
	select ARCH_REQUIRE_GPIOLIB
	select CLKDEV_LOOKUP
	select GENERIC_CLOCKEVENTS
	select HAVE_CLK
	select HAVE_CLK_PREPARE
	help
	  Support for Qualcomm MSM/QSD based systems.  This runs on the
	  apps processor of the MSM/QSD and depends on a shared memory
	  interface to the modem processor which runs the baseband
	  stack and controls some vital subsystems
	  (clock and power control, etc).

config ARCH_SHMOBILE
	bool "Renesas SH-Mobile / R-Mobile"
	select CLKDEV_LOOKUP
	select GENERIC_CLOCKEVENTS
	select HAVE_ARM_SCU if SMP
	select HAVE_ARM_TWD if LOCAL_TIMERS
	select HAVE_CLK
	select HAVE_MACH_CLKDEV
	select HAVE_SMP
	select MIGHT_HAVE_CACHE_L2X0
	select MULTI_IRQ_HANDLER
	select NEED_MACH_MEMORY_H
	select NO_IOPORT
	select PINCTRL if ARCH_WANT_OPTIONAL_GPIOLIB
	select PM_GENERIC_DOMAINS if PM
	select SPARSE_IRQ
	help
	  Support for Renesas's SH-Mobile and R-Mobile ARM platforms.

config ARCH_RPC
	bool "RiscPC"
	select ARCH_ACORN
	select ARCH_MAY_HAVE_PC_FDC
	select ARCH_SPARSEMEM_ENABLE
	select ARCH_USES_GETTIMEOFFSET
	select FIQ
	select HAVE_IDE
	select HAVE_PATA_PLATFORM
	select ISA_DMA_API
	select NEED_MACH_IO_H
	select NEED_MACH_MEMORY_H
	select NO_IOPORT
	select VIRT_TO_BUS
	help
	  On the Acorn Risc-PC, Linux can support the internal IDE disk and
	  CD-ROM interface, serial and parallel port, and the floppy drive.

config ARCH_SA1100
	bool "SA1100-based"
	select ARCH_HAS_CPUFREQ
	select ARCH_MTD_XIP
	select ARCH_REQUIRE_GPIOLIB
	select ARCH_SPARSEMEM_ENABLE
	select CLKDEV_LOOKUP
	select CLKSRC_MMIO
	select CPU_FREQ
	select CPU_SA1100
	select GENERIC_CLOCKEVENTS
	select HAVE_IDE
	select ISA
	select NEED_MACH_GPIO_H
	select NEED_MACH_MEMORY_H
	select SPARSE_IRQ
	help
	  Support for StrongARM 11x0 based boards.

config ARCH_S3C24XX
	bool "Samsung S3C24XX SoCs"
	select ARCH_HAS_CPUFREQ
	select ARCH_REQUIRE_GPIOLIB
	select CLKDEV_LOOKUP
	select CLKSRC_MMIO
	select GENERIC_CLOCKEVENTS
	select HAVE_CLK
	select HAVE_S3C2410_I2C if I2C
	select HAVE_S3C2410_WATCHDOG if WATCHDOG
	select HAVE_S3C_RTC if RTC_CLASS
	select MULTI_IRQ_HANDLER
	select NEED_MACH_GPIO_H
	select NEED_MACH_IO_H
	help
	  Samsung S3C2410, S3C2412, S3C2413, S3C2416, S3C2440, S3C2442, S3C2443
	  and S3C2450 SoCs based systems, such as the Simtec Electronics BAST
	  (<http://www.simtec.co.uk/products/EB110ITX/>), the IPAQ 1940 or the
	  Samsung SMDK2410 development board (and derivatives).

config ARCH_S3C64XX
	bool "Samsung S3C64XX"
	select ARCH_HAS_CPUFREQ
	select ARCH_REQUIRE_GPIOLIB
	select ARM_VIC
	select CLKDEV_LOOKUP
	select CLKSRC_MMIO
	select CPU_V6
	select GENERIC_CLOCKEVENTS
	select HAVE_CLK
	select HAVE_S3C2410_I2C if I2C
	select HAVE_S3C2410_WATCHDOG if WATCHDOG
	select HAVE_TCM
	select NEED_MACH_GPIO_H
	select NO_IOPORT
	select PLAT_SAMSUNG
	select S3C_DEV_NAND
	select S3C_GPIO_TRACK
	select SAMSUNG_CLKSRC
	select SAMSUNG_GPIOLIB_4BIT
	select SAMSUNG_IRQ_VIC_TIMER
	select USB_ARCH_HAS_OHCI
	help
	  Samsung S3C64XX series based systems

config ARCH_S5P64X0
	bool "Samsung S5P6440 S5P6450"
	select CLKDEV_LOOKUP
	select CLKSRC_MMIO
	select CPU_V6
	select GENERIC_CLOCKEVENTS
	select HAVE_CLK
	select HAVE_S3C2410_I2C if I2C
	select HAVE_S3C2410_WATCHDOG if WATCHDOG
	select HAVE_S3C_RTC if RTC_CLASS
	select NEED_MACH_GPIO_H
	help
	  Samsung S5P64X0 CPU based systems, such as the Samsung SMDK6440,
	  SMDK6450.

config ARCH_S5PC100
	bool "Samsung S5PC100"
	select ARCH_REQUIRE_GPIOLIB
	select CLKDEV_LOOKUP
	select CLKSRC_MMIO
	select CPU_V7
	select GENERIC_CLOCKEVENTS
	select HAVE_CLK
	select HAVE_S3C2410_I2C if I2C
	select HAVE_S3C2410_WATCHDOG if WATCHDOG
	select HAVE_S3C_RTC if RTC_CLASS
	select NEED_MACH_GPIO_H
	help
	  Samsung S5PC100 series based systems

config ARCH_S5PV210
	bool "Samsung S5PV210/S5PC110"
	select ARCH_HAS_CPUFREQ
	select ARCH_HAS_HOLES_MEMORYMODEL
	select ARCH_SPARSEMEM_ENABLE
	select CLKDEV_LOOKUP
	select CLKSRC_MMIO
	select CPU_V7
	select GENERIC_CLOCKEVENTS
	select HAVE_CLK
	select HAVE_S3C2410_I2C if I2C
	select HAVE_S3C2410_WATCHDOG if WATCHDOG
	select HAVE_S3C_RTC if RTC_CLASS
	select NEED_MACH_GPIO_H
	select NEED_MACH_MEMORY_H
	help
	  Samsung S5PV210/S5PC110 series based systems

config ARCH_EXYNOS
	bool "Samsung EXYNOS"
	select ARCH_HAS_CPUFREQ
	select ARCH_HAS_HOLES_MEMORYMODEL
	select ARCH_SPARSEMEM_ENABLE
	select CLKDEV_LOOKUP
	select COMMON_CLK
	select CPU_V7
	select GENERIC_CLOCKEVENTS
	select HAVE_CLK
	select HAVE_S3C2410_I2C if I2C
	select HAVE_S3C2410_WATCHDOG if WATCHDOG
	select HAVE_S3C_RTC if RTC_CLASS
	select NEED_MACH_GPIO_H
	select NEED_MACH_MEMORY_H
	help
	  Support for SAMSUNG's EXYNOS SoCs (EXYNOS4/5)

config ARCH_SHARK
	bool "Shark"
	select ARCH_USES_GETTIMEOFFSET
	select CPU_SA110
	select ISA
	select ISA_DMA
	select NEED_MACH_MEMORY_H
	select PCI
	select VIRT_TO_BUS
	select ZONE_DMA
	help
	  Support for the StrongARM based Digital DNARD machine, also known
	  as "Shark" (<http://www.shark-linux.de/shark.html>).

config ARCH_U300
	bool "ST-Ericsson U300 Series"
	depends on MMU
	select ARCH_REQUIRE_GPIOLIB
	select ARM_AMBA
	select ARM_PATCH_PHYS_VIRT
	select ARM_VIC
	select CLKDEV_LOOKUP
	select CLKSRC_MMIO
	select COMMON_CLK
	select CPU_ARM926T
	select GENERIC_CLOCKEVENTS
	select HAVE_TCM
	select SPARSE_IRQ
	help
	  Support for ST-Ericsson U300 series mobile platforms.

config ARCH_DAVINCI
	bool "TI DaVinci"
	select ARCH_HAS_HOLES_MEMORYMODEL
	select ARCH_REQUIRE_GPIOLIB
	select CLKDEV_LOOKUP
	select GENERIC_ALLOCATOR
	select GENERIC_CLOCKEVENTS
	select GENERIC_IRQ_CHIP
	select HAVE_IDE
	select NEED_MACH_GPIO_H
	select USE_OF
	select ZONE_DMA
	help
	  Support for TI's DaVinci platform.

config ARCH_OMAP1
	bool "TI OMAP1"
	depends on MMU
	select ARCH_HAS_CPUFREQ
	select ARCH_HAS_HOLES_MEMORYMODEL
	select ARCH_OMAP
	select ARCH_REQUIRE_GPIOLIB
	select CLKDEV_LOOKUP
	select CLKSRC_MMIO
	select GENERIC_CLOCKEVENTS
	select GENERIC_IRQ_CHIP
	select HAVE_CLK
	select HAVE_IDE
	select IRQ_DOMAIN
	select NEED_MACH_IO_H if PCCARD
	select NEED_MACH_MEMORY_H
	help
	  Support for older TI OMAP1 (omap7xx, omap15xx or omap16xx)

endchoice

menu "Multiple platform selection"
	depends on ARCH_MULTIPLATFORM

comment "CPU Core family selection"

config ARCH_MULTI_V4
	bool "ARMv4 based platforms (FA526, StrongARM)"
	depends on !ARCH_MULTI_V6_V7
	select ARCH_MULTI_V4_V5

config ARCH_MULTI_V4T
	bool "ARMv4T based platforms (ARM720T, ARM920T, ...)"
	depends on !ARCH_MULTI_V6_V7
	select ARCH_MULTI_V4_V5

config ARCH_MULTI_V5
	bool "ARMv5 based platforms (ARM926T, XSCALE, PJ1, ...)"
	depends on !ARCH_MULTI_V6_V7
	select ARCH_MULTI_V4_V5

config ARCH_MULTI_V4_V5
	bool

config ARCH_MULTI_V6
	bool "ARMv6 based platforms (ARM11)"
	select ARCH_MULTI_V6_V7
	select CPU_V6

config ARCH_MULTI_V7
	bool "ARMv7 based platforms (Cortex-A, PJ4, Scorpion, Krait)"
	default y
	select ARCH_MULTI_V6_V7
	select CPU_V7

config ARCH_MULTI_V6_V7
	bool

config ARCH_MULTI_CPU_AUTO
	def_bool !(ARCH_MULTI_V4 || ARCH_MULTI_V4T || ARCH_MULTI_V6_V7)
	select ARCH_MULTI_V5

endmenu

#
# This is sorted alphabetically by mach-* pathname.  However, plat-*
# Kconfigs may be included either alphabetically (according to the
# plat- suffix) or along side the corresponding mach-* source.
#
source "arch/arm/mach-mvebu/Kconfig"

source "arch/arm/mach-at91/Kconfig"

source "arch/arm/mach-bcm/Kconfig"

source "arch/arm/mach-bcm2835/Kconfig"

source "arch/arm/mach-clps711x/Kconfig"

source "arch/arm/mach-cns3xxx/Kconfig"

source "arch/arm/mach-davinci/Kconfig"

source "arch/arm/mach-dove/Kconfig"

source "arch/arm/mach-ep93xx/Kconfig"

source "arch/arm/mach-footbridge/Kconfig"

source "arch/arm/mach-gemini/Kconfig"

source "arch/arm/mach-highbank/Kconfig"

source "arch/arm/mach-integrator/Kconfig"

source "arch/arm/mach-iop32x/Kconfig"

source "arch/arm/mach-iop33x/Kconfig"

source "arch/arm/mach-iop13xx/Kconfig"

source "arch/arm/mach-ixp4xx/Kconfig"

source "arch/arm/mach-kirkwood/Kconfig"

source "arch/arm/mach-ks8695/Kconfig"

source "arch/arm/mach-msm/Kconfig"

source "arch/arm/mach-mv78xx0/Kconfig"

source "arch/arm/mach-imx/Kconfig"

source "arch/arm/mach-mxs/Kconfig"

source "arch/arm/mach-netx/Kconfig"

source "arch/arm/mach-nomadik/Kconfig"

source "arch/arm/plat-omap/Kconfig"

source "arch/arm/mach-omap1/Kconfig"

source "arch/arm/mach-omap2/Kconfig"

source "arch/arm/mach-orion5x/Kconfig"

source "arch/arm/mach-picoxcell/Kconfig"

source "arch/arm/mach-pxa/Kconfig"
source "arch/arm/plat-pxa/Kconfig"

source "arch/arm/mach-mmp/Kconfig"

source "arch/arm/mach-realview/Kconfig"

source "arch/arm/mach-sa1100/Kconfig"

source "arch/arm/plat-samsung/Kconfig"

source "arch/arm/mach-socfpga/Kconfig"

source "arch/arm/mach-spear/Kconfig"

source "arch/arm/mach-s3c24xx/Kconfig"

if ARCH_S3C64XX
source "arch/arm/mach-s3c64xx/Kconfig"
endif

source "arch/arm/mach-s5p64x0/Kconfig"

source "arch/arm/mach-s5pc100/Kconfig"

source "arch/arm/mach-s5pv210/Kconfig"

source "arch/arm/mach-exynos/Kconfig"

source "arch/arm/mach-shmobile/Kconfig"

source "arch/arm/mach-sunxi/Kconfig"

source "arch/arm/mach-prima2/Kconfig"

source "arch/arm/mach-tegra/Kconfig"

source "arch/arm/mach-u300/Kconfig"

source "arch/arm/mach-ux500/Kconfig"

source "arch/arm/mach-versatile/Kconfig"

source "arch/arm/mach-vexpress/Kconfig"
source "arch/arm/plat-versatile/Kconfig"

source "arch/arm/mach-virt/Kconfig"

source "arch/arm/mach-vt8500/Kconfig"

source "arch/arm/mach-w90x900/Kconfig"

source "arch/arm/mach-zynq/Kconfig"

# Definitions to make life easier
config ARCH_ACORN
	bool

config PLAT_IOP
	bool
	select GENERIC_CLOCKEVENTS

config PLAT_ORION
	bool
	select CLKSRC_MMIO
	select COMMON_CLK
	select GENERIC_IRQ_CHIP
	select IRQ_DOMAIN

config PLAT_ORION_LEGACY
	bool
	select PLAT_ORION

config PLAT_PXA
	bool

config PLAT_VERSATILE
	bool

config ARM_TIMER_SP804
	bool
	select CLKSRC_MMIO
	select CLKSRC_OF if OF

source arch/arm/mm/Kconfig

config ARM_NR_BANKS
	int
	default 16 if ARCH_EP93XX
	default 8

config RESERVE_FIRST_PAGE
	bool
	default n
	help
	  Reserve the first page at PHYS_OFFSET. The first
	  physical page is used by many platforms for warm
	  boot operations. Reserve this page so that it is
	  not allocated by the kernel.

config IWMMXT
	bool "Enable iWMMXt support" if !CPU_PJ4
	depends on CPU_XSCALE || CPU_XSC3 || CPU_MOHAWK || CPU_PJ4
	default y if PXA27x || PXA3xx || ARCH_MMP || CPU_PJ4
	help
	  Enable support for iWMMXt context switching at run time if
	  running on a CPU that supports it.

config XSCALE_PMU
	bool
	depends on CPU_XSCALE
	default y

config MULTI_IRQ_HANDLER
	bool
	help
	  Allow each machine to specify it's own IRQ handler at run time.

if !MMU
source "arch/arm/Kconfig-nommu"
endif

config PJ4B_ERRATA_4742
	bool "PJ4B Errata 4742: IDLE Wake Up Commands can Cause the CPU Core to Cease Operation"
	depends on CPU_PJ4B && MACH_ARMADA_370
	default y
	help
	  When coming out of either a Wait for Interrupt (WFI) or a Wait for
	  Event (WFE) IDLE states, a specific timing sensitivity exists between
	  the retiring WFI/WFE instructions and the newly issued subsequent
	  instructions.  This sensitivity can result in a CPU hang scenario.
	  Workaround:
	  The software must insert either a Data Synchronization Barrier (DSB)
	  or Data Memory Barrier (DMB) command immediately after the WFI/WFE
	  instruction

config ARM_ERRATA_326103
	bool "ARM errata: FSR write bit incorrect on a SWP to read-only memory"
	depends on CPU_V6
	help
	  Executing a SWP instruction to read-only memory does not set bit 11
	  of the FSR on the ARM 1136 prior to r1p0. This causes the kernel to
	  treat the access as a read, preventing a COW from occurring and
	  causing the faulting task to livelock.

config ARM_ERRATA_411920
	bool "ARM errata: Invalidation of the Instruction Cache operation can fail"
	depends on CPU_V6 || CPU_V6K
	help
	  Invalidation of the Instruction Cache operation can
	  fail. This erratum is present in 1136 (before r1p4), 1156 and 1176.
	  It does not affect the MPCore. This option enables the ARM Ltd.
	  recommended workaround.

config ARM_ERRATA_430973
	bool "ARM errata: Stale prediction on replaced interworking branch"
	depends on CPU_V7
	help
	  This option enables the workaround for the 430973 Cortex-A8
	  (r1p0..r1p2) erratum. If a code sequence containing an ARM/Thumb
	  interworking branch is replaced with another code sequence at the
	  same virtual address, whether due to self-modifying code or virtual
	  to physical address re-mapping, Cortex-A8 does not recover from the
	  stale interworking branch prediction. This results in Cortex-A8
	  executing the new code sequence in the incorrect ARM or Thumb state.
	  The workaround enables the BTB/BTAC operations by setting ACTLR.IBE
	  and also flushes the branch target cache at every context switch.
	  Note that setting specific bits in the ACTLR register may not be
	  available in non-secure mode.

config ARM_ERRATA_458693
	bool "ARM errata: Processor deadlock when a false hazard is created"
	depends on CPU_V7
	depends on !ARCH_MULTIPLATFORM
	help
	  This option enables the workaround for the 458693 Cortex-A8 (r2p0)
	  erratum. For very specific sequences of memory operations, it is
	  possible for a hazard condition intended for a cache line to instead
	  be incorrectly associated with a different cache line. This false
	  hazard might then cause a processor deadlock. The workaround enables
	  the L1 caching of the NEON accesses and disables the PLD instruction
	  in the ACTLR register. Note that setting specific bits in the ACTLR
	  register may not be available in non-secure mode.

config ARM_ERRATA_460075
	bool "ARM errata: Data written to the L2 cache can be overwritten with stale data"
	depends on CPU_V7
	depends on !ARCH_MULTIPLATFORM
	help
	  This option enables the workaround for the 460075 Cortex-A8 (r2p0)
	  erratum. Any asynchronous access to the L2 cache may encounter a
	  situation in which recent store transactions to the L2 cache are lost
	  and overwritten with stale memory contents from external memory. The
	  workaround disables the write-allocate mode for the L2 cache via the
	  ACTLR register. Note that setting specific bits in the ACTLR register
	  may not be available in non-secure mode.

config ARM_ERRATA_742230
	bool "ARM errata: DMB operation may be faulty"
	depends on CPU_V7 && SMP
	depends on !ARCH_MULTIPLATFORM
	help
	  This option enables the workaround for the 742230 Cortex-A9
	  (r1p0..r2p2) erratum. Under rare circumstances, a DMB instruction
	  between two write operations may not ensure the correct visibility
	  ordering of the two writes. This workaround sets a specific bit in
	  the diagnostic register of the Cortex-A9 which causes the DMB
	  instruction to behave as a DSB, ensuring the correct behaviour of
	  the two writes.

config ARM_ERRATA_742231
	bool "ARM errata: Incorrect hazard handling in the SCU may lead to data corruption"
	depends on CPU_V7 && SMP
	depends on !ARCH_MULTIPLATFORM
	help
	  This option enables the workaround for the 742231 Cortex-A9
	  (r2p0..r2p2) erratum. Under certain conditions, specific to the
	  Cortex-A9 MPCore micro-architecture, two CPUs working in SMP mode,
	  accessing some data located in the same cache line, may get corrupted
	  data due to bad handling of the address hazard when the line gets
	  replaced from one of the CPUs at the same time as another CPU is
	  accessing it. This workaround sets specific bits in the diagnostic
	  register of the Cortex-A9 which reduces the linefill issuing
	  capabilities of the processor.

config PL310_ERRATA_588369
	bool "PL310 errata: Clean & Invalidate maintenance operations do not invalidate clean lines"
	depends on CACHE_L2X0
	help
	   The PL310 L2 cache controller implements three types of Clean &
	   Invalidate maintenance operations: by Physical Address
	   (offset 0x7F0), by Index/Way (0x7F8) and by Way (0x7FC).
	   They are architecturally defined to behave as the execution of a
	   clean operation followed immediately by an invalidate operation,
	   both performing to the same memory location. This functionality
	   is not correctly implemented in PL310 as clean lines are not
	   invalidated as a result of these operations.

config ARM_ERRATA_643719
	bool "ARM errata: LoUIS bit field in CLIDR register is incorrect"
	depends on CPU_V7 && SMP
	help
	  This option enables the workaround for the 643719 Cortex-A9 (prior to
	  r1p0) erratum. On affected cores the LoUIS bit field of the CLIDR
	  register returns zero when it should return one. The workaround
	  corrects this value, ensuring cache maintenance operations which use
	  it behave as intended and avoiding data corruption.

config ARM_ERRATA_720789
	bool "ARM errata: TLBIASIDIS and TLBIMVAIS operations can broadcast a faulty ASID"
	depends on CPU_V7
	help
	  This option enables the workaround for the 720789 Cortex-A9 (prior to
	  r2p0) erratum. A faulty ASID can be sent to the other CPUs for the
	  broadcasted CP15 TLB maintenance operations TLBIASIDIS and TLBIMVAIS.
	  As a consequence of this erratum, some TLB entries which should be
	  invalidated are not, resulting in an incoherency in the system page
	  tables. The workaround changes the TLB flushing routines to invalidate
	  entries regardless of the ASID.

config PL310_ERRATA_727915
	bool "PL310 errata: Background Clean & Invalidate by Way operation can cause data corruption"
	depends on CACHE_L2X0
	help
	  PL310 implements the Clean & Invalidate by Way L2 cache maintenance
	  operation (offset 0x7FC). This operation runs in background so that
	  PL310 can handle normal accesses while it is in progress. Under very
	  rare circumstances, due to this erratum, write data can be lost when
	  PL310 treats a cacheable write transaction during a Clean &
	  Invalidate by Way operation.

config ARM_ERRATA_743622
	bool "ARM errata: Faulty hazard checking in the Store Buffer may lead to data corruption"
	depends on CPU_V7
	depends on !ARCH_MULTIPLATFORM
	help
	  This option enables the workaround for the 743622 Cortex-A9
	  (r2p*) erratum. Under very rare conditions, a faulty
	  optimisation in the Cortex-A9 Store Buffer may lead to data
	  corruption. This workaround sets a specific bit in the diagnostic
	  register of the Cortex-A9 which disables the Store Buffer
	  optimisation, preventing the defect from occurring. This has no
	  visible impact on the overall performance or power consumption of the
	  processor.

config ARM_ERRATA_751472
	bool "ARM errata: Interrupted ICIALLUIS may prevent completion of broadcasted operation"
	depends on CPU_V7
	depends on !ARCH_MULTIPLATFORM
	help
	  This option enables the workaround for the 751472 Cortex-A9 (prior
	  to r3p0) erratum. An interrupted ICIALLUIS operation may prevent the
	  completion of a following broadcasted operation if the second
	  operation is received by a CPU before the ICIALLUIS has completed,
	  potentially leading to corrupted entries in the cache or TLB.

config PL310_ERRATA_753970
	bool "PL310 errata: cache sync operation may be faulty"
	depends on CACHE_PL310
	help
	  This option enables the workaround for the 753970 PL310 (r3p0) erratum.

	  Under some condition the effect of cache sync operation on
	  the store buffer still remains when the operation completes.
	  This means that the store buffer is always asked to drain and
	  this prevents it from merging any further writes. The workaround
	  is to replace the normal offset of cache sync operation (0x730)
	  by another offset targeting an unmapped PL310 register 0x740.
	  This has the same effect as the cache sync operation: store buffer
	  drain and waiting for all buffers empty.

config ARM_ERRATA_754322
	bool "ARM errata: possible faulty MMU translations following an ASID switch"
	depends on CPU_V7
	help
	  This option enables the workaround for the 754322 Cortex-A9 (r2p*,
	  r3p*) erratum. A speculative memory access may cause a page table walk
	  which starts prior to an ASID switch but completes afterwards. This
	  can populate the micro-TLB with a stale entry which may be hit with
	  the new ASID. This workaround places two dsb instructions in the mm
	  switching code so that no page table walks can cross the ASID switch.

config ARM_ERRATA_754327
	bool "ARM errata: no automatic Store Buffer drain"
	depends on CPU_V7 && SMP
	help
	  This option enables the workaround for the 754327 Cortex-A9 (prior to
	  r2p0) erratum. The Store Buffer does not have any automatic draining
	  mechanism and therefore a livelock may occur if an external agent
	  continuously polls a memory location waiting to observe an update.
	  This workaround defines cpu_relax() as smp_mb(), preventing correctly
	  written polling loops from denying visibility of updates to memory.

config ARM_ERRATA_364296
	bool "ARM errata: Possible cache data corruption with hit-under-miss enabled"
	depends on CPU_V6 && !SMP
	help
	  This options enables the workaround for the 364296 ARM1136
	  r0p2 erratum (possible cache data corruption with
	  hit-under-miss enabled). It sets the undocumented bit 31 in
	  the auxiliary control register and the FI bit in the control
	  register, thus disabling hit-under-miss without putting the
	  processor into full low interrupt latency mode. ARM11MPCore
	  is not affected.

config ARM_ERRATA_764369
	bool "ARM errata: Data cache line maintenance operation by MVA may not succeed"
	depends on CPU_V7 && SMP
	help
	  This option enables the workaround for erratum 764369
	  affecting Cortex-A9 MPCore with two or more processors (all
	  current revisions). Under certain timing circumstances, a data
	  cache line maintenance operation by MVA targeting an Inner
	  Shareable memory region may fail to proceed up to either the
	  Point of Coherency or to the Point of Unification of the
	  system. This workaround adds a DSB instruction before the
	  relevant cache maintenance functions and sets a specific bit
	  in the diagnostic control register of the SCU.

config PL310_ERRATA_769419
	bool "PL310 errata: no automatic Store Buffer drain"
	depends on CACHE_L2X0
	help
	  On revisions of the PL310 prior to r3p2, the Store Buffer does
	  not automatically drain. This can cause normal, non-cacheable
	  writes to be retained when the memory system is idle, leading
	  to suboptimal I/O performance for drivers using coherent DMA.
	  This option adds a write barrier to the cpu_idle loop so that,
	  on systems with an outer cache, the store buffer is drained
	  explicitly.

config ARM_ERRATA_775420
       bool "ARM errata: A data cache maintenance operation which aborts, might lead to deadlock"
       depends on CPU_V7
       help
	 This option enables the workaround for the 775420 Cortex-A9 (r2p2,
	 r2p6,r2p8,r2p10,r3p0) erratum. In case a date cache maintenance
	 operation aborts with MMU exception, it might cause the processor
	 to deadlock. This workaround puts DSB before executing ISB if
	 an abort may occur on cache maintenance.

config ARM_ERRATA_798181
	bool "ARM errata: TLBI/DSB failure on Cortex-A15"
	depends on CPU_V7 && SMP
	help
	  On Cortex-A15 (r0p0..r3p2) the TLBI*IS/DSB operations are not
	  adequately shooting down all use of the old entries. This
	  option enables the Linux kernel workaround for this erratum
	  which sends an IPI to the CPUs that are running the same ASID
	  as the one being invalidated.

config KSAPI
        tristate "KSAPI support (EXPERIMENTAL)"
	depends on ARCH_MSM_SCORPION || ARCH_MSM_KRAIT
        default n
        help
          KSAPI: Performance monitoring tool for linux.
          KSAPI records performance statistics for Snapdragon linux platform.
          It uses the /proc FS as a means to exchange configuration data and
          counter statistics. It can monitor the counter statistics for
          Scorpion processor supported hardware performance counters on a per
          thread basis or AXI counters on an overall system basis.

endmenu

source "arch/arm/common/Kconfig"

menu "Bus support"

config ARM_AMBA
	bool

config ISA
	bool
	help
	  Find out whether you have ISA slots on your motherboard.  ISA is the
	  name of a bus system, i.e. the way the CPU talks to the other stuff
	  inside your box.  Other bus systems are PCI, EISA, MicroChannel
	  (MCA) or VESA.  ISA is an older system, now being displaced by PCI;
	  newer boards don't support it.  If you have ISA, say Y, otherwise N.

# Select ISA DMA controller support
config ISA_DMA
	bool
	select ISA_DMA_API

# Select ISA DMA interface
config ISA_DMA_API
	bool

config PCI
	bool "PCI support" if MIGHT_HAVE_PCI
	help
	  Find out whether you have a PCI motherboard. PCI is the name of a
	  bus system, i.e. the way the CPU talks to the other stuff inside
	  your box. Other bus systems are ISA, EISA, MicroChannel (MCA) or
	  VESA. If you have PCI, say Y, otherwise N.

config PCI_DOMAINS
	bool
	depends on PCI

config PCI_NANOENGINE
	bool "BSE nanoEngine PCI support"
	depends on SA1100_NANOENGINE
	help
	  Enable PCI on the BSE nanoEngine board.

config PCI_SYSCALL
	def_bool PCI

# Select the host bridge type
config PCI_HOST_VIA82C505
	bool
	depends on PCI && ARCH_SHARK
	default y

config PCI_HOST_ITE8152
	bool
	depends on PCI && MACH_ARMCORE
	default y
	select DMABOUNCE

source "drivers/pci/Kconfig"

source "drivers/pcmcia/Kconfig"

endmenu

menu "Kernel Features"

config HAVE_SMP
	bool
	help
	  This option should be selected by machines which have an SMP-
	  capable CPU.

	  The only effect of this option is to make the SMP-related
	  options available to the user for configuration.

config SMP
	bool "Symmetric Multi-Processing"
	depends on CPU_V6K || CPU_V7
	depends on GENERIC_CLOCKEVENTS
	depends on HAVE_SMP
	depends on MMU
	select USE_GENERIC_SMP_HELPERS
	help
	  This enables support for systems with more than one CPU. If you have
	  a system with only one CPU, like most personal computers, say N. If
	  you have a system with more than one CPU, say Y.

	  If you say N here, the kernel will run on single and multiprocessor
	  machines, but will use only one CPU of a multiprocessor machine. If
	  you say Y here, the kernel will run on many, but not all, single
	  processor machines. On a single processor machine, the kernel will
	  run faster if you say N here.

	  See also <file:Documentation/x86/i386/IO-APIC.txt>,
	  <file:Documentation/nmi_watchdog.txt> and the SMP-HOWTO available at
	  <http://tldp.org/HOWTO/SMP-HOWTO.html>.

	  If you don't know what to do here, say N.

config SMP_ON_UP
	bool "Allow booting SMP kernel on uniprocessor systems (EXPERIMENTAL)"
	depends on SMP && !XIP_KERNEL
	default y
	help
	  SMP kernels contain instructions which fail on non-SMP processors.
	  Enabling this option allows the kernel to modify itself to make
	  these instructions safe.  Disabling it allows about 1K of space
	  savings.

	  If you don't know what to do here, say Y.

config ARM_CPU_TOPOLOGY
	bool "Support cpu topology definition"
	depends on SMP && CPU_V7
	default y
	help
	  Support ARM cpu topology definition. The MPIDR register defines
	  affinity between processors which is then used to describe the cpu
	  topology of an ARM System.

config SCHED_MC
	bool "Multi-core scheduler support"
	depends on ARM_CPU_TOPOLOGY
	help
	  Multi-core scheduler support improves the CPU scheduler's decision
	  making when dealing with multi-core CPU chips at a cost of slightly
	  increased overhead in some places. If unsure say N here.

config SCHED_SMT
	bool "SMT scheduler support"
	depends on ARM_CPU_TOPOLOGY
	help
	  Improves the CPU scheduler's decision making when dealing with
	  MultiThreading at a cost of slightly increased overhead in some
	  places. If unsure say N here.

config HAVE_ARM_SCU
	bool
	help
	  This option enables support for the ARM system coherency unit

config HAVE_ARM_ARCH_TIMER
	bool "Architected timer support"
	depends on CPU_V7
	select ARM_ARCH_TIMER
	help
	  This option enables support for the ARM architected timer

config HAVE_ARM_TWD
	bool
	depends on SMP
	select CLKSRC_OF if OF
	help
	  This options enables support for the ARM timer and watchdog unit

config MCPM
	bool "Multi-Cluster Power Management"
	depends on CPU_V7 && SMP
	help
	  This option provides the common power management infrastructure
	  for (multi-)cluster based systems, such as big.LITTLE based
	  systems.

choice
	prompt "Memory split"
	default VMSPLIT_3G
	help
	  Select the desired split between kernel and user memory.

	  If you are not absolutely sure what you are doing, leave this
	  option alone!

	config VMSPLIT_3G
		bool "3G/1G user/kernel split"
	config VMSPLIT_2G
		bool "2G/2G user/kernel split"
	config VMSPLIT_1G
		bool "1G/3G user/kernel split"
endchoice

config PAGE_OFFSET
	hex
	default 0x40000000 if VMSPLIT_1G
	default 0x80000000 if VMSPLIT_2G
	default 0xC0000000

config NR_CPUS
	int "Maximum number of CPUs (2-32)"
	range 2 32
	depends on SMP
	default "4"

config HOTPLUG_CPU
	bool "Support for hot-pluggable CPUs"
	depends on SMP && HOTPLUG
	help
	  Say Y here to experiment with turning CPUs off and on.  CPUs
	  can be controlled through /sys/devices/system/cpu.

config ARM_PSCI
	bool "Support for the ARM Power State Coordination Interface (PSCI)"
	depends on CPU_V7
	help
	  Say Y here if you want Linux to communicate with system firmware
	  implementing the PSCI specification for CPU-centric power
	  management operations described in ARM document number ARM DEN
	  0022A ("Power State Coordination Interface System Software on
	  ARM processors").

config LOCAL_TIMERS
	bool "Use local timer interrupts"
	depends on SMP
	default y
	help
	  Enable support for local timers on SMP platforms, rather then the
	  legacy IPI broadcast method.  Local timers allows the system
	  accounting to be spread across the timer interval, preventing a
	  "thundering herd" at every timer tick.

# The GPIO number here must be sorted by descending number. In case of
# a multiplatform kernel, we just want the highest value required by the
# selected platforms.
config ARCH_NR_GPIO
	int
	default 1024 if ARCH_SHMOBILE || ARCH_TEGRA
	default 512 if SOC_OMAP5
	default 392 if ARCH_U8500
	default 352 if ARCH_VT8500
	default 288 if ARCH_SUNXI
	default 264 if MACH_H4700
	default 0
	help
	  Maximum number of GPIOs in the system.

	  If unsure, leave the default value.

source kernel/Kconfig.preempt

config HZ
	int
	default 200 if ARCH_EBSA110 || ARCH_S3C24XX || ARCH_S5P64X0 || \
		ARCH_S5PV210 || ARCH_EXYNOS4
	default AT91_TIMER_HZ if ARCH_AT91
	default SHMOBILE_TIMER_HZ if ARCH_SHMOBILE
	default 100

config SCHED_HRTICK
	def_bool HIGH_RES_TIMERS

config THUMB2_KERNEL
	bool "Compile the kernel in Thumb-2 mode" if !CPU_THUMBONLY
	depends on CPU_V7 && !CPU_V6 && !CPU_V6K
	default y if CPU_THUMBONLY
	select AEABI
	select ARM_ASM_UNIFIED
	select ARM_UNWIND
	help
	  By enabling this option, the kernel will be compiled in
	  Thumb-2 mode. A compiler/assembler that understand the unified
	  ARM-Thumb syntax is needed.

	  If unsure, say N.

config THUMB2_AVOID_R_ARM_THM_JUMP11
	bool "Work around buggy Thumb-2 short branch relocations in gas"
	depends on THUMB2_KERNEL && MODULES
	default y
	help
	  Various binutils versions can resolve Thumb-2 branches to
	  locally-defined, preemptible global symbols as short-range "b.n"
	  branch instructions.

	  This is a problem, because there's no guarantee the final
	  destination of the symbol, or any candidate locations for a
	  trampoline, are within range of the branch.  For this reason, the
	  kernel does not support fixing up the R_ARM_THM_JUMP11 (102)
	  relocation in modules at all, and it makes little sense to add
	  support.

	  The symptom is that the kernel fails with an "unsupported
	  relocation" error when loading some modules.

	  Until fixed tools are available, passing
	  -fno-optimize-sibling-calls to gcc should prevent gcc generating
	  code which hits this problem, at the cost of a bit of extra runtime
	  stack usage in some cases.

	  The problem is described in more detail at:
	      https://bugs.launchpad.net/binutils-linaro/+bug/725126

	  Only Thumb-2 kernels are affected.

	  Unless you are sure your tools don't have this problem, say Y.

config ARM_ASM_UNIFIED
	bool

config AEABI
	bool "Use the ARM EABI to compile the kernel"
	help
	  This option allows for the kernel to be compiled using the latest
	  ARM ABI (aka EABI).  This is only useful if you are using a user
	  space environment that is also compiled with EABI.

	  Since there are major incompatibilities between the legacy ABI and
	  EABI, especially with regard to structure member alignment, this
	  option also changes the kernel syscall calling convention to
	  disambiguate both ABIs and allow for backward compatibility support
	  (selected with CONFIG_OABI_COMPAT).

	  To use this you need GCC version 4.0.0 or later.

config OABI_COMPAT
	bool "Allow old ABI binaries to run with this kernel (EXPERIMENTAL)"
	depends on AEABI && !THUMB2_KERNEL
	default y if !SMP
	help
	  This option preserves the old syscall interface along with the
	  new (ARM EABI) one. It also provides a compatibility layer to
	  intercept syscalls that have structure arguments which layout
	  in memory differs between the legacy ABI and the new ARM EABI
	  (only for non "thumb" binaries). This option adds a tiny
	  overhead to all syscalls and produces a slightly larger kernel.
	  If you know you'll be using only pure EABI user space then you
	  can say N here. If this option is not selected and you attempt
	  to execute a legacy ABI binary then the result will be
	  UNPREDICTABLE (in fact it can be predicted that it won't work
	  at all). If in doubt say Y.

config ARCH_HAS_HOLES_MEMORYMODEL
	bool

config ARCH_SPARSEMEM_ENABLE
	bool

config ARCH_SPARSEMEM_DEFAULT
	def_bool ARCH_SPARSEMEM_ENABLE

config ARCH_SELECT_MEMORY_MODEL
	def_bool ARCH_SPARSEMEM_ENABLE

config HAVE_ARCH_PFN_VALID
	def_bool ARCH_HAS_HOLES_MEMORYMODEL || !SPARSEMEM

config HIGHMEM
	bool "High Memory Support"
	depends on MMU
	help
	  The address space of ARM processors is only 4 Gigabytes large
	  and it has to accommodate user address space, kernel address
	  space as well as some memory mapped IO. That means that, if you
	  have a large amount of physical memory and/or IO, not all of the
	  memory can be "permanently mapped" by the kernel. The physical
	  memory that is not permanently mapped is called "high memory".

	  Depending on the selected kernel/user memory split, minimum
	  vmalloc space and actual amount of RAM, you may not need this
	  option which should result in a slightly faster kernel.

	  If unsure, say n.

config HIGHPTE
	bool "Allocate 2nd-level pagetables from highmem"
	depends on HIGHMEM

config HW_PERF_EVENTS
	bool "Enable hardware performance counter support for perf events"
	depends on PERF_EVENTS
	default y
	help
	  Enable hardware performance counter support for perf events. If
	  disabled, perf events will use software events only.

source "mm/Kconfig"

config ARCH_MEMORY_PROBE
	def_bool n

config ARCH_MEMORY_REMOVE
	def_bool n

config ENABLE_DMM
	def_bool n

config FIX_MOVABLE_ZONE
	def_bool n

config DONT_MAP_HOLE_AFTER_MEMBANK0
	def_bool n
	depends on SPARSEMEM

config ARCH_ENABLE_MEMORY_HOTPLUG
	def_bool n

config ARCH_ENABLE_MEMORY_HOTREMOVE
	def_bool n

config HOLES_IN_ZONE
	def_bool n
	depends on SPARSEMEM

config FORCE_MAX_ZONEORDER
	int "Maximum zone order" if ARCH_SHMOBILE
	range 11 64 if ARCH_SHMOBILE
	default "12" if SOC_AM33XX
	default "9" if SA1111
	default "11"
	help
	  The kernel memory allocator divides physically contiguous memory
	  blocks into "zones", where each zone is a power of two number of
	  pages.  This option selects the largest power of two that the kernel
	  keeps in the memory allocator.  If you need to allocate very large
	  blocks of physically contiguous memory, then you may need to
	  increase this value.

	  This config option is actually maximum order plus one. For example,
	  a value of 11 means that the largest free memory block is 2^10 pages.

config ALIGNMENT_TRAP
	bool
	depends on CPU_CP15_MMU
	default y if !ARCH_EBSA110
	select HAVE_PROC_CPU if PROC_FS
	help
	  ARM processors cannot fetch/store information which is not
	  naturally aligned on the bus, i.e., a 4 byte fetch must start at an
	  address divisible by 4. On 32-bit ARM processors, these non-aligned
	  fetch/store instructions will be emulated in software if you say
	  here, which has a severe performance impact. This is necessary for
	  correct operation of some network protocols. With an IP-only
	  configuration it is safe to say N, otherwise say Y.

config UACCESS_WITH_MEMCPY
	bool "Use kernel mem{cpy,set}() for {copy_to,clear}_user()"
	depends on MMU
	default y if CPU_FEROCEON
	help
	  Implement faster copy_to_user and clear_user methods for CPU
	  cores where a 8-word STM instruction give significantly higher
	  memory write throughput than a sequence of individual 32bit stores.

	  A possible side effect is a slight increase in scheduling latency
	  between threads sharing the same address space if they invoke
	  such copy operations with large buffers.

	  However, if the CPU data cache is using a write-allocate mode,
	  this option is unlikely to provide any performance gain.

config SECCOMP
	bool
	prompt "Enable seccomp to safely compute untrusted bytecode"
	---help---
	  This kernel feature is useful for number crunching applications
	  that may need to compute untrusted bytecode during their
	  execution. By using pipes or other transports made available to
	  the process as file descriptors supporting the read/write
	  syscalls, it's possible to isolate those applications in
	  their own address space using seccomp. Once seccomp is
	  enabled via prctl(PR_SET_SECCOMP), it cannot be disabled
	  and the task is only allowed to execute a few safe syscalls
	  defined by each seccomp mode.

config CC_STACKPROTECTOR
	bool "Enable -fstack-protector buffer overflow detection (EXPERIMENTAL)"
	help
	  This option turns on the -fstack-protector GCC feature. This
	  feature puts, at the beginning of functions, a canary value on
	  the stack just before the return address, and validates
	  the value just before actually returning.  Stack based buffer
	  overflows (that need to overwrite this return address) now also
	  overwrite the canary, which gets detected and the attack is then
	  neutralized via a kernel panic.
	  This feature requires gcc version 4.2 or above.

config XEN_DOM0
	def_bool y
	depends on XEN

config XEN
	bool "Xen guest support on ARM (EXPERIMENTAL)"
	depends on ARM && AEABI && OF
	depends on CPU_V7 && !CPU_V6
	depends on !GENERIC_ATOMIC64
	select ARM_PSCI
	help
	  Say Y if you want to run Linux in a Virtual Machine on Xen on ARM.

<<<<<<< HEAD
config CP_ACCESS
	tristate "CP register access tool"
	default m
	help
	  Provide support for Coprocessor register access using /sys
	  interface. Read and write to CP registers from userspace
	  through sysfs interface. A sys file (cp_rw) will be created under
	  /sys/devices/cpaccess/cpaccess0.

	  If unsure, say N.
=======
config ARM_FLUSH_CONSOLE_ON_RESTART
	bool "Force flush the console on restart"
	help
	  If the console is locked while the system is rebooted, the messages
	  in the temporary logbuffer would not have propogated to all the
	  console drivers. This option forces the console lock to be
	  released if it failed to be acquired, which will cause all the
	  pending messages to be flushed.
>>>>>>> 969b6fc4

endmenu

menu "Boot options"

config USE_OF
	bool "Flattened Device Tree support"
	select IRQ_DOMAIN
	select OF
	select OF_EARLY_FLATTREE
	help
	  Include support for flattened device tree machine descriptions.

config ATAGS
	bool "Support for the traditional ATAGS boot data passing" if USE_OF
	default y
	help
	  This is the traditional way of passing data to the kernel at boot
	  time. If you are solely relying on the flattened device tree (or
	  the ARM_ATAG_DTB_COMPAT option) then you may unselect this option
	  to remove ATAGS support from your kernel binary.  If unsure,
	  leave this to y.

config DEPRECATED_PARAM_STRUCT
	bool "Provide old way to pass kernel parameters"
	depends on ATAGS
	help
	  This was deprecated in 2001 and announced to live on for 5 years.
	  Some old boot loaders still use this way.

config BUILD_ARM_APPENDED_DTB_IMAGE
	bool "Build a concatenated zImage/dtb by default"
	depends on OF
	help
	  Enabling this option will cause a concatenated zImage and list of
	  DTBs to be built by default (instead of a standalone zImage.)
	  The image will built in arch/arm/boot/zImage-dtb

config BUILD_ARM_APPENDED_DTB_IMAGE_NAMES
	string "Default dtb names"
	depends on BUILD_ARM_APPENDED_DTB_IMAGE
	help
	  Space separated list of names of dtbs to append when
	  building a concatenated zImage-dtb.

# Compressed boot loader in ROM.  Yes, we really want to ask about
# TEXT and BSS so we preserve their values in the config files.
config ZBOOT_ROM_TEXT
	hex "Compressed ROM boot loader base address"
	default "0"
	help
	  The physical address at which the ROM-able zImage is to be
	  placed in the target.  Platforms which normally make use of
	  ROM-able zImage formats normally set this to a suitable
	  value in their defconfig file.

	  If ZBOOT_ROM is not enabled, this has no effect.

config ZBOOT_ROM_BSS
	hex "Compressed ROM boot loader BSS address"
	default "0"
	help
	  The base address of an area of read/write memory in the target
	  for the ROM-able zImage which must be available while the
	  decompressor is running. It must be large enough to hold the
	  entire decompressed kernel plus an additional 128 KiB.
	  Platforms which normally make use of ROM-able zImage formats
	  normally set this to a suitable value in their defconfig file.

	  If ZBOOT_ROM is not enabled, this has no effect.

config ZBOOT_ROM
	bool "Compressed boot loader in ROM/flash"
	depends on ZBOOT_ROM_TEXT != ZBOOT_ROM_BSS
	help
	  Say Y here if you intend to execute your compressed kernel image
	  (zImage) directly from ROM or flash.  If unsure, say N.

choice
	prompt "Include SD/MMC loader in zImage (EXPERIMENTAL)"
	depends on ZBOOT_ROM && ARCH_SH7372
	default ZBOOT_ROM_NONE
	help
	  Include experimental SD/MMC loading code in the ROM-able zImage.
	  With this enabled it is possible to write the ROM-able zImage
	  kernel image to an MMC or SD card and boot the kernel straight
	  from the reset vector. At reset the processor Mask ROM will load
	  the first part of the ROM-able zImage which in turn loads the
	  rest the kernel image to RAM.

config ZBOOT_ROM_NONE
	bool "No SD/MMC loader in zImage (EXPERIMENTAL)"
	help
	  Do not load image from SD or MMC

config ZBOOT_ROM_MMCIF
	bool "Include MMCIF loader in zImage (EXPERIMENTAL)"
	help
	  Load image from MMCIF hardware block.

config ZBOOT_ROM_SH_MOBILE_SDHI
	bool "Include SuperH Mobile SDHI loader in zImage (EXPERIMENTAL)"
	help
	  Load image from SDHI hardware block

endchoice

config ARM_APPENDED_DTB
	bool "Use appended device tree blob to zImage (EXPERIMENTAL)"
	depends on OF && !ZBOOT_ROM
	help
	  With this option, the boot code will look for a device tree binary
	  (DTB) appended to zImage
	  (e.g. cat zImage <filename>.dtb > zImage_w_dtb).

	  This is meant as a backward compatibility convenience for those
	  systems with a bootloader that can't be upgraded to accommodate
	  the documented boot protocol using a device tree.

	  Beware that there is very little in terms of protection against
	  this option being confused by leftover garbage in memory that might
	  look like a DTB header after a reboot if no actual DTB is appended
	  to zImage.  Do not leave this option active in a production kernel
	  if you don't intend to always append a DTB.  Proper passing of the
	  location into r2 of a bootloader provided DTB is always preferable
	  to this option.

config ARM_ATAG_DTB_COMPAT
	bool "Supplement the appended DTB with traditional ATAG information"
	depends on ARM_APPENDED_DTB
	help
	  Some old bootloaders can't be updated to a DTB capable one, yet
	  they provide ATAGs with memory configuration, the ramdisk address,
	  the kernel cmdline string, etc.  Such information is dynamically
	  provided by the bootloader and can't always be stored in a static
	  DTB.  To allow a device tree enabled kernel to be used with such
	  bootloaders, this option allows zImage to extract the information
	  from the ATAG list and store it at run time into the appended DTB.

choice
	prompt "Kernel command line type" if ARM_ATAG_DTB_COMPAT
	default ARM_ATAG_DTB_COMPAT_CMDLINE_FROM_BOOTLOADER

config ARM_ATAG_DTB_COMPAT_CMDLINE_FROM_BOOTLOADER
	bool "Use bootloader kernel arguments if available"
	help
	  Uses the command-line options passed by the boot loader instead of
	  the device tree bootargs property. If the boot loader doesn't provide
	  any, the device tree bootargs property will be used.

config ARM_ATAG_DTB_COMPAT_CMDLINE_EXTEND
	bool "Extend with bootloader kernel arguments"
	help
	  The command-line arguments provided by the boot loader will be
	  appended to the the device tree bootargs property.

endchoice

config CMDLINE
	string "Default kernel command string"
	default ""
	help
	  On some architectures (EBSA110 and CATS), there is currently no way
	  for the boot loader to pass arguments to the kernel. For these
	  architectures, you should supply some command-line options at build
	  time by entering them here. As a minimum, you should specify the
	  memory size and the root device (e.g., mem=64M root=/dev/nfs).

choice
	prompt "Kernel command line type" if CMDLINE != ""
	default CMDLINE_FROM_BOOTLOADER
	depends on ATAGS

config CMDLINE_FROM_BOOTLOADER
	bool "Use bootloader kernel arguments if available"
	help
	  Uses the command-line options passed by the boot loader. If
	  the boot loader doesn't provide any, the default kernel command
	  string provided in CMDLINE will be used.

config CMDLINE_EXTEND
	bool "Extend bootloader kernel arguments"
	help
	  The command-line arguments provided by the boot loader will be
	  appended to the default kernel command string.

config CMDLINE_FORCE
	bool "Always use the default kernel command string"
	help
	  Always use the default kernel command string, even if the boot
	  loader passes other arguments to the kernel.
	  This is useful if you cannot or don't want to change the
	  command-line options your boot loader passes to the kernel.
endchoice

config XIP_KERNEL
	bool "Kernel Execute-In-Place from ROM"
	depends on !ZBOOT_ROM && !ARM_LPAE && !ARCH_MULTIPLATFORM
	help
	  Execute-In-Place allows the kernel to run from non-volatile storage
	  directly addressable by the CPU, such as NOR flash. This saves RAM
	  space since the text section of the kernel is not loaded from flash
	  to RAM.  Read-write sections, such as the data section and stack,
	  are still copied to RAM.  The XIP kernel is not compressed since
	  it has to run directly from flash, so it will take more space to
	  store it.  The flash address used to link the kernel object files,
	  and for storing it, is configuration dependent. Therefore, if you
	  say Y here, you must know the proper physical address where to
	  store the kernel image depending on your own flash memory usage.

	  Also note that the make target becomes "make xipImage" rather than
	  "make zImage" or "make Image".  The final kernel binary to put in
	  ROM memory will be arch/arm/boot/xipImage.

	  If unsure, say N.

config XIP_PHYS_ADDR
	hex "XIP Kernel Physical Location"
	depends on XIP_KERNEL
	default "0x00080000"
	help
	  This is the physical address in your flash memory the kernel will
	  be linked for and stored to.  This address is dependent on your
	  own flash usage.

config KEXEC
	bool "Kexec system call (EXPERIMENTAL)"
	depends on (!SMP || PM_SLEEP_SMP)
	help
	  kexec is a system call that implements the ability to shutdown your
	  current kernel, and to start another kernel.  It is like a reboot
	  but it is independent of the system firmware.   And like a reboot
	  you can start any kernel with it, not just Linux.

	  It is an ongoing process to be certain the hardware in a machine
	  is properly shutdown, so do not be surprised if this code does not
	  initially work for you.  It may help to enable device hotplugging
	  support.

config ATAGS_PROC
	bool "Export atags in procfs"
	depends on ATAGS && KEXEC
	default y
	help
	  Should the atags used to boot the kernel be exported in an "atags"
	  file in procfs. Useful with kexec.

config CRASH_DUMP
	bool "Build kdump crash kernel (EXPERIMENTAL)"
	help
	  Generate crash dump after being started by kexec. This should
	  be normally only set in special crash dump kernels which are
	  loaded in the main kernel with kexec-tools into a specially
	  reserved region and then later executed after a crash by
	  kdump/kexec. The crash dump kernel must be compiled to a
	  memory address not used by the main kernel

	  For more details see Documentation/kdump/kdump.txt

config AUTO_ZRELADDR
	bool "Auto calculation of the decompressed kernel image address"
	depends on !ZBOOT_ROM && !ARCH_U300
	help
	  ZRELADDR is the physical address where the decompressed kernel
	  image will be placed. If AUTO_ZRELADDR is selected, the address
	  will be determined at run-time by masking the current IP with
	  0xf8000000. This assumes the zImage being placed in the first 128MB
	  from start of memory.

endmenu

menu "CPU Power Management"

if ARCH_HAS_CPUFREQ
source "drivers/cpufreq/Kconfig"

config CPU_FREQ_S3C
	bool
	help
	  Internal configuration node for common cpufreq on Samsung SoC

config CPU_FREQ_S3C24XX
	bool "CPUfreq driver for Samsung S3C24XX series CPUs (EXPERIMENTAL)"
	depends on ARCH_S3C24XX && CPU_FREQ
	select CPU_FREQ_S3C
	help
	  This enables the CPUfreq driver for the Samsung S3C24XX family
	  of CPUs.

	  For details, take a look at <file:Documentation/cpu-freq>.

	  If in doubt, say N.

config CPU_FREQ_S3C24XX_PLL
	bool "Support CPUfreq changing of PLL frequency (EXPERIMENTAL)"
	depends on CPU_FREQ_S3C24XX
	help
	  Compile in support for changing the PLL frequency from the
	  S3C24XX series CPUfreq driver. The PLL takes time to settle
	  after a frequency change, so by default it is not enabled.

	  This also means that the PLL tables for the selected CPU(s) will
	  be built which may increase the size of the kernel image.

config CPU_FREQ_S3C24XX_DEBUG
	bool "Debug CPUfreq Samsung driver core"
	depends on CPU_FREQ_S3C24XX
	help
	  Enable s3c_freq_dbg for the Samsung S3C CPUfreq core

config CPU_FREQ_S3C24XX_IODEBUG
	bool "Debug CPUfreq Samsung driver IO timing"
	depends on CPU_FREQ_S3C24XX
	help
	  Enable s3c_freq_iodbg for the Samsung S3C CPUfreq core

config CPU_FREQ_S3C24XX_DEBUGFS
	bool "Export debugfs for CPUFreq"
	depends on CPU_FREQ_S3C24XX && DEBUG_FS
	help
	  Export status information via debugfs.

endif

source "drivers/cpuidle/Kconfig"

endmenu

config CPU_FREQ_MSM
        bool
        depends on CPU_FREQ && ARCH_MSM
        default y
        help
          This enables the CPUFreq driver for Qualcomm CPUs.
          If in doubt, say Y.

menu "Floating point emulation"

comment "At least one emulation must be selected"

config FPE_NWFPE
	bool "NWFPE math emulation"
	depends on (!AEABI || OABI_COMPAT) && !THUMB2_KERNEL
	---help---
	  Say Y to include the NWFPE floating point emulator in the kernel.
	  This is necessary to run most binaries. Linux does not currently
	  support floating point hardware so you need to say Y here even if
	  your machine has an FPA or floating point co-processor podule.

	  You may say N here if you are going to load the Acorn FPEmulator
	  early in the bootup.

config FPE_NWFPE_XP
	bool "Support extended precision"
	depends on FPE_NWFPE
	help
	  Say Y to include 80-bit support in the kernel floating-point
	  emulator.  Otherwise, only 32 and 64-bit support is compiled in.
	  Note that gcc does not generate 80-bit operations by default,
	  so in most cases this option only enlarges the size of the
	  floating point emulator without any good reason.

	  You almost surely want to say N here.

config FPE_FASTFPE
	bool "FastFPE math emulation (EXPERIMENTAL)"
	depends on (!AEABI || OABI_COMPAT) && !CPU_32v3
	---help---
	  Say Y here to include the FAST floating point emulator in the kernel.
	  This is an experimental much faster emulator which now also has full
	  precision for the mantissa.  It does not support any exceptions.
	  It is very simple, and approximately 3-6 times faster than NWFPE.

	  It should be sufficient for most programs.  It may be not suitable
	  for scientific calculations, but you have to check this for yourself.
	  If you do not feel you need a faster FP emulation you should better
	  choose NWFPE.

config VFP
	bool "VFP-format floating point maths"
	depends on CPU_V6 || CPU_V6K || CPU_ARM926T || CPU_V7 || CPU_FEROCEON
	help
	  Say Y to include VFP support code in the kernel. This is needed
	  if your hardware includes a VFP unit.

	  Please see <file:Documentation/arm/VFP/release-notes.txt> for
	  release notes and additional status information.

	  Say N if your target does not have VFP hardware.

config VFPv3
	bool
	depends on VFP
	default y if CPU_V7

config NEON
	bool "Advanced SIMD (NEON) Extension support"
	depends on VFPv3 && CPU_V7
	help
	  Say Y to include support code for NEON, the ARMv7 Advanced SIMD
	  Extension.

endmenu

menu "Userspace binary formats"

source "fs/Kconfig.binfmt"

config ARTHUR
	tristate "RISC OS personality"
	depends on !AEABI
	help
	  Say Y here to include the kernel code necessary if you want to run
	  Acorn RISC OS/Arthur binaries under Linux. This code is still very
	  experimental; if this sounds frightening, say N and sleep in peace.
	  You can also say M here to compile this support as a module (which
	  will be called arthur).

endmenu

menu "Power management options"

source "kernel/power/Kconfig"

config ARCH_SUSPEND_POSSIBLE
	depends on !ARCH_S5PC100
	depends on CPU_ARM920T || CPU_ARM926T || CPU_SA1100 || \
		CPU_V6 || CPU_V6K || CPU_V7 || CPU_XSC3 || CPU_XSCALE || CPU_MOHAWK
	def_bool y

config ARM_CPU_SUSPEND
	def_bool PM_SLEEP

endmenu

source "net/Kconfig"

source "drivers/Kconfig"

source "fs/Kconfig"

source "arch/arm/Kconfig.debug"

source "security/Kconfig"

source "crypto/Kconfig"

source "lib/Kconfig"

source "arch/arm/kvm/Kconfig"<|MERGE_RESOLUTION|>--- conflicted
+++ resolved
@@ -1902,7 +1902,6 @@
 	help
 	  Say Y if you want to run Linux in a Virtual Machine on Xen on ARM.
 
-<<<<<<< HEAD
 config CP_ACCESS
 	tristate "CP register access tool"
 	default m
@@ -1913,7 +1912,7 @@
 	  /sys/devices/cpaccess/cpaccess0.
 
 	  If unsure, say N.
-=======
+
 config ARM_FLUSH_CONSOLE_ON_RESTART
 	bool "Force flush the console on restart"
 	help
@@ -1922,7 +1921,6 @@
 	  console drivers. This option forces the console lock to be
 	  released if it failed to be acquired, which will cause all the
 	  pending messages to be flushed.
->>>>>>> 969b6fc4
 
 endmenu
 
