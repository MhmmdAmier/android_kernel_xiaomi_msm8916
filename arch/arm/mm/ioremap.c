/*
 *  linux/arch/arm/mm/ioremap.c
 *
 * Re-map IO memory to kernel address space so that we can access it.
 *
 * (C) Copyright 1995 1996 Linus Torvalds
 *
 * Hacked for ARM by Phil Blundell <philb@gnu.org>
 * Hacked to allow all architectures to build, and various cleanups
 * by Russell King
 *
 * This allows a driver to remap an arbitrary region of bus memory into
 * virtual space.  One should *only* use readl, writel, memcpy_toio and
 * so on with such remapped areas.
 *
 * Because the ARM only has a 32-bit address space we can't address the
 * whole of the (physical) PCI space at once.  PCI huge-mode addressing
 * allows us to circumvent this restriction by splitting PCI space into
 * two 2GB chunks and mapping only one at a time into processor memory.
 * We use MMU protection domains to trap any attempt to access the bank
 * that is not currently mapped.  (This isn't fully implemented yet.)
 */
#include <linux/module.h>
#include <linux/errno.h>
#include <linux/mm.h>
#include <linux/vmalloc.h>
#include <linux/io.h>
#include <linux/sizes.h>

#include <asm/cp15.h>
#include <asm/cputype.h>
#include <asm/cacheflush.h>
#include <asm/mmu_context.h>
#include <asm/pgalloc.h>
#include <asm/tlbflush.h>
#include <asm/system_info.h>

#include <asm/mach/map.h>
#include <asm/mach/pci.h>
#include "mm.h"


LIST_HEAD(static_vmlist);

static struct static_vm *find_static_vm_paddr(phys_addr_t paddr,
			size_t size, unsigned int mtype)
{
	struct static_vm *svm;
	struct vm_struct *vm;

	list_for_each_entry(svm, &static_vmlist, list) {
		vm = &svm->vm;
		if (!(vm->flags & VM_ARM_STATIC_MAPPING))
			continue;
		if ((vm->flags & VM_ARM_MTYPE_MASK) != VM_ARM_MTYPE(mtype))
			continue;

		if (vm->phys_addr > paddr ||
			paddr + size - 1 > vm->phys_addr + vm->size - 1)
			continue;

		return svm;
	}

	return NULL;
}

struct static_vm *find_static_vm_vaddr(void *vaddr)
{
	struct static_vm *svm;
	struct vm_struct *vm;

	list_for_each_entry(svm, &static_vmlist, list) {
		vm = &svm->vm;

		/* static_vmlist is ascending order */
		if (vm->addr > vaddr)
			break;

		if (vm->addr <= vaddr && vm->addr + vm->size > vaddr)
			return svm;
	}

	return NULL;
}

void __init add_static_vm_early(struct static_vm *svm)
{
	struct static_vm *curr_svm;
	struct vm_struct *vm;
	void *vaddr;

	vm = &svm->vm;
	if (!vm_area_check_early(vm))
		vm_area_add_early(vm);
	vaddr = vm->addr;

	list_for_each_entry(curr_svm, &static_vmlist, list) {
		vm = &curr_svm->vm;

		if (vm->addr > vaddr)
			break;
	}
	list_add_tail(&svm->list, &curr_svm->list);
}

int ioremap_page(unsigned long virt, unsigned long phys,
		 const struct mem_type *mtype)
{
	return ioremap_page_range(virt, virt + PAGE_SIZE, phys,
				  __pgprot(mtype->prot_pte));
}
EXPORT_SYMBOL(ioremap_page);

int ioremap_pages(unsigned long virt, unsigned long phys, unsigned long size,
		 const struct mem_type *mtype)
{
	return ioremap_page_range(virt, virt + size, phys,
				  __pgprot(mtype->prot_pte));
}
EXPORT_SYMBOL(ioremap_pages);

void __check_vmalloc_seq(struct mm_struct *mm)
{
	unsigned int seq;

	do {
		seq = init_mm.context.vmalloc_seq;
		memcpy(pgd_offset(mm, VMALLOC_START),
		       pgd_offset_k(VMALLOC_START),
		       sizeof(pgd_t) * (pgd_index(VMALLOC_END) -
					pgd_index(VMALLOC_START)));
		mm->context.vmalloc_seq = seq;
	} while (seq != init_mm.context.vmalloc_seq);
}

#if !defined(CONFIG_SMP) && !defined(CONFIG_ARM_LPAE)
/*
 * Section support is unsafe on SMP - If you iounmap and ioremap a region,
 * the other CPUs will not see this change until their next context switch.
 * Meanwhile, (eg) if an interrupt comes in on one of those other CPUs
 * which requires the new ioremap'd region to be referenced, the CPU will
 * reference the _old_ region.
 *
 * Note that get_vm_area_caller() allocates a guard 4K page, so we need to
 * mask the size back to 1MB aligned or we will overflow in the loop below.
 */
static void unmap_area_sections(unsigned long virt, unsigned long size)
{
	unsigned long addr = virt, end = virt + (size & ~(SZ_1M - 1));
	pgd_t *pgd;
	pud_t *pud;
	pmd_t *pmdp;

	flush_cache_vunmap(addr, end);
	pgd = pgd_offset_k(addr);
	pud = pud_offset(pgd, addr);
	pmdp = pmd_offset(pud, addr);
	do {
		pmd_t pmd = *pmdp;

		if (!pmd_none(pmd)) {
			/*
			 * Clear the PMD from the page table, and
			 * increment the vmalloc sequence so others
			 * notice this change.
			 *
			 * Note: this is still racy on SMP machines.
			 */
			pmd_clear(pmdp);
			init_mm.context.vmalloc_seq++;

			/*
			 * Free the page table, if there was one.
			 */
			if ((pmd_val(pmd) & PMD_TYPE_MASK) == PMD_TYPE_TABLE)
				pte_free_kernel(&init_mm, pmd_page_vaddr(pmd));
		}

		addr += PMD_SIZE;
		pmdp += 2;
	} while (addr < end);

	/*
	 * Ensure that the active_mm is up to date - we want to
	 * catch any use-after-iounmap cases.
	 */
	if (current->active_mm->context.vmalloc_seq != init_mm.context.vmalloc_seq)
		__check_vmalloc_seq(current->active_mm);

	flush_tlb_kernel_range(virt, end);
}

static int
remap_area_sections(unsigned long virt, unsigned long pfn,
		    size_t size, const struct mem_type *type)
{
	unsigned long addr = virt, end = virt + size;
	pgd_t *pgd;
	pud_t *pud;
	pmd_t *pmd;

	/*
	 * Remove and free any PTE-based mapping, and
	 * sync the current kernel mapping.
	 */
	unmap_area_sections(virt, size);

	pgd = pgd_offset_k(addr);
	pud = pud_offset(pgd, addr);
	pmd = pmd_offset(pud, addr);
	do {
		pmd[0] = __pmd(__pfn_to_phys(pfn) | type->prot_sect);
		pfn += SZ_1M >> PAGE_SHIFT;
		pmd[1] = __pmd(__pfn_to_phys(pfn) | type->prot_sect);
		pfn += SZ_1M >> PAGE_SHIFT;
		flush_pmd_entry(pmd);

		addr += PMD_SIZE;
		pmd += 2;
	} while (addr < end);

	return 0;
}

static int
remap_area_supersections(unsigned long virt, unsigned long pfn,
			 size_t size, const struct mem_type *type)
{
	unsigned long addr = virt, end = virt + size;
	pgd_t *pgd;
	pud_t *pud;
	pmd_t *pmd;

	/*
	 * Remove and free any PTE-based mapping, and
	 * sync the current kernel mapping.
	 */
	unmap_area_sections(virt, size);

	pgd = pgd_offset_k(virt);
	pud = pud_offset(pgd, addr);
	pmd = pmd_offset(pud, addr);
	do {
		unsigned long super_pmd_val, i;

		super_pmd_val = __pfn_to_phys(pfn) | type->prot_sect |
				PMD_SECT_SUPER;
		super_pmd_val |= ((pfn >> (32 - PAGE_SHIFT)) & 0xf) << 20;

		for (i = 0; i < 8; i++) {
			pmd[0] = __pmd(super_pmd_val);
			pmd[1] = __pmd(super_pmd_val);
			flush_pmd_entry(pmd);

			addr += PMD_SIZE;
			pmd += 2;
		}

		pfn += SUPERSECTION_SIZE >> PAGE_SHIFT;
	} while (addr < end);

	return 0;
}
#endif

void __iomem * __arm_ioremap_pfn_caller(unsigned long pfn,
	unsigned long offset, size_t size, unsigned int mtype, void *caller)
{
	const struct mem_type *type;
	int err;
	unsigned long addr;
	struct vm_struct *area;
	phys_addr_t paddr = __pfn_to_phys(pfn);

#ifndef CONFIG_ARM_LPAE
	/*
	 * High mappings must be supersection aligned
	 */
	if (pfn >= 0x100000 && (paddr & ~SUPERSECTION_MASK))
		return NULL;
#endif

	type = get_mem_type(mtype);
	if (!type)
		return NULL;

	/*
	 * Page align the mapping size, taking account of any offset.
	 */
	size = PAGE_ALIGN(offset + size);

	/*
	 * Try to reuse one of the static mapping whenever possible.
	 */
	if (size && !(sizeof(phys_addr_t) == 4 && pfn >= 0x100000)) {
		struct static_vm *svm;

		svm = find_static_vm_paddr(paddr, size, mtype);
		if (svm) {
			addr = (unsigned long)svm->vm.addr;
			addr += paddr - svm->vm.phys_addr;
			return (void __iomem *) (offset + addr);
		}
	}

	/*
	 * Don't allow RAM to be mapped - this causes problems with ARMv6+
	 */
	if (WARN_ON(pfn_valid(pfn)))
		return NULL;

	area = get_vm_area_caller(size, VM_IOREMAP, caller);
 	if (!area)
 		return NULL;
 	addr = (unsigned long)area->addr;
	area->phys_addr = paddr;

#if !defined(CONFIG_SMP) && !defined(CONFIG_ARM_LPAE)
	if (DOMAIN_IO == 0 &&
	    (((cpu_architecture() >= CPU_ARCH_ARMv6) && (get_cr() & CR_XP)) ||
	       cpu_is_xsc3()) && pfn >= 0x100000 &&
	       !((paddr | size | addr) & ~SUPERSECTION_MASK)) {
		area->flags |= VM_ARM_SECTION_MAPPING;
		err = remap_area_supersections(addr, pfn, size, type);
	} else if (!((paddr | size | addr) & ~PMD_MASK)) {
		area->flags |= VM_ARM_SECTION_MAPPING;
		err = remap_area_sections(addr, pfn, size, type);
	} else
#endif
		err = ioremap_page_range(addr, addr + size, paddr,
					 __pgprot(type->prot_pte));

	if (err) {
 		vunmap((void *)addr);
 		return NULL;
 	}

	flush_cache_vmap(addr, addr + size);
	return (void __iomem *) (offset + addr);
}

void __iomem *__arm_ioremap_caller(phys_addr_t phys_addr, size_t size,
	unsigned int mtype, void *caller)
{
	phys_addr_t last_addr;
<<<<<<< HEAD
	phys_addr_t offset = phys_addr & ~PAGE_MASK;
=======
 	unsigned long offset = phys_addr & ~PAGE_MASK;
>>>>>>> be67db10
 	unsigned long pfn = __phys_to_pfn(phys_addr);

 	/*
 	 * Don't allow wraparound or zero size
	 */
	last_addr = phys_addr + size - 1;
	if (!size || last_addr < phys_addr)
		return NULL;

	return __arm_ioremap_pfn_caller(pfn, offset, size, mtype,
			caller);
}

/*
 * Remap an arbitrary physical address space into the kernel virtual
 * address space. Needed when the kernel wants to access high addresses
 * directly.
 *
 * NOTE! We need to allow non-page-aligned mappings too: we will obviously
 * have to convert them into an offset in a page-aligned mapping, but the
 * caller shouldn't need to know that small detail.
 */
void __iomem *
__arm_ioremap_pfn(unsigned long pfn, unsigned long offset, size_t size,
		  unsigned int mtype)
{
	return __arm_ioremap_pfn_caller(pfn, offset, size, mtype,
			__builtin_return_address(0));
}
EXPORT_SYMBOL(__arm_ioremap_pfn);

void __iomem * (*arch_ioremap_caller)(phys_addr_t, size_t,
				      unsigned int, void *) =
	__arm_ioremap_caller;

void __iomem *
__arm_ioremap(phys_addr_t phys_addr, size_t size, unsigned int mtype)
{
	return arch_ioremap_caller(phys_addr, size, mtype,
		__builtin_return_address(0));
}
EXPORT_SYMBOL(__arm_ioremap);

/*
 * Remap an arbitrary physical address space into the kernel virtual
 * address space as memory. Needed when the kernel wants to execute
 * code in external memory. This is needed for reprogramming source
 * clocks that would affect normal memory for example. Please see
 * CONFIG_GENERIC_ALLOCATOR for allocating external memory.
 */
void __iomem *
__arm_ioremap_exec(phys_addr_t phys_addr, size_t size, bool cached)
{
	unsigned int mtype;

	if (cached)
		mtype = MT_MEMORY;
	else
		mtype = MT_MEMORY_NONCACHED;

	return __arm_ioremap_caller(phys_addr, size, mtype,
			__builtin_return_address(0));
}

void __iounmap(volatile void __iomem *io_addr)
{
	void *addr = (void *)(PAGE_MASK & (unsigned long)io_addr);
	struct static_vm *svm;

	/* If this is a static mapping, we must leave it alone */
	svm = find_static_vm_vaddr(addr);
	if (svm)
		return;

#if !defined(CONFIG_SMP) && !defined(CONFIG_ARM_LPAE)
	{
		struct vm_struct *vm;

		vm = find_vm_area(addr);

		/*
		 * If this is a section based mapping we need to handle it
		 * specially as the VM subsystem does not know how to handle
		 * such a beast.
		 */
		if (vm && (vm->flags & VM_ARM_SECTION_MAPPING))
			unmap_area_sections((unsigned long)vm->addr, vm->size);
	}
#endif

	vunmap(addr);
}

void (*arch_iounmap)(volatile void __iomem *) = __iounmap;

void __arm_iounmap(volatile void __iomem *io_addr)
{
	arch_iounmap(io_addr);
}
EXPORT_SYMBOL(__arm_iounmap);

#ifdef CONFIG_PCI
int pci_ioremap_io(unsigned int offset, phys_addr_t phys_addr)
{
	BUG_ON(offset + SZ_64K > IO_SPACE_LIMIT);

	return ioremap_page_range(PCI_IO_VIRT_BASE + offset,
				  PCI_IO_VIRT_BASE + offset + SZ_64K,
				  phys_addr,
				  __pgprot(get_mem_type(MT_DEVICE)->prot_pte));
}
EXPORT_SYMBOL_GPL(pci_ioremap_io);
#endif<|MERGE_RESOLUTION|>--- conflicted
+++ resolved
@@ -344,11 +344,7 @@
 	unsigned int mtype, void *caller)
 {
 	phys_addr_t last_addr;
-<<<<<<< HEAD
-	phys_addr_t offset = phys_addr & ~PAGE_MASK;
-=======
- 	unsigned long offset = phys_addr & ~PAGE_MASK;
->>>>>>> be67db10
+	unsigned long offset = phys_addr & ~PAGE_MASK;
  	unsigned long pfn = __phys_to_pfn(phys_addr);
 
  	/*
