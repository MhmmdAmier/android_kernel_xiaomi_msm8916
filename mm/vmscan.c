/*
 *  linux/mm/vmscan.c
 *
 *  Copyright (C) 1991, 1992, 1993, 1994  Linus Torvalds
 *
 *  Swap reorganised 29.12.95, Stephen Tweedie.
 *  kswapd added: 7.1.96  sct
 *  Removed kswapd_ctl limits, and swap out as many pages as needed
 *  to bring the system back to freepages.high: 2.4.97, Rik van Riel.
 *  Zone aware kswapd started 02/00, Kanoj Sarcar (kanoj@sgi.com).
 *  Multiqueue VM started 5.8.00, Rik van Riel.
 */

#include <linux/mm.h>
#include <linux/module.h>
#include <linux/gfp.h>
#include <linux/kernel_stat.h>
#include <linux/swap.h>
#include <linux/pagemap.h>
#include <linux/init.h>
#include <linux/highmem.h>
#include <linux/vmpressure.h>
#include <linux/vmstat.h>
#include <linux/file.h>
#include <linux/writeback.h>
#include <linux/blkdev.h>
#include <linux/buffer_head.h>	/* for try_to_release_page(),
					buffer_heads_over_limit */
#include <linux/mm_inline.h>
#include <linux/backing-dev.h>
#include <linux/rmap.h>
#include <linux/topology.h>
#include <linux/cpu.h>
#include <linux/cpuset.h>
#include <linux/compaction.h>
#include <linux/notifier.h>
#include <linux/rwsem.h>
#include <linux/delay.h>
#include <linux/kthread.h>
#include <linux/freezer.h>
#include <linux/memcontrol.h>
#include <linux/delayacct.h>
#include <linux/sysctl.h>
#include <linux/oom.h>
#include <linux/prefetch.h>
#include <linux/debugfs.h>

#include <asm/tlbflush.h>
#include <asm/div64.h>

#include <linux/swapops.h>
#include <linux/balloon_compaction.h>

#include "internal.h"

#define CREATE_TRACE_POINTS
#include <trace/events/vmscan.h>

struct scan_control {
	/* Incremented by the number of inactive pages that were scanned */
	unsigned long nr_scanned;

	/* Number of pages freed so far during a call to shrink_zones() */
	unsigned long nr_reclaimed;

	/* How many pages shrink_list() should reclaim */
	unsigned long nr_to_reclaim;

	unsigned long hibernation_mode;

	/* This context's GFP mask */
	gfp_t gfp_mask;

	int may_writepage;

	/* Can mapped pages be reclaimed? */
	int may_unmap;

	/* Can pages be swapped as part of reclaim? */
	int may_swap;

	int order;

	/* Scan (total_size >> priority) pages at once */
	int priority;

	/*
	 * The memory cgroup that hit its limit and as a result is the
	 * primary target of this reclaim invocation.
	 */
	struct mem_cgroup *target_mem_cgroup;

	/*
	 * Nodemask of nodes allowed by the caller. If NULL, all nodes
	 * are scanned.
	 */
	nodemask_t	*nodemask;

	/*
	 * Reclaim pages from a vma. If the page is shared by other tasks
	 * it is zapped from a vma without reclaim so it ends up remaining
	 * on memory until last task zap it.
	 */
	struct vm_area_struct *target_vma;
};

#define lru_to_page(_head) (list_entry((_head)->prev, struct page, lru))

#ifdef ARCH_HAS_PREFETCH
#define prefetch_prev_lru_page(_page, _base, _field)			\
	do {								\
		if ((_page)->lru.prev != _base) {			\
			struct page *prev;				\
									\
			prev = lru_to_page(&(_page->lru));		\
			prefetch(&prev->_field);			\
		}							\
	} while (0)
#else
#define prefetch_prev_lru_page(_page, _base, _field) do { } while (0)
#endif

#ifdef ARCH_HAS_PREFETCHW
#define prefetchw_prev_lru_page(_page, _base, _field)			\
	do {								\
		if ((_page)->lru.prev != _base) {			\
			struct page *prev;				\
									\
			prev = lru_to_page(&(_page->lru));		\
			prefetchw(&prev->_field);			\
		}							\
	} while (0)
#else
#define prefetchw_prev_lru_page(_page, _base, _field) do { } while (0)
#endif

/*
 * From 0 .. 100.  Higher means more swappy.
 */
int vm_swappiness = 60;
unsigned long vm_total_pages;	/* The total number of pages which the VM controls */

static LIST_HEAD(shrinker_list);
static DECLARE_RWSEM(shrinker_rwsem);

#ifdef CONFIG_MEMCG
static bool global_reclaim(struct scan_control *sc)
{
	return !sc->target_mem_cgroup;
}
#else
static bool global_reclaim(struct scan_control *sc)
{
	return true;
}
#endif

static unsigned long zone_reclaimable_pages(struct zone *zone)
{
	int nr;

	nr = zone_page_state(zone, NR_ACTIVE_FILE) +
	     zone_page_state(zone, NR_INACTIVE_FILE);

	if (get_nr_swap_pages() > 0)
		nr += zone_page_state(zone, NR_ACTIVE_ANON) +
		      zone_page_state(zone, NR_INACTIVE_ANON);

	return nr;
}

bool zone_reclaimable(struct zone *zone)
{
	return zone->pages_scanned < zone_reclaimable_pages(zone) * 6;
}

static unsigned long get_lru_size(struct lruvec *lruvec, enum lru_list lru)
{
	if (!mem_cgroup_disabled())
		return mem_cgroup_get_lru_size(lruvec, lru);

	return zone_page_state(lruvec_zone(lruvec), NR_LRU_BASE + lru);
}

struct dentry *debug_file;

static int debug_shrinker_show(struct seq_file *s, void *unused)
{
	struct shrinker *shrinker;
	struct shrink_control sc;

	sc.gfp_mask = -1;
	sc.nr_to_scan = 0;

	down_read(&shrinker_rwsem);
	list_for_each_entry(shrinker, &shrinker_list, list) {
		int num_objs;

		num_objs = shrinker->shrink(shrinker, &sc);
		seq_printf(s, "%pf %d\n", shrinker->shrink, num_objs);
	}
	up_read(&shrinker_rwsem);
	return 0;
}

static int debug_shrinker_open(struct inode *inode, struct file *file)
{
        return single_open(file, debug_shrinker_show, inode->i_private);
}

static const struct file_operations debug_shrinker_fops = {
        .open = debug_shrinker_open,
        .read = seq_read,
        .llseek = seq_lseek,
        .release = single_release,
};

/*
 * Add a shrinker callback to be called from the vm
 */
void register_shrinker(struct shrinker *shrinker)
{
	atomic_long_set(&shrinker->nr_in_batch, 0);
	down_write(&shrinker_rwsem);
	list_add_tail(&shrinker->list, &shrinker_list);
	up_write(&shrinker_rwsem);
}
EXPORT_SYMBOL(register_shrinker);

static int __init add_shrinker_debug(void)
{
	debugfs_create_file("shrinker", 0644, NULL, NULL,
			    &debug_shrinker_fops);
	return 0;
}

late_initcall(add_shrinker_debug);

/*
 * Remove one
 */
void unregister_shrinker(struct shrinker *shrinker)
{
	down_write(&shrinker_rwsem);
	list_del(&shrinker->list);
	up_write(&shrinker_rwsem);
}
EXPORT_SYMBOL(unregister_shrinker);

static inline int do_shrinker_shrink(struct shrinker *shrinker,
				     struct shrink_control *sc,
				     unsigned long nr_to_scan)
{
	sc->nr_to_scan = nr_to_scan;
	return (*shrinker->shrink)(shrinker, sc);
}

#define SHRINK_BATCH 128
/*
 * Call the shrink functions to age shrinkable caches
 *
 * Here we assume it costs one seek to replace a lru page and that it also
 * takes a seek to recreate a cache object.  With this in mind we age equal
 * percentages of the lru and ageable caches.  This should balance the seeks
 * generated by these structures.
 *
 * If the vm encountered mapped pages on the LRU it increase the pressure on
 * slab to avoid swapping.
 *
 * We do weird things to avoid (scanned*seeks*entries) overflowing 32 bits.
 *
 * `lru_pages' represents the number of on-LRU pages in all the zones which
 * are eligible for the caller's allocation attempt.  It is used for balancing
 * slab reclaim versus page reclaim.
 *
 * Returns the number of slab objects which we shrunk.
 */
unsigned long shrink_slab(struct shrink_control *shrink,
			  unsigned long nr_pages_scanned,
			  unsigned long lru_pages)
{
	struct shrinker *shrinker;
	unsigned long ret = 0;

	if (nr_pages_scanned == 0)
		nr_pages_scanned = SWAP_CLUSTER_MAX;

	if (!down_read_trylock(&shrinker_rwsem)) {
		/* Assume we'll be able to shrink next time */
		ret = 1;
		goto out;
	}

	list_for_each_entry(shrinker, &shrinker_list, list) {
		unsigned long long delta;
		long total_scan;
		long max_pass;
		int shrink_ret = 0;
		long nr;
		long new_nr;
		long batch_size = shrinker->batch ? shrinker->batch
						  : SHRINK_BATCH;
		long min_cache_size = batch_size;

		if (current_is_kswapd())
			min_cache_size = 0;

		max_pass = do_shrinker_shrink(shrinker, shrink, 0);
		if (max_pass <= 0)
			continue;

		/*
		 * copy the current shrinker scan count into a local variable
		 * and zero it so that other concurrent shrinker invocations
		 * don't also do this scanning work.
		 */
		nr = atomic_long_xchg(&shrinker->nr_in_batch, 0);

		total_scan = nr;
		delta = (4 * nr_pages_scanned) / shrinker->seeks;
		delta *= max_pass;
		do_div(delta, lru_pages + 1);
		total_scan += delta;
		if (total_scan < 0) {
			printk(KERN_ERR "shrink_slab: %pF negative objects to "
			       "delete nr=%ld\n",
			       shrinker->shrink, total_scan);
			total_scan = max_pass;
		}

		/*
		 * We need to avoid excessive windup on filesystem shrinkers
		 * due to large numbers of GFP_NOFS allocations causing the
		 * shrinkers to return -1 all the time. This results in a large
		 * nr being built up so when a shrink that can do some work
		 * comes along it empties the entire cache due to nr >>>
		 * max_pass.  This is bad for sustaining a working set in
		 * memory.
		 *
		 * Hence only allow the shrinker to scan the entire cache when
		 * a large delta change is calculated directly.
		 */
		if (delta < max_pass / 4)
			total_scan = min(total_scan, max_pass / 2);

		/*
		 * Avoid risking looping forever due to too large nr value:
		 * never try to free more than twice the estimate number of
		 * freeable entries.
		 */
		if (total_scan > max_pass * 2)
			total_scan = max_pass * 2;

		trace_mm_shrink_slab_start(shrinker, shrink, nr,
					nr_pages_scanned, lru_pages,
					max_pass, delta, total_scan);

		while (total_scan > min_cache_size) {
			int nr_before;

			if (total_scan < batch_size)
				batch_size = total_scan;

			nr_before = do_shrinker_shrink(shrinker, shrink, 0);
			shrink_ret = do_shrinker_shrink(shrinker, shrink,
							batch_size);
			if (shrink_ret == -1)
				break;
			if (shrink_ret < nr_before)
				ret += nr_before - shrink_ret;
			count_vm_events(SLABS_SCANNED, batch_size);
			total_scan -= batch_size;

			cond_resched();
		}

		/*
		 * move the unused scan count back into the shrinker in a
		 * manner that handles concurrent updates. If we exhausted the
		 * scan, there is no need to do an update.
		 */
		if (total_scan > 0)
			new_nr = atomic_long_add_return(total_scan,
					&shrinker->nr_in_batch);
		else
			new_nr = atomic_long_read(&shrinker->nr_in_batch);

		trace_mm_shrink_slab_end(shrinker, shrink_ret, nr, new_nr);
	}
	up_read(&shrinker_rwsem);
out:
	cond_resched();
	return ret;
}

static inline int is_page_cache_freeable(struct page *page)
{
	/*
	 * A freeable page cache page is referenced only by the caller
	 * that isolated the page, the page cache radix tree and
	 * optional buffer heads at page->private.
	 */
	return page_count(page) - page_has_private(page) == 2;
}

static int may_write_to_queue(struct backing_dev_info *bdi,
			      struct scan_control *sc)
{
	if (current->flags & PF_SWAPWRITE)
		return 1;
	if (!bdi_write_congested(bdi))
		return 1;
	if (bdi == current->backing_dev_info)
		return 1;
	return 0;
}

/*
 * We detected a synchronous write error writing a page out.  Probably
 * -ENOSPC.  We need to propagate that into the address_space for a subsequent
 * fsync(), msync() or close().
 *
 * The tricky part is that after writepage we cannot touch the mapping: nothing
 * prevents it from being freed up.  But we have a ref on the page and once
 * that page is locked, the mapping is pinned.
 *
 * We're allowed to run sleeping lock_page() here because we know the caller has
 * __GFP_FS.
 */
static void handle_write_error(struct address_space *mapping,
				struct page *page, int error)
{
	lock_page(page);
	if (page_mapping(page) == mapping)
		mapping_set_error(mapping, error);
	unlock_page(page);
}

/* possible outcome of pageout() */
typedef enum {
	/* failed to write page out, page is locked */
	PAGE_KEEP,
	/* move page to the active list, page is locked */
	PAGE_ACTIVATE,
	/* page has been sent to the disk successfully, page is unlocked */
	PAGE_SUCCESS,
	/* page is clean and locked */
	PAGE_CLEAN,
} pageout_t;

/*
 * pageout is called by shrink_page_list() for each dirty page.
 * Calls ->writepage().
 */
static pageout_t pageout(struct page *page, struct address_space *mapping,
			 struct scan_control *sc)
{
	/*
	 * If the page is dirty, only perform writeback if that write
	 * will be non-blocking.  To prevent this allocation from being
	 * stalled by pagecache activity.  But note that there may be
	 * stalls if we need to run get_block().  We could test
	 * PagePrivate for that.
	 *
	 * If this process is currently in __generic_file_aio_write() against
	 * this page's queue, we can perform writeback even if that
	 * will block.
	 *
	 * If the page is swapcache, write it back even if that would
	 * block, for some throttling. This happens by accident, because
	 * swap_backing_dev_info is bust: it doesn't reflect the
	 * congestion state of the swapdevs.  Easy to fix, if needed.
	 */
	if (!is_page_cache_freeable(page))
		return PAGE_KEEP;
	if (!mapping) {
		/*
		 * Some data journaling orphaned pages can have
		 * page->mapping == NULL while being dirty with clean buffers.
		 */
		if (page_has_private(page)) {
			if (try_to_free_buffers(page)) {
				ClearPageDirty(page);
				printk("%s: orphaned page\n", __func__);
				return PAGE_CLEAN;
			}
		}
		return PAGE_KEEP;
	}
	if (mapping->a_ops->writepage == NULL)
		return PAGE_ACTIVATE;
	if (!may_write_to_queue(mapping->backing_dev_info, sc))
		return PAGE_KEEP;

	if (clear_page_dirty_for_io(page)) {
		int res;
		struct writeback_control wbc = {
			.sync_mode = WB_SYNC_NONE,
			.nr_to_write = SWAP_CLUSTER_MAX,
			.range_start = 0,
			.range_end = LLONG_MAX,
			.for_reclaim = 1,
		};

		SetPageReclaim(page);
		res = mapping->a_ops->writepage(page, &wbc);
		if (res < 0)
			handle_write_error(mapping, page, res);
		if (res == AOP_WRITEPAGE_ACTIVATE) {
			ClearPageReclaim(page);
			return PAGE_ACTIVATE;
		}

		if (!PageWriteback(page)) {
			/* synchronous write or broken a_ops? */
			ClearPageReclaim(page);
			if (PageError(page) && PageSwapCache(page)) {
				ClearPageError(page);
				/*
				 * We lock the page here because it is required
				 * to free the swp space later in
				 * shrink_page_list. But the page may be
				 * unclocked by functions like
				 * handle_write_error.
				 */
				__set_page_locked(page);
				return PAGE_ACTIVATE;
			}
		}
		trace_mm_vmscan_writepage(page, trace_reclaim_flags(page));
		inc_zone_page_state(page, NR_VMSCAN_WRITE);
		return PAGE_SUCCESS;
	}

	return PAGE_CLEAN;
}

/*
 * Same as remove_mapping, but if the page is removed from the mapping, it
 * gets returned with a refcount of 0.
 */
static int __remove_mapping(struct address_space *mapping, struct page *page)
{
	BUG_ON(!PageLocked(page));
	BUG_ON(mapping != page_mapping(page));

	spin_lock_irq(&mapping->tree_lock);
	/*
	 * The non racy check for a busy page.
	 *
	 * Must be careful with the order of the tests. When someone has
	 * a ref to the page, it may be possible that they dirty it then
	 * drop the reference. So if PageDirty is tested before page_count
	 * here, then the following race may occur:
	 *
	 * get_user_pages(&page);
	 * [user mapping goes away]
	 * write_to(page);
	 *				!PageDirty(page)    [good]
	 * SetPageDirty(page);
	 * put_page(page);
	 *				!page_count(page)   [good, discard it]
	 *
	 * [oops, our write_to data is lost]
	 *
	 * Reversing the order of the tests ensures such a situation cannot
	 * escape unnoticed. The smp_rmb is needed to ensure the page->flags
	 * load is not satisfied before that of page->_count.
	 *
	 * Note that if SetPageDirty is always performed via set_page_dirty,
	 * and thus under tree_lock, then this ordering is not required.
	 */
	if (!page_freeze_refs(page, 2))
		goto cannot_free;
	/* note: atomic_cmpxchg in page_freeze_refs provides the smp_rmb */
	if (unlikely(PageDirty(page))) {
		page_unfreeze_refs(page, 2);
		goto cannot_free;
	}

	if (PageSwapCache(page)) {
		swp_entry_t swap = { .val = page_private(page) };
		__delete_from_swap_cache(page);
		spin_unlock_irq(&mapping->tree_lock);
		swapcache_free(swap, page);
	} else {
		void (*freepage)(struct page *);

		freepage = mapping->a_ops->freepage;

		__delete_from_page_cache(page);
		spin_unlock_irq(&mapping->tree_lock);
		mem_cgroup_uncharge_cache_page(page);

		if (freepage != NULL)
			freepage(page);
	}

	return 1;

cannot_free:
	spin_unlock_irq(&mapping->tree_lock);
	return 0;
}

/*
 * Attempt to detach a locked page from its ->mapping.  If it is dirty or if
 * someone else has a ref on the page, abort and return 0.  If it was
 * successfully detached, return 1.  Assumes the caller has a single ref on
 * this page.
 */
int remove_mapping(struct address_space *mapping, struct page *page)
{
	if (__remove_mapping(mapping, page)) {
		/*
		 * Unfreezing the refcount with 1 rather than 2 effectively
		 * drops the pagecache ref for us without requiring another
		 * atomic operation.
		 */
		page_unfreeze_refs(page, 1);
		return 1;
	}
	return 0;
}

/**
 * putback_lru_page - put previously isolated page onto appropriate LRU list
 * @page: page to be put back to appropriate lru list
 *
 * Add previously isolated @page to appropriate LRU list.
 * Page may still be unevictable for other reasons.
 *
 * lru_lock must not be held, interrupts must be enabled.
 */
void putback_lru_page(struct page *page)
{
	int lru;
	int active = !!TestClearPageActive(page);
	int was_unevictable = PageUnevictable(page);

	VM_BUG_ON(PageLRU(page));

redo:
	ClearPageUnevictable(page);

	if (page_evictable(page)) {
		/*
		 * For evictable pages, we can use the cache.
		 * In event of a race, worst case is we end up with an
		 * unevictable page on [in]active list.
		 * We know how to handle that.
		 */
		lru = active + page_lru_base_type(page);
		lru_cache_add_lru(page, lru);
	} else {
		/*
		 * Put unevictable pages directly on zone's unevictable
		 * list.
		 */
		lru = LRU_UNEVICTABLE;
		add_page_to_unevictable_list(page);
		/*
		 * When racing with an mlock or AS_UNEVICTABLE clearing
		 * (page is unlocked) make sure that if the other thread
		 * does not observe our setting of PG_lru and fails
		 * isolation/check_move_unevictable_pages,
		 * we see PG_mlocked/AS_UNEVICTABLE cleared below and move
		 * the page back to the evictable list.
		 *
		 * The other side is TestClearPageMlocked() or shmem_lock().
		 */
		smp_mb();
	}

	/*
	 * page's status can change while we move it among lru. If an evictable
	 * page is on unevictable list, it never be freed. To avoid that,
	 * check after we added it to the list, again.
	 */
	if (lru == LRU_UNEVICTABLE && page_evictable(page)) {
		if (!isolate_lru_page(page)) {
			put_page(page);
			goto redo;
		}
		/* This means someone else dropped this page from LRU
		 * So, it will be freed or putback to LRU again. There is
		 * nothing to do here.
		 */
	}

	if (was_unevictable && lru != LRU_UNEVICTABLE)
		count_vm_event(UNEVICTABLE_PGRESCUED);
	else if (!was_unevictable && lru == LRU_UNEVICTABLE)
		count_vm_event(UNEVICTABLE_PGCULLED);

	put_page(page);		/* drop ref from isolate */
}

enum page_references {
	PAGEREF_RECLAIM,
	PAGEREF_RECLAIM_CLEAN,
	PAGEREF_KEEP,
	PAGEREF_ACTIVATE,
};

static enum page_references page_check_references(struct page *page,
						  struct scan_control *sc)
{
	int referenced_ptes, referenced_page;
	unsigned long vm_flags;

	referenced_ptes = page_referenced(page, 1, sc->target_mem_cgroup,
					  &vm_flags);
	referenced_page = TestClearPageReferenced(page);

	/*
	 * Mlock lost the isolation race with us.  Let try_to_unmap()
	 * move the page to the unevictable list.
	 */
	if (vm_flags & VM_LOCKED)
		return PAGEREF_RECLAIM;

	if (referenced_ptes) {
		if (PageSwapBacked(page))
			return PAGEREF_ACTIVATE;
		/*
		 * All mapped pages start out with page table
		 * references from the instantiating fault, so we need
		 * to look twice if a mapped file page is used more
		 * than once.
		 *
		 * Mark it and spare it for another trip around the
		 * inactive list.  Another page table reference will
		 * lead to its activation.
		 *
		 * Note: the mark is set for activated pages as well
		 * so that recently deactivated but used pages are
		 * quickly recovered.
		 */
		SetPageReferenced(page);

		if (referenced_page || referenced_ptes > 1)
			return PAGEREF_ACTIVATE;

		/*
		 * Activate file-backed executable pages after first usage.
		 */
		if (vm_flags & VM_EXEC)
			return PAGEREF_ACTIVATE;

		return PAGEREF_KEEP;
	}

	/* Reclaim if clean, defer dirty pages to writeback */
	if (referenced_page && !PageSwapBacked(page))
		return PAGEREF_RECLAIM_CLEAN;

	return PAGEREF_RECLAIM;
}

/* Check if a page is dirty or under writeback */
static void page_check_dirty_writeback(struct page *page,
				       bool *dirty, bool *writeback)
{
	struct address_space *mapping;

	/*
	 * Anonymous pages are not handled by flushers and must be written
	 * from reclaim context. Do not stall reclaim based on them
	 */
	if (!page_is_file_cache(page)) {
		*dirty = false;
		*writeback = false;
		return;
	}

	/* By default assume that the page flags are accurate */
	*dirty = PageDirty(page);
	*writeback = PageWriteback(page);

	/* Verify dirty/writeback state if the filesystem supports it */
	if (!page_has_private(page))
		return;

	mapping = page_mapping(page);
	if (mapping && mapping->a_ops->is_dirty_writeback)
		mapping->a_ops->is_dirty_writeback(page, dirty, writeback);
}

/*
 * shrink_page_list() returns the number of reclaimed pages
 */
static unsigned long shrink_page_list(struct list_head *page_list,
				      struct zone *zone,
				      struct scan_control *sc,
				      enum ttu_flags ttu_flags,
				      unsigned long *ret_nr_dirty,
				      unsigned long *ret_nr_unqueued_dirty,
				      unsigned long *ret_nr_congested,
				      unsigned long *ret_nr_writeback,
				      unsigned long *ret_nr_immediate,
				      bool force_reclaim)
{
	LIST_HEAD(ret_pages);
	LIST_HEAD(free_pages);
	int pgactivate = 0;
	unsigned long nr_unqueued_dirty = 0;
	unsigned long nr_dirty = 0;
	unsigned long nr_congested = 0;
	unsigned long nr_reclaimed = 0;
	unsigned long nr_writeback = 0;
	unsigned long nr_immediate = 0;

	cond_resched();

	mem_cgroup_uncharge_start();
	while (!list_empty(page_list)) {
		struct address_space *mapping;
		struct page *page;
		int may_enter_fs;
		enum page_references references = PAGEREF_RECLAIM;
		bool dirty, writeback;

		cond_resched();

		page = lru_to_page(page_list);
		list_del(&page->lru);

		if (!trylock_page(page))
			goto keep;

		VM_BUG_ON(PageActive(page));
		if (zone)
			VM_BUG_ON(page_zone(page) != zone);

		sc->nr_scanned++;

		if (unlikely(!page_evictable(page)))
			goto cull_mlocked;

		if (!sc->may_unmap && page_mapped(page))
			goto keep_locked;

		/* Double the slab pressure for mapped and swapcache pages */
		if (page_mapped(page) || PageSwapCache(page))
			sc->nr_scanned++;

		may_enter_fs = (sc->gfp_mask & __GFP_FS) ||
			(PageSwapCache(page) && (sc->gfp_mask & __GFP_IO));

		/*
		 * The number of dirty pages determines if a zone is marked
		 * reclaim_congested which affects wait_iff_congested. kswapd
		 * will stall and start writing pages if the tail of the LRU
		 * is all dirty unqueued pages.
		 */
		page_check_dirty_writeback(page, &dirty, &writeback);
		if (dirty || writeback)
			nr_dirty++;

		if (dirty && !writeback)
			nr_unqueued_dirty++;

		/*
		 * Treat this page as congested if the underlying BDI is or if
		 * pages are cycling through the LRU so quickly that the
		 * pages marked for immediate reclaim are making it to the
		 * end of the LRU a second time.
		 */
		mapping = page_mapping(page);
		if ((mapping && bdi_write_congested(mapping->backing_dev_info)) ||
		    (writeback && PageReclaim(page)))
			nr_congested++;

		/*
		 * If a page at the tail of the LRU is under writeback, there
		 * are three cases to consider.
		 *
		 * 1) If reclaim is encountering an excessive number of pages
		 *    under writeback and this page is both under writeback and
		 *    PageReclaim then it indicates that pages are being queued
		 *    for IO but are being recycled through the LRU before the
		 *    IO can complete. Waiting on the page itself risks an
		 *    indefinite stall if it is impossible to writeback the
		 *    page due to IO error or disconnected storage so instead
		 *    note that the LRU is being scanned too quickly and the
		 *    caller can stall after page list has been processed.
		 *
		 * 2) Global reclaim encounters a page, memcg encounters a
		 *    page that is not marked for immediate reclaim or
		 *    the caller does not have __GFP_IO. In this case mark
		 *    the page for immediate reclaim and continue scanning.
		 *
		 *    __GFP_IO is checked  because a loop driver thread might
		 *    enter reclaim, and deadlock if it waits on a page for
		 *    which it is needed to do the write (loop masks off
		 *    __GFP_IO|__GFP_FS for this reason); but more thought
		 *    would probably show more reasons.
		 *
		 *    Don't require __GFP_FS, since we're not going into the
		 *    FS, just waiting on its writeback completion. Worryingly,
		 *    ext4 gfs2 and xfs allocate pages with
		 *    grab_cache_page_write_begin(,,AOP_FLAG_NOFS), so testing
		 *    may_enter_fs here is liable to OOM on them.
		 *
		 * 3) memcg encounters a page that is not already marked
		 *    PageReclaim. memcg does not have any dirty pages
		 *    throttling so we could easily OOM just because too many
		 *    pages are in writeback and there is nothing else to
		 *    reclaim. Wait for the writeback to complete.
		 */
		if (PageWriteback(page)) {
<<<<<<< HEAD
			/* Case 1 above */
			if (current_is_kswapd() &&
			    PageReclaim(page) &&
			    zone_is_reclaim_writeback(zone)) {
				nr_immediate++;
				goto keep_locked;

			/* Case 2 above */
			} else if (global_reclaim(sc) ||
			    !PageReclaim(page) || !(sc->gfp_mask & __GFP_IO)) {
=======
			/*
			 * memcg doesn't have any dirty pages throttling so we
			 * could easily OOM just because too many pages are in
			 * writeback and there is nothing else to reclaim.
			 *
			 * Require may_enter_fs to wait on writeback, because
			 * fs may not have submitted IO yet. And a loop driver
			 * thread might enter reclaim, and deadlock if it waits
			 * on a page for which it is needed to do the write
			 * (loop masks off __GFP_IO|__GFP_FS for this reason);
			 * but more thought would probably show more reasons.
			 */
			if (global_reclaim(sc) ||
			    !PageReclaim(page) || !may_enter_fs) {
>>>>>>> ec55e7c2
				/*
				 * This is slightly racy - end_page_writeback()
				 * might have just cleared PageReclaim, then
				 * setting PageReclaim here end up interpreted
				 * as PageReadahead - but that does not matter
				 * enough to care.  What we do want is for this
				 * page to have PageReclaim set next time memcg
				 * reclaim reaches the tests above, so it will
				 * then wait_on_page_writeback() to avoid OOM;
				 * and it's also appropriate in global reclaim.
				 */
				SetPageReclaim(page);
				nr_writeback++;

				goto keep_locked;

			/* Case 3 above */
			} else {
				wait_on_page_writeback(page);
			}
		}

		if (!force_reclaim)
			references = page_check_references(page, sc);

		switch (references) {
		case PAGEREF_ACTIVATE:
			goto activate_locked;
		case PAGEREF_KEEP:
			goto keep_locked;
		case PAGEREF_RECLAIM:
		case PAGEREF_RECLAIM_CLEAN:
			; /* try to reclaim the page below */
		}

		/*
		 * Anonymous process memory has backing store?
		 * Try to allocate it some swap space here.
		 */
		if (PageAnon(page) && !PageSwapCache(page)) {
			if (!(sc->gfp_mask & __GFP_IO))
				goto keep_locked;
			if (!add_to_swap(page, page_list))
				goto activate_locked;
			may_enter_fs = 1;

			/* Adding to swap updated mapping */
			mapping = page_mapping(page);
		}

		/*
		 * The page is mapped into the page tables of one or more
		 * processes. Try to unmap it here.
		 */
		if (page_mapped(page) && mapping) {
			switch (try_to_unmap(page,
					ttu_flags, sc->target_vma)) {
			case SWAP_FAIL:
				goto activate_locked;
			case SWAP_AGAIN:
				goto keep_locked;
			case SWAP_MLOCK:
				goto cull_mlocked;
			case SWAP_SUCCESS:
				; /* try to free the page below */
			}
		}

		if (PageDirty(page)) {
			/*
			 * Only kswapd can writeback filesystem pages to
			 * avoid risk of stack overflow but only writeback
			 * if many dirty pages have been encountered.
			 */
			if (page_is_file_cache(page) &&
					(!current_is_kswapd() ||
				(zone && !zone_is_reclaim_dirty(zone)))) {
				/*
				 * Immediately reclaim when written back.
				 * Similar in principal to deactivate_page()
				 * except we already have the page isolated
				 * and know it's dirty
				 */
				inc_zone_page_state(page, NR_VMSCAN_IMMEDIATE);
				SetPageReclaim(page);

				goto keep_locked;
			}

			if (references == PAGEREF_RECLAIM_CLEAN)
				goto keep_locked;
			if (!may_enter_fs)
				goto keep_locked;
			if (!sc->may_writepage)
				goto keep_locked;

			/* Page is dirty, try to write it out here */
			switch (pageout(page, mapping, sc)) {
			case PAGE_KEEP:
				goto keep_locked;
			case PAGE_ACTIVATE:
				goto activate_locked;
			case PAGE_SUCCESS:
				if (PageWriteback(page))
					goto keep;
				if (PageDirty(page))
					goto keep;

				/*
				 * A synchronous write - probably a ramdisk.  Go
				 * ahead and try to reclaim the page.
				 */
				if (!trylock_page(page))
					goto keep;
				if (PageDirty(page) || PageWriteback(page))
					goto keep_locked;
				mapping = page_mapping(page);
			case PAGE_CLEAN:
				; /* try to free the page below */
			}
		}

		/*
		 * If the page has buffers, try to free the buffer mappings
		 * associated with this page. If we succeed we try to free
		 * the page as well.
		 *
		 * We do this even if the page is PageDirty().
		 * try_to_release_page() does not perform I/O, but it is
		 * possible for a page to have PageDirty set, but it is actually
		 * clean (all its buffers are clean).  This happens if the
		 * buffers were written out directly, with submit_bh(). ext3
		 * will do this, as well as the blockdev mapping.
		 * try_to_release_page() will discover that cleanness and will
		 * drop the buffers and mark the page clean - it can be freed.
		 *
		 * Rarely, pages can have buffers and no ->mapping.  These are
		 * the pages which were not successfully invalidated in
		 * truncate_complete_page().  We try to drop those buffers here
		 * and if that worked, and the page is no longer mapped into
		 * process address space (page_count == 1) it can be freed.
		 * Otherwise, leave the page on the LRU so it is swappable.
		 */
		if (page_has_private(page)) {
			if (!try_to_release_page(page, sc->gfp_mask))
				goto activate_locked;
			if (!mapping && page_count(page) == 1) {
				unlock_page(page);
				if (put_page_testzero(page))
					goto free_it;
				else {
					/*
					 * rare race with speculative reference.
					 * the speculative reference will free
					 * this page shortly, so we may
					 * increment nr_reclaimed here (and
					 * leave it off the LRU).
					 */
					nr_reclaimed++;
					continue;
				}
			}
		}

		if (!mapping || !__remove_mapping(mapping, page))
			goto keep_locked;

		/*
		 * At this point, we have no other references and there is
		 * no way to pick any more up (removed from LRU, removed
		 * from pagecache). Can use non-atomic bitops now (and
		 * we obviously don't have to worry about waking up a process
		 * waiting on the page lock, because there are no references.
		 */
		__clear_page_locked(page);
free_it:
		nr_reclaimed++;

		/*
		 * Is there need to periodically free_page_list? It would
		 * appear not as the counts should be low
		 */
		list_add(&page->lru, &free_pages);
		/*
		 * If pagelist are from multiple zones, we should decrease
		 * NR_ISOLATED_ANON + x on freed pages in here.
		 */
		if (!zone)
			dec_zone_page_state(page, NR_ISOLATED_ANON +
					page_is_file_cache(page));
		continue;

cull_mlocked:
		if (PageSwapCache(page))
			try_to_free_swap(page);
		unlock_page(page);
		list_add(&page->lru, &ret_pages);
		continue;

activate_locked:
		/* Not a candidate for swapping, so reclaim swap space. */
		if (PageSwapCache(page) && vm_swap_full(page_swap_info(page)))
			try_to_free_swap(page);
		VM_BUG_ON(PageActive(page));
		SetPageActive(page);
		pgactivate++;
keep_locked:
		unlock_page(page);
keep:
		list_add(&page->lru, &ret_pages);
		VM_BUG_ON(PageLRU(page) || PageUnevictable(page));
	}

	free_hot_cold_page_list(&free_pages, 1);

	list_splice(&ret_pages, page_list);
	count_vm_events(PGACTIVATE, pgactivate);
	mem_cgroup_uncharge_end();
	*ret_nr_dirty += nr_dirty;
	*ret_nr_congested += nr_congested;
	*ret_nr_unqueued_dirty += nr_unqueued_dirty;
	*ret_nr_writeback += nr_writeback;
	*ret_nr_immediate += nr_immediate;
	return nr_reclaimed;
}

unsigned long reclaim_clean_pages_from_list(struct zone *zone,
					    struct list_head *page_list)
{
	struct scan_control sc = {
		.gfp_mask = GFP_KERNEL,
		.priority = DEF_PRIORITY,
		.may_unmap = 1,
		/* Doesn't allow to write out dirty page */
		.may_writepage = 0,
	};
	unsigned long ret, dummy1, dummy2, dummy3, dummy4, dummy5;
	struct page *page, *next;
	LIST_HEAD(clean_pages);

	list_for_each_entry_safe(page, next, page_list, lru) {
		if (page_is_file_cache(page) && !PageDirty(page) &&
		    !isolated_balloon_page(page)) {
			ClearPageActive(page);
			list_move(&page->lru, &clean_pages);
		}
	}

	ret = shrink_page_list(&clean_pages, zone, &sc,
			TTU_UNMAP|TTU_IGNORE_ACCESS,
			&dummy1, &dummy2, &dummy3, &dummy4, &dummy5, true);
	list_splice(&clean_pages, page_list);
	__mod_zone_page_state(zone, NR_ISOLATED_FILE, -ret);
	return ret;
}

#ifdef CONFIG_PROCESS_RECLAIM
unsigned long reclaim_pages_from_list(struct list_head *page_list,
					struct vm_area_struct *vma)
{
	struct scan_control sc = {
		.gfp_mask = GFP_KERNEL,
		.priority = DEF_PRIORITY,
		.may_writepage = 1,
		.may_unmap = 1,
		.may_swap = 1,
		.target_vma = vma,
	};

	unsigned long nr_reclaimed;
	struct page *page;
	unsigned long dummy1, dummy2, dummy3, dummy4, dummy5;

	list_for_each_entry(page, page_list, lru)
		ClearPageActive(page);

	nr_reclaimed = shrink_page_list(page_list, NULL, &sc,
			TTU_UNMAP|TTU_IGNORE_ACCESS,
			&dummy1, &dummy2, &dummy3, &dummy4, &dummy5, true);

	while (!list_empty(page_list)) {
		page = lru_to_page(page_list);
		list_del(&page->lru);
		dec_zone_page_state(page, NR_ISOLATED_ANON +
				page_is_file_cache(page));
		putback_lru_page(page);
	}

	return nr_reclaimed;
}
#endif

/*
 * Attempt to remove the specified page from its LRU.  Only take this page
 * if it is of the appropriate PageActive status.  Pages which are being
 * freed elsewhere are also ignored.
 *
 * page:	page to consider
 * mode:	one of the LRU isolation modes defined above
 *
 * returns 0 on success, -ve errno on failure.
 */
int __isolate_lru_page(struct page *page, isolate_mode_t mode)
{
	int ret = -EINVAL;

	/* Only take pages on the LRU. */
	if (!PageLRU(page))
		return ret;

	/* Compaction should not handle unevictable pages but CMA can do so */
	if (PageUnevictable(page) && !(mode & ISOLATE_UNEVICTABLE))
		return ret;

	ret = -EBUSY;

	/*
	 * To minimise LRU disruption, the caller can indicate that it only
	 * wants to isolate pages it will be able to operate on without
	 * blocking - clean pages for the most part.
	 *
	 * ISOLATE_CLEAN means that only clean pages should be isolated. This
	 * is used by reclaim when it is cannot write to backing storage
	 *
	 * ISOLATE_ASYNC_MIGRATE is used to indicate that it only wants to pages
	 * that it is possible to migrate without blocking
	 */
	if (mode & (ISOLATE_CLEAN|ISOLATE_ASYNC_MIGRATE)) {
		/* All the caller can do on PageWriteback is block */
		if (PageWriteback(page))
			return ret;

		if (PageDirty(page)) {
			struct address_space *mapping;

			/* ISOLATE_CLEAN means only clean pages */
			if (mode & ISOLATE_CLEAN)
				return ret;

			/*
			 * Only pages without mappings or that have a
			 * ->migratepage callback are possible to migrate
			 * without blocking
			 */
			mapping = page_mapping(page);
			if (mapping && !mapping->a_ops->migratepage)
				return ret;
		}
	}

	if ((mode & ISOLATE_UNMAPPED) && page_mapped(page))
		return ret;

	if (likely(get_page_unless_zero(page))) {
		/*
		 * Be careful not to clear PageLRU until after we're
		 * sure the page is not being freed elsewhere -- the
		 * page release code relies on it.
		 */
		ClearPageLRU(page);
		ret = 0;
	}

	return ret;
}

/*
 * zone->lru_lock is heavily contended.  Some of the functions that
 * shrink the lists perform better by taking out a batch of pages
 * and working on them outside the LRU lock.
 *
 * For pagecache intensive workloads, this function is the hottest
 * spot in the kernel (apart from copy_*_user functions).
 *
 * Appropriate locks must be held before calling this function.
 *
 * @nr_to_scan:	The number of pages to look through on the list.
 * @lruvec:	The LRU vector to pull pages from.
 * @dst:	The temp list to put pages on to.
 * @nr_scanned:	The number of pages that were scanned.
 * @sc:		The scan_control struct for this reclaim session
 * @mode:	One of the LRU isolation modes
 * @lru:	LRU list id for isolating
 *
 * returns how many pages were moved onto *@dst.
 */
static unsigned long isolate_lru_pages(unsigned long nr_to_scan,
		struct lruvec *lruvec, struct list_head *dst,
		unsigned long *nr_scanned, struct scan_control *sc,
		isolate_mode_t mode, enum lru_list lru)
{
	struct list_head *src = &lruvec->lists[lru];
	unsigned long nr_taken = 0;
	unsigned long scan;

	for (scan = 0; scan < nr_to_scan && !list_empty(src); scan++) {
		struct page *page;
		int nr_pages;

		page = lru_to_page(src);
		prefetchw_prev_lru_page(page, src, flags);

		VM_BUG_ON(!PageLRU(page));

		switch (__isolate_lru_page(page, mode)) {
		case 0:
			nr_pages = hpage_nr_pages(page);
			mem_cgroup_update_lru_size(lruvec, lru, -nr_pages);
			list_move(&page->lru, dst);
			nr_taken += nr_pages;
			break;

		case -EBUSY:
			/* else it is being freed elsewhere */
			list_move(&page->lru, src);
			continue;

		default:
			BUG();
		}
	}

	*nr_scanned = scan;
	trace_mm_vmscan_lru_isolate(sc->order, nr_to_scan, scan,
				    nr_taken, mode, is_file_lru(lru));
	return nr_taken;
}

/**
 * isolate_lru_page - tries to isolate a page from its LRU list
 * @page: page to isolate from its LRU list
 *
 * Isolates a @page from an LRU list, clears PageLRU and adjusts the
 * vmstat statistic corresponding to whatever LRU list the page was on.
 *
 * Returns 0 if the page was removed from an LRU list.
 * Returns -EBUSY if the page was not on an LRU list.
 *
 * The returned page will have PageLRU() cleared.  If it was found on
 * the active list, it will have PageActive set.  If it was found on
 * the unevictable list, it will have the PageUnevictable bit set. That flag
 * may need to be cleared by the caller before letting the page go.
 *
 * The vmstat statistic corresponding to the list on which the page was
 * found will be decremented.
 *
 * Restrictions:
 * (1) Must be called with an elevated refcount on the page. This is a
 *     fundamentnal difference from isolate_lru_pages (which is called
 *     without a stable reference).
 * (2) the lru_lock must not be held.
 * (3) interrupts must be enabled.
 */
int isolate_lru_page(struct page *page)
{
	int ret = -EBUSY;

	VM_BUG_ON(!page_count(page));

	if (PageLRU(page)) {
		struct zone *zone = page_zone(page);
		struct lruvec *lruvec;

		spin_lock_irq(&zone->lru_lock);
		lruvec = mem_cgroup_page_lruvec(page, zone);
		if (PageLRU(page)) {
			int lru = page_lru(page);
			get_page(page);
			ClearPageLRU(page);
			del_page_from_lru_list(page, lruvec, lru);
			ret = 0;
		}
		spin_unlock_irq(&zone->lru_lock);
	}
	return ret;
}

static int __too_many_isolated(struct zone *zone, int file,
	struct scan_control *sc, int safe)
{
	unsigned long inactive, isolated;

	if (file) {
		if (safe) {
			inactive = zone_page_state_snapshot(zone,
					NR_INACTIVE_FILE);
			isolated = zone_page_state_snapshot(zone,
					NR_ISOLATED_FILE);
		} else {
			inactive = zone_page_state(zone, NR_INACTIVE_FILE);
			isolated = zone_page_state(zone, NR_ISOLATED_FILE);
		}
	} else {
		if (safe) {
			inactive = zone_page_state_snapshot(zone,
					NR_INACTIVE_ANON);
			isolated = zone_page_state_snapshot(zone,
					NR_ISOLATED_ANON);
		} else {
			inactive = zone_page_state(zone, NR_INACTIVE_ANON);
			isolated = zone_page_state(zone, NR_ISOLATED_ANON);
		}
	}

	/*
	 * GFP_NOIO/GFP_NOFS callers are allowed to isolate more pages, so they
	 * won't get blocked by normal direct-reclaimers, forming a circular
	 * deadlock.
	 */
	if ((sc->gfp_mask & GFP_IOFS) == GFP_IOFS)
		inactive >>= 3;

	return isolated > inactive;
}

/*
 * A direct reclaimer may isolate SWAP_CLUSTER_MAX pages from the LRU list and
 * then get resheduled. When there are massive number of tasks doing page
 * allocation, such sleeping direct reclaimers may keep piling up on each CPU,
 * the LRU list will go small and be scanned faster than necessary, leading to
 * unnecessary swapping, thrashing and OOM.
 */
static int too_many_isolated(struct zone *zone, int file,
		struct scan_control *sc, int safe)
{
	if (current_is_kswapd())
		return 0;

	if (!global_reclaim(sc))
		return 0;

	if (unlikely(__too_many_isolated(zone, file, sc, 0))) {
		if (safe)
			return __too_many_isolated(zone, file, sc, safe);
		else
			return 1;
	}

	return 0;
}

static noinline_for_stack void
putback_inactive_pages(struct lruvec *lruvec, struct list_head *page_list)
{
	struct zone_reclaim_stat *reclaim_stat = &lruvec->reclaim_stat;
	struct zone *zone = lruvec_zone(lruvec);
	LIST_HEAD(pages_to_free);

	/*
	 * Put back any unfreeable pages.
	 */
	while (!list_empty(page_list)) {
		struct page *page = lru_to_page(page_list);
		int lru;

		VM_BUG_ON(PageLRU(page));
		list_del(&page->lru);
		if (unlikely(!page_evictable(page))) {
			spin_unlock_irq(&zone->lru_lock);
			putback_lru_page(page);
			spin_lock_irq(&zone->lru_lock);
			continue;
		}

		lruvec = mem_cgroup_page_lruvec(page, zone);

		SetPageLRU(page);
		lru = page_lru(page);
		add_page_to_lru_list(page, lruvec, lru);

		if (is_active_lru(lru)) {
			int file = is_file_lru(lru);
			int numpages = hpage_nr_pages(page);
			reclaim_stat->recent_rotated[file] += numpages;
		}
		if (put_page_testzero(page)) {
			__ClearPageLRU(page);
			__ClearPageActive(page);
			del_page_from_lru_list(page, lruvec, lru);

			if (unlikely(PageCompound(page))) {
				spin_unlock_irq(&zone->lru_lock);
				(*get_compound_page_dtor(page))(page);
				spin_lock_irq(&zone->lru_lock);
			} else
				list_add(&page->lru, &pages_to_free);
		}
	}

	/*
	 * To save our caller's stack, now use input list for pages to free.
	 */
	list_splice(&pages_to_free, page_list);
}

/*
 * shrink_inactive_list() is a helper for shrink_zone().  It returns the number
 * of reclaimed pages
 */
static noinline_for_stack unsigned long
shrink_inactive_list(unsigned long nr_to_scan, struct lruvec *lruvec,
		     struct scan_control *sc, enum lru_list lru)
{
	LIST_HEAD(page_list);
	unsigned long nr_scanned;
	unsigned long nr_reclaimed = 0;
	unsigned long nr_taken;
	unsigned long nr_dirty = 0;
	unsigned long nr_congested = 0;
	unsigned long nr_unqueued_dirty = 0;
	unsigned long nr_writeback = 0;
	unsigned long nr_immediate = 0;
	isolate_mode_t isolate_mode = 0;
	int file = is_file_lru(lru);
	int safe = 0;
	struct zone *zone = lruvec_zone(lruvec);
	struct zone_reclaim_stat *reclaim_stat = &lruvec->reclaim_stat;

	while (unlikely(too_many_isolated(zone, file, sc, safe))) {
		congestion_wait(BLK_RW_ASYNC, HZ/10);

		/* We are about to die and free our memory. Return now. */
		if (fatal_signal_pending(current))
			return SWAP_CLUSTER_MAX;

		safe = 1;
	}

	lru_add_drain();

	if (!sc->may_unmap)
		isolate_mode |= ISOLATE_UNMAPPED;
	if (!sc->may_writepage)
		isolate_mode |= ISOLATE_CLEAN;

	spin_lock_irq(&zone->lru_lock);

	nr_taken = isolate_lru_pages(nr_to_scan, lruvec, &page_list,
				     &nr_scanned, sc, isolate_mode, lru);

	__mod_zone_page_state(zone, NR_LRU_BASE + lru, -nr_taken);
	__mod_zone_page_state(zone, NR_ISOLATED_ANON + file, nr_taken);

	if (global_reclaim(sc)) {
		zone->pages_scanned += nr_scanned;
		if (current_is_kswapd())
			__count_zone_vm_events(PGSCAN_KSWAPD, zone, nr_scanned);
		else
			__count_zone_vm_events(PGSCAN_DIRECT, zone, nr_scanned);
	}
	spin_unlock_irq(&zone->lru_lock);

	if (nr_taken == 0)
		return 0;

	nr_reclaimed = shrink_page_list(&page_list, zone, sc, TTU_UNMAP,
				&nr_dirty, &nr_unqueued_dirty, &nr_congested,
				&nr_writeback, &nr_immediate,
				false);

	spin_lock_irq(&zone->lru_lock);

	reclaim_stat->recent_scanned[file] += nr_taken;

	if (global_reclaim(sc)) {
		if (current_is_kswapd())
			__count_zone_vm_events(PGSTEAL_KSWAPD, zone,
					       nr_reclaimed);
		else
			__count_zone_vm_events(PGSTEAL_DIRECT, zone,
					       nr_reclaimed);
	}

	putback_inactive_pages(lruvec, &page_list);

	__mod_zone_page_state(zone, NR_ISOLATED_ANON + file, -nr_taken);

	spin_unlock_irq(&zone->lru_lock);

	free_hot_cold_page_list(&page_list, 1);

	/*
	 * If reclaim is isolating dirty pages under writeback, it implies
	 * that the long-lived page allocation rate is exceeding the page
	 * laundering rate. Either the global limits are not being effective
	 * at throttling processes due to the page distribution throughout
	 * zones or there is heavy usage of a slow backing device. The
	 * only option is to throttle from reclaim context which is not ideal
	 * as there is no guarantee the dirtying process is throttled in the
	 * same way balance_dirty_pages() manages.
	 *
	 * Once a zone is flagged ZONE_WRITEBACK, kswapd will count the number
	 * of pages under pages flagged for immediate reclaim and stall if any
	 * are encountered in the nr_immediate check below.
	 */
	if (nr_writeback && nr_writeback == nr_taken)
		zone_set_flag(zone, ZONE_WRITEBACK);

	/*
	 * memcg will stall in page writeback so only consider forcibly
	 * stalling for global reclaim
	 */
	if (global_reclaim(sc)) {
		/*
		 * Tag a zone as congested if all the dirty pages scanned were
		 * backed by a congested BDI and wait_iff_congested will stall.
		 */
		if (nr_dirty && nr_dirty == nr_congested)
			zone_set_flag(zone, ZONE_CONGESTED);

		/*
		 * If dirty pages are scanned that are not queued for IO, it
		 * implies that flushers are not keeping up. In this case, flag
		 * the zone ZONE_TAIL_LRU_DIRTY and kswapd will start writing
		 * pages from reclaim context.
		 */
		if (nr_unqueued_dirty == nr_taken)
			zone_set_flag(zone, ZONE_TAIL_LRU_DIRTY);

		/*
		 * If kswapd scans pages marked marked for immediate
		 * reclaim and under writeback (nr_immediate), it implies
		 * that pages are cycling through the LRU faster than
		 * they are written so also forcibly stall.
		 */
		if (nr_immediate)
			congestion_wait(BLK_RW_ASYNC, HZ/10);
	}

	/*
	 * Stall direct reclaim for IO completions if underlying BDIs or zone
	 * is congested. Allow kswapd to continue until it starts encountering
	 * unqueued dirty pages or cycling through the LRU too quickly.
	 */
	if (!sc->hibernation_mode && !current_is_kswapd())
		wait_iff_congested(zone, BLK_RW_ASYNC, HZ/10);

	trace_mm_vmscan_lru_shrink_inactive(zone->zone_pgdat->node_id,
		zone_idx(zone),
		nr_scanned, nr_reclaimed,
		sc->priority,
		trace_shrink_flags(file));
	return nr_reclaimed;
}

/*
 * This moves pages from the active list to the inactive list.
 *
 * We move them the other way if the page is referenced by one or more
 * processes, from rmap.
 *
 * If the pages are mostly unmapped, the processing is fast and it is
 * appropriate to hold zone->lru_lock across the whole operation.  But if
 * the pages are mapped, the processing is slow (page_referenced()) so we
 * should drop zone->lru_lock around each page.  It's impossible to balance
 * this, so instead we remove the pages from the LRU while processing them.
 * It is safe to rely on PG_active against the non-LRU pages in here because
 * nobody will play with that bit on a non-LRU page.
 *
 * The downside is that we have to touch page->_count against each page.
 * But we had to alter page->flags anyway.
 */

static void move_active_pages_to_lru(struct lruvec *lruvec,
				     struct list_head *list,
				     struct list_head *pages_to_free,
				     enum lru_list lru)
{
	struct zone *zone = lruvec_zone(lruvec);
	unsigned long pgmoved = 0;
	struct page *page;
	int nr_pages;

	while (!list_empty(list)) {
		page = lru_to_page(list);
		lruvec = mem_cgroup_page_lruvec(page, zone);

		VM_BUG_ON(PageLRU(page));
		SetPageLRU(page);

		nr_pages = hpage_nr_pages(page);
		mem_cgroup_update_lru_size(lruvec, lru, nr_pages);
		list_move(&page->lru, &lruvec->lists[lru]);
		pgmoved += nr_pages;

		if (put_page_testzero(page)) {
			__ClearPageLRU(page);
			__ClearPageActive(page);
			del_page_from_lru_list(page, lruvec, lru);

			if (unlikely(PageCompound(page))) {
				spin_unlock_irq(&zone->lru_lock);
				(*get_compound_page_dtor(page))(page);
				spin_lock_irq(&zone->lru_lock);
			} else
				list_add(&page->lru, pages_to_free);
		}
	}
	__mod_zone_page_state(zone, NR_LRU_BASE + lru, pgmoved);
	if (!is_active_lru(lru))
		__count_vm_events(PGDEACTIVATE, pgmoved);
}

static void shrink_active_list(unsigned long nr_to_scan,
			       struct lruvec *lruvec,
			       struct scan_control *sc,
			       enum lru_list lru)
{
	unsigned long nr_taken;
	unsigned long nr_scanned;
	unsigned long vm_flags;
	LIST_HEAD(l_hold);	/* The pages which were snipped off */
	LIST_HEAD(l_active);
	LIST_HEAD(l_inactive);
	struct page *page;
	struct zone_reclaim_stat *reclaim_stat = &lruvec->reclaim_stat;
	unsigned long nr_rotated = 0;
	isolate_mode_t isolate_mode = 0;
	int file = is_file_lru(lru);
	struct zone *zone = lruvec_zone(lruvec);

	lru_add_drain();

	if (!sc->may_unmap)
		isolate_mode |= ISOLATE_UNMAPPED;
	if (!sc->may_writepage)
		isolate_mode |= ISOLATE_CLEAN;

	spin_lock_irq(&zone->lru_lock);

	nr_taken = isolate_lru_pages(nr_to_scan, lruvec, &l_hold,
				     &nr_scanned, sc, isolate_mode, lru);
	if (global_reclaim(sc))
		zone->pages_scanned += nr_scanned;

	reclaim_stat->recent_scanned[file] += nr_taken;

	__count_zone_vm_events(PGREFILL, zone, nr_scanned);
	__mod_zone_page_state(zone, NR_LRU_BASE + lru, -nr_taken);
	__mod_zone_page_state(zone, NR_ISOLATED_ANON + file, nr_taken);
	spin_unlock_irq(&zone->lru_lock);

	while (!list_empty(&l_hold)) {
		cond_resched();
		page = lru_to_page(&l_hold);
		list_del(&page->lru);

		if (unlikely(!page_evictable(page))) {
			putback_lru_page(page);
			continue;
		}

		if (unlikely(buffer_heads_over_limit)) {
			if (page_has_private(page) && trylock_page(page)) {
				if (page_has_private(page))
					try_to_release_page(page, 0);
				unlock_page(page);
			}
		}

		if (page_referenced(page, 0, sc->target_mem_cgroup,
				    &vm_flags)) {
			nr_rotated += hpage_nr_pages(page);
			/*
			 * Identify referenced, file-backed active pages and
			 * give them one more trip around the active list. So
			 * that executable code get better chances to stay in
			 * memory under moderate memory pressure.  Anon pages
			 * are not likely to be evicted by use-once streaming
			 * IO, plus JVM can create lots of anon VM_EXEC pages,
			 * so we ignore them here.
			 */
			if ((vm_flags & VM_EXEC) && page_is_file_cache(page)) {
				list_add(&page->lru, &l_active);
				continue;
			}
		}

		ClearPageActive(page);	/* we are de-activating */
		list_add(&page->lru, &l_inactive);
	}

	/*
	 * Move pages back to the lru list.
	 */
	spin_lock_irq(&zone->lru_lock);
	/*
	 * Count referenced pages from currently used mappings as rotated,
	 * even though only some of them are actually re-activated.  This
	 * helps balance scan pressure between file and anonymous pages in
	 * get_scan_ratio.
	 */
	reclaim_stat->recent_rotated[file] += nr_rotated;

	move_active_pages_to_lru(lruvec, &l_active, &l_hold, lru);
	move_active_pages_to_lru(lruvec, &l_inactive, &l_hold, lru - LRU_ACTIVE);
	__mod_zone_page_state(zone, NR_ISOLATED_ANON + file, -nr_taken);
	spin_unlock_irq(&zone->lru_lock);

	free_hot_cold_page_list(&l_hold, 1);
}

#ifdef CONFIG_SWAP
static int inactive_anon_is_low_global(struct zone *zone)
{
	unsigned long active, inactive;

	active = zone_page_state(zone, NR_ACTIVE_ANON);
	inactive = zone_page_state(zone, NR_INACTIVE_ANON);

	if (inactive * zone->inactive_ratio < active)
		return 1;

	return 0;
}

/**
 * inactive_anon_is_low - check if anonymous pages need to be deactivated
 * @lruvec: LRU vector to check
 *
 * Returns true if the zone does not have enough inactive anon pages,
 * meaning some active anon pages need to be deactivated.
 */
static int inactive_anon_is_low(struct lruvec *lruvec)
{
	/*
	 * If we don't have swap space, anonymous page deactivation
	 * is pointless.
	 */
	if (!total_swap_pages)
		return 0;

	if (!mem_cgroup_disabled())
		return mem_cgroup_inactive_anon_is_low(lruvec);

	return inactive_anon_is_low_global(lruvec_zone(lruvec));
}
#else
static inline int inactive_anon_is_low(struct lruvec *lruvec)
{
	return 0;
}
#endif

/**
 * inactive_file_is_low - check if file pages need to be deactivated
 * @lruvec: LRU vector to check
 *
 * When the system is doing streaming IO, memory pressure here
 * ensures that active file pages get deactivated, until more
 * than half of the file pages are on the inactive list.
 *
 * Once we get to that situation, protect the system's working
 * set from being evicted by disabling active file page aging.
 *
 * This uses a different ratio than the anonymous pages, because
 * the page cache uses a use-once replacement algorithm.
 */
static int inactive_file_is_low(struct lruvec *lruvec)
{
	unsigned long inactive;
	unsigned long active;

	inactive = get_lru_size(lruvec, LRU_INACTIVE_FILE);
	active = get_lru_size(lruvec, LRU_ACTIVE_FILE);

	return active > inactive;
}

static int inactive_list_is_low(struct lruvec *lruvec, enum lru_list lru)
{
	if (is_file_lru(lru))
		return inactive_file_is_low(lruvec);
	else
		return inactive_anon_is_low(lruvec);
}

static unsigned long shrink_list(enum lru_list lru, unsigned long nr_to_scan,
				 struct lruvec *lruvec, struct scan_control *sc)
{
	if (is_active_lru(lru)) {
		if (inactive_list_is_low(lruvec, lru))
			shrink_active_list(nr_to_scan, lruvec, sc, lru);
		return 0;
	}

	return shrink_inactive_list(nr_to_scan, lruvec, sc, lru);
}

static int vmscan_swappiness(struct scan_control *sc)
{
	if (global_reclaim(sc))
		return vm_swappiness;
	return mem_cgroup_swappiness(sc->target_mem_cgroup);
}

enum scan_balance {
	SCAN_EQUAL,
	SCAN_FRACT,
	SCAN_ANON,
	SCAN_FILE,
};

/*
 * Determine how aggressively the anon and file LRU lists should be
 * scanned.  The relative value of each set of LRU lists is determined
 * by looking at the fraction of the pages scanned we did rotate back
 * onto the active list instead of evict.
 *
 * nr[0] = anon inactive pages to scan; nr[1] = anon active pages to scan
 * nr[2] = file inactive pages to scan; nr[3] = file active pages to scan
 */
static void get_scan_count(struct lruvec *lruvec, struct scan_control *sc,
			   unsigned long *nr)
{
	struct zone_reclaim_stat *reclaim_stat = &lruvec->reclaim_stat;
	u64 fraction[2];
	u64 denominator = 0;	/* gcc */
	struct zone *zone = lruvec_zone(lruvec);
	unsigned long anon_prio, file_prio;
	enum scan_balance scan_balance;
	unsigned long anon, file, free;
	bool force_scan = false;
	unsigned long ap, fp;
	enum lru_list lru;

	/*
	 * If the zone or memcg is small, nr[l] can be 0.  This
	 * results in no scanning on this priority and a potential
	 * priority drop.  Global direct reclaim can go to the next
	 * zone and tends to have no problems. Global kswapd is for
	 * zone balancing and it needs to scan a minimum amount. When
	 * reclaiming for a memcg, a priority drop can cause high
	 * latencies, so it's better to scan a minimum amount there as
	 * well.
	 */
	if (current_is_kswapd() && !zone_reclaimable(zone))
		force_scan = true;
	if (!global_reclaim(sc))
		force_scan = true;

	/* If we have no swap space, do not bother scanning anon pages. */
	if (!sc->may_swap || (get_nr_swap_pages() <= 0)) {
		scan_balance = SCAN_FILE;
		goto out;
	}

	/*
	 * Global reclaim will swap to prevent OOM even with no
	 * swappiness, but memcg users want to use this knob to
	 * disable swapping for individual groups completely when
	 * using the memory controller's swap limit feature would be
	 * too expensive.
	 */
	if (!global_reclaim(sc) && !vmscan_swappiness(sc)) {
		scan_balance = SCAN_FILE;
		goto out;
	}

	/*
	 * Do not apply any pressure balancing cleverness when the
	 * system is close to OOM, scan both anon and file equally
	 * (unless the swappiness setting disagrees with swapping).
	 */
	if (!sc->priority && vmscan_swappiness(sc)) {
		scan_balance = SCAN_EQUAL;
		goto out;
	}

	anon  = get_lru_size(lruvec, LRU_ACTIVE_ANON) +
		get_lru_size(lruvec, LRU_INACTIVE_ANON);
	file  = get_lru_size(lruvec, LRU_ACTIVE_FILE) +
		get_lru_size(lruvec, LRU_INACTIVE_FILE);

	/*
	 * If it's foreseeable that reclaiming the file cache won't be
	 * enough to get the zone back into a desirable shape, we have
	 * to swap.  Better start now and leave the - probably heavily
	 * thrashing - remaining file pages alone.
	 */
	if (global_reclaim(sc)) {
		free = zone_page_state(zone, NR_FREE_PAGES);
		if (unlikely(file + free <= high_wmark_pages(zone))) {
			scan_balance = SCAN_ANON;
			goto out;
		}
	}

	/*
	 * There is enough inactive page cache, do not reclaim
	 * anything from the anonymous working set right now.
	 */
	if (!IS_ENABLED(CONFIG_BALANCE_ANON_FILE_RECLAIM) &&
			!inactive_file_is_low(lruvec)) {
		scan_balance = SCAN_FILE;
		goto out;
	}

	scan_balance = SCAN_FRACT;

	/*
	 * With swappiness at 100, anonymous and file have the same priority.
	 * This scanning priority is essentially the inverse of IO cost.
	 */
	anon_prio = vmscan_swappiness(sc);
	file_prio = 200 - anon_prio;

	/*
	 * OK, so we have swap space and a fair amount of page cache
	 * pages.  We use the recently rotated / recently scanned
	 * ratios to determine how valuable each cache is.
	 *
	 * Because workloads change over time (and to avoid overflow)
	 * we keep these statistics as a floating average, which ends
	 * up weighing recent references more than old ones.
	 *
	 * anon in [0], file in [1]
	 */
	spin_lock_irq(&zone->lru_lock);
	if (unlikely(reclaim_stat->recent_scanned[0] > anon / 4)) {
		reclaim_stat->recent_scanned[0] /= 2;
		reclaim_stat->recent_rotated[0] /= 2;
	}

	if (unlikely(reclaim_stat->recent_scanned[1] > file / 4)) {
		reclaim_stat->recent_scanned[1] /= 2;
		reclaim_stat->recent_rotated[1] /= 2;
	}

	/*
	 * The amount of pressure on anon vs file pages is inversely
	 * proportional to the fraction of recently scanned pages on
	 * each list that were recently referenced and in active use.
	 */
	ap = anon_prio * (reclaim_stat->recent_scanned[0] + 1);
	ap /= reclaim_stat->recent_rotated[0] + 1;

	fp = file_prio * (reclaim_stat->recent_scanned[1] + 1);
	fp /= reclaim_stat->recent_rotated[1] + 1;
	spin_unlock_irq(&zone->lru_lock);

	fraction[0] = ap;
	fraction[1] = fp;
	denominator = ap + fp + 1;
out:
	for_each_evictable_lru(lru) {
		int file = is_file_lru(lru);
		unsigned long size;
		unsigned long scan;

		size = get_lru_size(lruvec, lru);
		scan = size >> sc->priority;

		if (!scan && force_scan)
			scan = min(size, SWAP_CLUSTER_MAX);

		switch (scan_balance) {
		case SCAN_EQUAL:
			/* Scan lists relative to size */
			break;
		case SCAN_FRACT:
			/*
			 * Scan types proportional to swappiness and
			 * their relative recent reclaim efficiency.
			 */
			scan = div64_u64(scan * fraction[file], denominator);
			break;
		case SCAN_FILE:
		case SCAN_ANON:
			/* Scan one type exclusively */
			if ((scan_balance == SCAN_FILE) != file)
				scan = 0;
			break;
		default:
			/* Look ma, no brain */
			BUG();
		}
		nr[lru] = scan;
	}
}

/*
 * This is a basic per-zone page freer.  Used by both kswapd and direct reclaim.
 */
static void shrink_lruvec(struct lruvec *lruvec, struct scan_control *sc)
{
	unsigned long nr[NR_LRU_LISTS];
	unsigned long targets[NR_LRU_LISTS];
	unsigned long nr_to_scan;
	enum lru_list lru;
	unsigned long nr_reclaimed = 0;
	unsigned long nr_to_reclaim = sc->nr_to_reclaim;
	struct blk_plug plug;
	bool scan_adjusted;

	get_scan_count(lruvec, sc, nr);

	/* Record the original scan target for proportional adjustments later */
	memcpy(targets, nr, sizeof(nr));

	/*
	 * Global reclaiming within direct reclaim at DEF_PRIORITY is a normal
	 * event that can occur when there is little memory pressure e.g.
	 * multiple streaming readers/writers. Hence, we do not abort scanning
	 * when the requested number of pages are reclaimed when scanning at
	 * DEF_PRIORITY on the assumption that the fact we are direct
	 * reclaiming implies that kswapd is not keeping up and it is best to
	 * do a batch of work at once. For memcg reclaim one check is made to
	 * abort proportional reclaim if either the file or anon lru has already
	 * dropped to zero at the first pass.
	 */
	scan_adjusted = (global_reclaim(sc) && !current_is_kswapd() &&
			 sc->priority == DEF_PRIORITY);

	blk_start_plug(&plug);
	while (nr[LRU_INACTIVE_ANON] || nr[LRU_ACTIVE_FILE] ||
					nr[LRU_INACTIVE_FILE]) {
		unsigned long nr_anon, nr_file, percentage;
		unsigned long nr_scanned;

		for_each_evictable_lru(lru) {
			if (nr[lru]) {
				nr_to_scan = min(nr[lru], SWAP_CLUSTER_MAX);
				nr[lru] -= nr_to_scan;

				nr_reclaimed += shrink_list(lru, nr_to_scan,
							    lruvec, sc);
			}
		}

		if (nr_reclaimed < nr_to_reclaim || scan_adjusted)
			continue;

		/*
		 * For kswapd and memcg, reclaim at least the number of pages
		 * requested. Ensure that the anon and file LRUs are scanned
		 * proportionally what was requested by get_scan_count(). We
		 * stop reclaiming one LRU and reduce the amount scanning
		 * proportional to the original scan target.
		 */
		nr_file = nr[LRU_INACTIVE_FILE] + nr[LRU_ACTIVE_FILE];
		nr_anon = nr[LRU_INACTIVE_ANON] + nr[LRU_ACTIVE_ANON];

		/*
		 * It's just vindictive to attack the larger once the smaller
		 * has gone to zero.  And given the way we stop scanning the
		 * smaller below, this makes sure that we only make one nudge
		 * towards proportionality once we've got nr_to_reclaim.
		 */
		if (!nr_file || !nr_anon)
			break;

		if (nr_file > nr_anon) {
			unsigned long scan_target = targets[LRU_INACTIVE_ANON] +
						targets[LRU_ACTIVE_ANON] + 1;
			lru = LRU_BASE;
			percentage = nr_anon * 100 / scan_target;
		} else {
			unsigned long scan_target = targets[LRU_INACTIVE_FILE] +
						targets[LRU_ACTIVE_FILE] + 1;
			lru = LRU_FILE;
			percentage = nr_file * 100 / scan_target;
		}

		/* Stop scanning the smaller of the LRU */
		nr[lru] = 0;
		nr[lru + LRU_ACTIVE] = 0;

		/*
		 * Recalculate the other LRU scan count based on its original
		 * scan target and the percentage scanning already complete
		 */
		lru = (lru == LRU_FILE) ? LRU_BASE : LRU_FILE;
		nr_scanned = targets[lru] - nr[lru];
		nr[lru] = targets[lru] * (100 - percentage) / 100;
		nr[lru] -= min(nr[lru], nr_scanned);

		lru += LRU_ACTIVE;
		nr_scanned = targets[lru] - nr[lru];
		nr[lru] = targets[lru] * (100 - percentage) / 100;
		nr[lru] -= min(nr[lru], nr_scanned);

		scan_adjusted = true;
	}
	blk_finish_plug(&plug);
	sc->nr_reclaimed += nr_reclaimed;

	/*
	 * Even if we did not try to evict anon pages at all, we want to
	 * rebalance the anon lru active/inactive ratio.
	 */
	if (inactive_anon_is_low(lruvec))
		shrink_active_list(SWAP_CLUSTER_MAX, lruvec,
				   sc, LRU_ACTIVE_ANON);

	throttle_vm_writeout(sc->gfp_mask);
}

/* Use reclaim/compaction for costly allocs or under memory pressure */
static bool in_reclaim_compaction(struct scan_control *sc)
{
	if (IS_ENABLED(CONFIG_COMPACTION) && sc->order &&
			(sc->order > PAGE_ALLOC_COSTLY_ORDER ||
			 sc->priority < DEF_PRIORITY - 2))
		return true;

	return false;
}

/*
 * Reclaim/compaction is used for high-order allocation requests. It reclaims
 * order-0 pages before compacting the zone. should_continue_reclaim() returns
 * true if more pages should be reclaimed such that when the page allocator
 * calls try_to_compact_zone() that it will have enough free pages to succeed.
 * It will give up earlier than that if there is difficulty reclaiming pages.
 */
static inline bool should_continue_reclaim(struct zone *zone,
					unsigned long nr_reclaimed,
					unsigned long nr_scanned,
					struct scan_control *sc)
{
	unsigned long pages_for_compaction;
	unsigned long inactive_lru_pages;

	/* If not in reclaim/compaction mode, stop */
	if (!in_reclaim_compaction(sc))
		return false;

	/* Consider stopping depending on scan and reclaim activity */
	if (sc->gfp_mask & __GFP_REPEAT) {
		/*
		 * For __GFP_REPEAT allocations, stop reclaiming if the
		 * full LRU list has been scanned and we are still failing
		 * to reclaim pages. This full LRU scan is potentially
		 * expensive but a __GFP_REPEAT caller really wants to succeed
		 */
		if (!nr_reclaimed && !nr_scanned)
			return false;
	} else {
		/*
		 * For non-__GFP_REPEAT allocations which can presumably
		 * fail without consequence, stop if we failed to reclaim
		 * any pages from the last SWAP_CLUSTER_MAX number of
		 * pages that were scanned. This will return to the
		 * caller faster at the risk reclaim/compaction and
		 * the resulting allocation attempt fails
		 */
		if (!nr_reclaimed)
			return false;
	}

	/*
	 * If we have not reclaimed enough pages for compaction and the
	 * inactive lists are large enough, continue reclaiming
	 */
	pages_for_compaction = (2UL << sc->order);
	inactive_lru_pages = zone_page_state(zone, NR_INACTIVE_FILE);
	if (get_nr_swap_pages() > 0)
		inactive_lru_pages += zone_page_state(zone, NR_INACTIVE_ANON);
	if (sc->nr_reclaimed < pages_for_compaction &&
			inactive_lru_pages > pages_for_compaction)
		return true;

	/* If compaction would go ahead or the allocation would succeed, stop */
	switch (compaction_suitable(zone, sc->order)) {
	case COMPACT_PARTIAL:
	case COMPACT_CONTINUE:
		return false;
	default:
		return true;
	}
}

static void shrink_zone(struct zone *zone, struct scan_control *sc)
{
	unsigned long nr_reclaimed, nr_scanned;

	do {
		struct mem_cgroup *root = sc->target_mem_cgroup;
		struct mem_cgroup_reclaim_cookie reclaim = {
			.zone = zone,
			.priority = sc->priority,
		};
		struct mem_cgroup *memcg;

		nr_reclaimed = sc->nr_reclaimed;
		nr_scanned = sc->nr_scanned;

		memcg = mem_cgroup_iter(root, NULL, &reclaim);
		do {
			struct lruvec *lruvec;

			lruvec = mem_cgroup_zone_lruvec(zone, memcg);

			shrink_lruvec(lruvec, sc);

			/*
			 * Direct reclaim and kswapd have to scan all memory
			 * cgroups to fulfill the overall scan target for the
			 * zone.
			 *
			 * Limit reclaim, on the other hand, only cares about
			 * nr_to_reclaim pages to be reclaimed and it will
			 * retry with decreasing priority if one round over the
			 * whole hierarchy is not sufficient.
			 */
			if (!global_reclaim(sc) &&
					sc->nr_reclaimed >= sc->nr_to_reclaim) {
				mem_cgroup_iter_break(root, memcg);
				break;
			}
			memcg = mem_cgroup_iter(root, memcg, &reclaim);
		} while (memcg);

		vmpressure(sc->gfp_mask, sc->target_mem_cgroup,
			   sc->nr_scanned - nr_scanned,
			   sc->nr_reclaimed - nr_reclaimed);

	} while (should_continue_reclaim(zone, sc->nr_reclaimed - nr_reclaimed,
					 sc->nr_scanned - nr_scanned, sc));
}

/* Returns true if compaction should go ahead for a high-order request */
static inline bool compaction_ready(struct zone *zone, struct scan_control *sc)
{
	unsigned long balance_gap, watermark;
	bool watermark_ok;

	/* Do not consider compaction for orders reclaim is meant to satisfy */
	if (sc->order <= PAGE_ALLOC_COSTLY_ORDER)
		return false;

	/*
	 * Compaction takes time to run and there are potentially other
	 * callers using the pages just freed. Continue reclaiming until
	 * there is a buffer of free pages available to give compaction
	 * a reasonable chance of completing and allocating the page
	 */
	balance_gap = min(low_wmark_pages(zone),
		(zone->managed_pages + KSWAPD_ZONE_BALANCE_GAP_RATIO-1) /
			KSWAPD_ZONE_BALANCE_GAP_RATIO);
	watermark = high_wmark_pages(zone) + balance_gap + (2UL << sc->order);
	watermark_ok = zone_watermark_ok_safe(zone, 0, watermark, 0, 0);

	/*
	 * If compaction is deferred, reclaim up to a point where
	 * compaction will have a chance of success when re-enabled
	 */
	if (compaction_deferred(zone, sc->order))
		return watermark_ok;

	/* If compaction is not ready to start, keep reclaiming */
	if (!compaction_suitable(zone, sc->order))
		return false;

	return watermark_ok;
}

/*
 * This is the direct reclaim path, for page-allocating processes.  We only
 * try to reclaim pages from zones which will satisfy the caller's allocation
 * request.
 *
 * We reclaim from a zone even if that zone is over high_wmark_pages(zone).
 * Because:
 * a) The caller may be trying to free *extra* pages to satisfy a higher-order
 *    allocation or
 * b) The target zone may be at high_wmark_pages(zone) but the lower zones
 *    must go *over* high_wmark_pages(zone) to satisfy the `incremental min'
 *    zone defense algorithm.
 *
 * If a zone is deemed to be full of pinned pages then just give it a light
 * scan then give up on it.
 *
 * This function returns true if a zone is being reclaimed for a costly
 * high-order allocation and compaction is ready to begin. This indicates to
 * the caller that it should consider retrying the allocation instead of
 * further reclaim.
 */
static bool shrink_zones(struct zonelist *zonelist, struct scan_control *sc)
{
	struct zoneref *z;
	struct zone *zone;
	unsigned long nr_soft_reclaimed;
	unsigned long nr_soft_scanned;
	bool aborted_reclaim = false;

	/*
	 * If the number of buffer_heads in the machine exceeds the maximum
	 * allowed level, force direct reclaim to scan the highmem zone as
	 * highmem pages could be pinning lowmem pages storing buffer_heads
	 */
	if (buffer_heads_over_limit)
		sc->gfp_mask |= __GFP_HIGHMEM;

	for_each_zone_zonelist_nodemask(zone, z, zonelist,
					gfp_zone(sc->gfp_mask), sc->nodemask) {
		if (!populated_zone(zone))
			continue;
		/*
		 * Take care memory controller reclaiming has small influence
		 * to global LRU.
		 */
		if (global_reclaim(sc)) {
			if (!cpuset_zone_allowed_hardwall(zone, GFP_KERNEL))
				continue;
			if (sc->priority != DEF_PRIORITY &&
			    !zone_reclaimable(zone))
				continue;	/* Let kswapd poll it */
			if (IS_ENABLED(CONFIG_COMPACTION)) {
				/*
				 * If we already have plenty of memory free for
				 * compaction in this zone, don't free any more.
				 * Even though compaction is invoked for any
				 * non-zero order, only frequent costly order
				 * reclamation is disruptive enough to become a
				 * noticeable problem, like transparent huge
				 * page allocations.
				 */
				if (compaction_ready(zone, sc)) {
					aborted_reclaim = true;
					continue;
				}
			}
			/*
			 * This steals pages from memory cgroups over softlimit
			 * and returns the number of reclaimed pages and
			 * scanned pages. This works for global memory pressure
			 * and balancing, not for a memcg's limit.
			 */
			nr_soft_scanned = 0;
			nr_soft_reclaimed = mem_cgroup_soft_limit_reclaim(zone,
						sc->order, sc->gfp_mask,
						&nr_soft_scanned);
			sc->nr_reclaimed += nr_soft_reclaimed;
			sc->nr_scanned += nr_soft_scanned;
			/* need some check for avoid more shrink_zone() */
		}

		shrink_zone(zone, sc);
	}

	return aborted_reclaim;
}

/* All zones in zonelist are unreclaimable? */
static bool all_unreclaimable(struct zonelist *zonelist,
		struct scan_control *sc)
{
	struct zoneref *z;
	struct zone *zone;

	for_each_zone_zonelist_nodemask(zone, z, zonelist,
			gfp_zone(sc->gfp_mask), sc->nodemask) {
		if (!populated_zone(zone))
			continue;
		if (!cpuset_zone_allowed_hardwall(zone, GFP_KERNEL))
			continue;
		if (zone_reclaimable(zone))
			return false;
	}

	return true;
}

/*
 * This is the main entry point to direct page reclaim.
 *
 * If a full scan of the inactive list fails to free enough memory then we
 * are "out of memory" and something needs to be killed.
 *
 * If the caller is !__GFP_FS then the probability of a failure is reasonably
 * high - the zone may be full of dirty or under-writeback pages, which this
 * caller can't do much about.  We kick the writeback threads and take explicit
 * naps in the hope that some of these pages can be written.  But if the
 * allocating task holds filesystem locks which prevent writeout this might not
 * work, and the allocation attempt will fail.
 *
 * returns:	0, if no pages reclaimed
 * 		else, the number of pages reclaimed
 */
static unsigned long do_try_to_free_pages(struct zonelist *zonelist,
					struct scan_control *sc,
					struct shrink_control *shrink)
{
	unsigned long total_scanned = 0;
	struct reclaim_state *reclaim_state = current->reclaim_state;
	struct zoneref *z;
	struct zone *zone;
	unsigned long writeback_threshold;
	bool aborted_reclaim;

	delayacct_freepages_start();

	if (global_reclaim(sc))
		count_vm_event(ALLOCSTALL);

	do {
		vmpressure_prio(sc->gfp_mask, sc->target_mem_cgroup,
				sc->priority);
		sc->nr_scanned = 0;
		aborted_reclaim = shrink_zones(zonelist, sc);

		/*
		 * Don't shrink slabs when reclaiming memory from over limit
		 * cgroups but do shrink slab at least once when aborting
		 * reclaim for compaction to avoid unevenly scanning file/anon
		 * LRU pages over slab pages.
		 */
		if (global_reclaim(sc)) {
			unsigned long lru_pages = 0;
			for_each_zone_zonelist(zone, z, zonelist,
					gfp_zone(sc->gfp_mask)) {
				if (!cpuset_zone_allowed_hardwall(zone, GFP_KERNEL))
					continue;

				lru_pages += zone_reclaimable_pages(zone);
			}

			shrink_slab(shrink, sc->nr_scanned, lru_pages);
			if (reclaim_state) {
				sc->nr_reclaimed += reclaim_state->reclaimed_slab;
				reclaim_state->reclaimed_slab = 0;
			}
		}
		total_scanned += sc->nr_scanned;
		if (sc->nr_reclaimed >= sc->nr_to_reclaim)
			goto out;

		/*
		 * If we're getting trouble reclaiming, start doing
		 * writepage even in laptop mode.
		 */
		if (sc->priority < DEF_PRIORITY - 2)
			sc->may_writepage = 1;

		/*
		 * Try to write back as many pages as we just scanned.  This
		 * tends to cause slow streaming writers to write data to the
		 * disk smoothly, at the dirtying rate, which is nice.   But
		 * that's undesirable in laptop mode, where we *want* lumpy
		 * writeout.  So in laptop mode, write out the whole world.
		 */
		writeback_threshold = sc->nr_to_reclaim + sc->nr_to_reclaim / 2;
		if (total_scanned > writeback_threshold) {
			wakeup_flusher_threads(laptop_mode ? 0 : total_scanned,
						WB_REASON_TRY_TO_FREE_PAGES);
			sc->may_writepage = 1;
		}
	} while (--sc->priority >= 0 && !aborted_reclaim);

out:
	delayacct_freepages_end();

	if (sc->nr_reclaimed)
		return sc->nr_reclaimed;

	/*
	 * As hibernation is going on, kswapd is freezed so that it can't mark
	 * the zone into all_unreclaimable. Thus bypassing all_unreclaimable
	 * check.
	 */
	if (oom_killer_disabled)
		return 0;

	/* Aborted reclaim to try compaction? don't OOM, then */
	if (aborted_reclaim)
		return 1;

	/* top priority shrink_zones still had more to do? don't OOM, then */
	if (global_reclaim(sc) && !all_unreclaimable(zonelist, sc))
		return 1;

	return 0;
}

static bool pfmemalloc_watermark_ok(pg_data_t *pgdat)
{
	struct zone *zone;
	unsigned long pfmemalloc_reserve = 0;
	unsigned long free_pages = 0;
	int i;
	bool wmark_ok;

	for (i = 0; i <= ZONE_NORMAL; i++) {
		zone = &pgdat->node_zones[i];
		if (!populated_zone(zone))
			continue;

		pfmemalloc_reserve += min_wmark_pages(zone);
		free_pages += zone_page_state(zone, NR_FREE_PAGES);
	}

	/* If there are no reserves (unexpected config) then do not throttle */
	if (!pfmemalloc_reserve)
		return true;

	wmark_ok = free_pages > pfmemalloc_reserve / 2;

	/* kswapd must be awake if processes are being throttled */
	if (!wmark_ok && waitqueue_active(&pgdat->kswapd_wait)) {
		pgdat->classzone_idx = min(pgdat->classzone_idx,
						(enum zone_type)ZONE_NORMAL);
		wake_up_interruptible(&pgdat->kswapd_wait);
	}

	return wmark_ok;
}

/*
 * Throttle direct reclaimers if backing storage is backed by the network
 * and the PFMEMALLOC reserve for the preferred node is getting dangerously
 * depleted. kswapd will continue to make progress and wake the processes
 * when the low watermark is reached.
 *
 * Returns true if a fatal signal was delivered during throttling. If this
 * happens, the page allocator should not consider triggering the OOM killer.
 */
static bool throttle_direct_reclaim(gfp_t gfp_mask, struct zonelist *zonelist,
					nodemask_t *nodemask)
{
	struct zoneref *z;
	struct zone *zone;
	pg_data_t *pgdat = NULL;

	/*
	 * Kernel threads should not be throttled as they may be indirectly
	 * responsible for cleaning pages necessary for reclaim to make forward
	 * progress. kjournald for example may enter direct reclaim while
	 * committing a transaction where throttling it could forcing other
	 * processes to block on log_wait_commit().
	 */
	if (current->flags & PF_KTHREAD)
		goto out;

	/*
	 * If a fatal signal is pending, this process should not throttle.
	 * It should return quickly so it can exit and free its memory
	 */
	if (fatal_signal_pending(current))
		goto out;

	/*
	 * Check if the pfmemalloc reserves are ok by finding the first node
	 * with a usable ZONE_NORMAL or lower zone. The expectation is that
	 * GFP_KERNEL will be required for allocating network buffers when
	 * swapping over the network so ZONE_HIGHMEM is unusable.
	 *
	 * Throttling is based on the first usable node and throttled processes
	 * wait on a queue until kswapd makes progress and wakes them. There
	 * is an affinity then between processes waking up and where reclaim
	 * progress has been made assuming the process wakes on the same node.
	 * More importantly, processes running on remote nodes will not compete
	 * for remote pfmemalloc reserves and processes on different nodes
	 * should make reasonable progress.
	 */
	for_each_zone_zonelist_nodemask(zone, z, zonelist,
					gfp_mask, nodemask) {
		if (zone_idx(zone) > ZONE_NORMAL)
			continue;

		/* Throttle based on the first usable node */
		pgdat = zone->zone_pgdat;
		if (pfmemalloc_watermark_ok(pgdat))
			goto out;
		break;
	}

	/* If no zone was usable by the allocation flags then do not throttle */
	if (!pgdat)
		goto out;

	/* Account for the throttling */
	count_vm_event(PGSCAN_DIRECT_THROTTLE);

	/*
	 * If the caller cannot enter the filesystem, it's possible that it
	 * is due to the caller holding an FS lock or performing a journal
	 * transaction in the case of a filesystem like ext[3|4]. In this case,
	 * it is not safe to block on pfmemalloc_wait as kswapd could be
	 * blocked waiting on the same lock. Instead, throttle for up to a
	 * second before continuing.
	 */
	if (!(gfp_mask & __GFP_FS)) {
		wait_event_interruptible_timeout(pgdat->pfmemalloc_wait,
			pfmemalloc_watermark_ok(pgdat), HZ);

		goto check_pending;
	}

	/* Throttle until kswapd wakes the process */
	wait_event_killable(zone->zone_pgdat->pfmemalloc_wait,
		pfmemalloc_watermark_ok(pgdat));

check_pending:
	if (fatal_signal_pending(current))
		return true;

out:
	return false;
}

unsigned long try_to_free_pages(struct zonelist *zonelist, int order,
				gfp_t gfp_mask, nodemask_t *nodemask)
{
	unsigned long nr_reclaimed;
	struct scan_control sc = {
		.gfp_mask = (gfp_mask = memalloc_noio_flags(gfp_mask)),
		.may_writepage = !laptop_mode,
		.nr_to_reclaim = SWAP_CLUSTER_MAX,
		.may_unmap = 1,
		.may_swap = 1,
		.order = order,
		.priority = DEF_PRIORITY,
		.target_mem_cgroup = NULL,
		.nodemask = nodemask,
	};
	struct shrink_control shrink = {
		.gfp_mask = sc.gfp_mask,
	};

	/*
	 * Do not enter reclaim if fatal signal was delivered while throttled.
	 * 1 is returned so that the page allocator does not OOM kill at this
	 * point.
	 */
	if (throttle_direct_reclaim(gfp_mask, zonelist, nodemask))
		return 1;

	trace_mm_vmscan_direct_reclaim_begin(order,
				sc.may_writepage,
				gfp_mask);

	nr_reclaimed = do_try_to_free_pages(zonelist, &sc, &shrink);

	trace_mm_vmscan_direct_reclaim_end(nr_reclaimed);

	return nr_reclaimed;
}

#ifdef CONFIG_MEMCG

unsigned long mem_cgroup_shrink_node_zone(struct mem_cgroup *memcg,
						gfp_t gfp_mask, bool noswap,
						struct zone *zone,
						unsigned long *nr_scanned)
{
	struct scan_control sc = {
		.nr_scanned = 0,
		.nr_to_reclaim = SWAP_CLUSTER_MAX,
		.may_writepage = !laptop_mode,
		.may_unmap = 1,
		.may_swap = !noswap,
		.order = 0,
		.priority = 0,
		.target_mem_cgroup = memcg,
	};
	struct lruvec *lruvec = mem_cgroup_zone_lruvec(zone, memcg);

	sc.gfp_mask = (gfp_mask & GFP_RECLAIM_MASK) |
			(GFP_HIGHUSER_MOVABLE & ~GFP_RECLAIM_MASK);

	trace_mm_vmscan_memcg_softlimit_reclaim_begin(sc.order,
						      sc.may_writepage,
						      sc.gfp_mask);

	/*
	 * NOTE: Although we can get the priority field, using it
	 * here is not a good idea, since it limits the pages we can scan.
	 * if we don't reclaim here, the shrink_zone from balance_pgdat
	 * will pick up pages from other mem cgroup's as well. We hack
	 * the priority and make it zero.
	 */
	shrink_lruvec(lruvec, &sc);

	trace_mm_vmscan_memcg_softlimit_reclaim_end(sc.nr_reclaimed);

	*nr_scanned = sc.nr_scanned;
	return sc.nr_reclaimed;
}

unsigned long try_to_free_mem_cgroup_pages(struct mem_cgroup *memcg,
					   gfp_t gfp_mask,
					   bool noswap)
{
	struct zonelist *zonelist;
	unsigned long nr_reclaimed;
	int nid;
	struct scan_control sc = {
		.may_writepage = !laptop_mode,
		.may_unmap = 1,
		.may_swap = !noswap,
		.nr_to_reclaim = SWAP_CLUSTER_MAX,
		.order = 0,
		.priority = DEF_PRIORITY,
		.target_mem_cgroup = memcg,
		.nodemask = NULL, /* we don't care the placement */
		.gfp_mask = (gfp_mask & GFP_RECLAIM_MASK) |
				(GFP_HIGHUSER_MOVABLE & ~GFP_RECLAIM_MASK),
	};
	struct shrink_control shrink = {
		.gfp_mask = sc.gfp_mask,
	};

	/*
	 * Unlike direct reclaim via alloc_pages(), memcg's reclaim doesn't
	 * take care of from where we get pages. So the node where we start the
	 * scan does not need to be the current node.
	 */
	nid = mem_cgroup_select_victim_node(memcg);

	zonelist = NODE_DATA(nid)->node_zonelists;

	trace_mm_vmscan_memcg_reclaim_begin(0,
					    sc.may_writepage,
					    sc.gfp_mask);

	nr_reclaimed = do_try_to_free_pages(zonelist, &sc, &shrink);

	trace_mm_vmscan_memcg_reclaim_end(nr_reclaimed);

	return nr_reclaimed;
}
#endif

static void age_active_anon(struct zone *zone, struct scan_control *sc)
{
	struct mem_cgroup *memcg;

	if (!total_swap_pages)
		return;

	memcg = mem_cgroup_iter(NULL, NULL, NULL);
	do {
		struct lruvec *lruvec = mem_cgroup_zone_lruvec(zone, memcg);

		if (inactive_anon_is_low(lruvec))
			shrink_active_list(SWAP_CLUSTER_MAX, lruvec,
					   sc, LRU_ACTIVE_ANON);

		memcg = mem_cgroup_iter(NULL, memcg, NULL);
	} while (memcg);
}

static bool zone_balanced(struct zone *zone, int order,
			  unsigned long balance_gap, int classzone_idx)
{
	if (!zone_watermark_ok_safe(zone, order, high_wmark_pages(zone) +
				    balance_gap, classzone_idx, 0))
		return false;

	if (IS_ENABLED(CONFIG_COMPACTION) && order &&
	    !compaction_suitable(zone, order))
		return false;

	return true;
}

/*
 * pgdat_balanced() is used when checking if a node is balanced.
 *
 * For order-0, all zones must be balanced!
 *
 * For high-order allocations only zones that meet watermarks and are in a
 * zone allowed by the callers classzone_idx are added to balanced_pages. The
 * total of balanced pages must be at least 25% of the zones allowed by
 * classzone_idx for the node to be considered balanced. Forcing all zones to
 * be balanced for high orders can cause excessive reclaim when there are
 * imbalanced zones.
 * The choice of 25% is due to
 *   o a 16M DMA zone that is balanced will not balance a zone on any
 *     reasonable sized machine
 *   o On all other machines, the top zone must be at least a reasonable
 *     percentage of the middle zones. For example, on 32-bit x86, highmem
 *     would need to be at least 256M for it to be balance a whole node.
 *     Similarly, on x86-64 the Normal zone would need to be at least 1G
 *     to balance a node on its own. These seemed like reasonable ratios.
 */
static bool pgdat_balanced(pg_data_t *pgdat, int order, int classzone_idx)
{
	unsigned long managed_pages = 0;
	unsigned long balanced_pages = 0;
	int i;

	/* Check the watermark levels */
	for (i = 0; i <= classzone_idx; i++) {
		struct zone *zone = pgdat->node_zones + i;

		if (!populated_zone(zone))
			continue;

		managed_pages += zone->managed_pages;

		/*
		 * A special case here:
		 *
		 * balance_pgdat() skips over all_unreclaimable after
		 * DEF_PRIORITY. Effectively, it considers them balanced so
		 * they must be considered balanced here as well!
		 */
		if (!zone_reclaimable(zone)) {
			balanced_pages += zone->managed_pages;
			continue;
		}

		if (zone_balanced(zone, order, 0, i))
			balanced_pages += zone->managed_pages;
		else if (!order)
			return false;
	}

	if (order)
		return balanced_pages >= (managed_pages >> 2);
	else
		return true;
}

/*
 * Prepare kswapd for sleeping. This verifies that there are no processes
 * waiting in throttle_direct_reclaim() and that watermarks have been met.
 *
 * Returns true if kswapd is ready to sleep
 */
static bool prepare_kswapd_sleep(pg_data_t *pgdat, int order, long remaining,
					int classzone_idx)
{
	/* If a direct reclaimer woke kswapd within HZ/10, it's premature */
	if (remaining)
		return false;

	/*
	 * The throttled processes are normally woken up in balance_pgdat() as
	 * soon as pfmemalloc_watermark_ok() is true. But there is a potential
	 * race between when kswapd checks the watermarks and a process gets
	 * throttled. There is also a potential race if processes get
	 * throttled, kswapd wakes, a large process exits thereby balancing the
	 * zones, which causes kswapd to exit balance_pgdat() before reaching
	 * the wake up checks. If kswapd is going to sleep, no process should
	 * be sleeping on pfmemalloc_wait, so wake them now if necessary. If
	 * the wake up is premature, processes will wake kswapd and get
	 * throttled again. The difference from wake ups in balance_pgdat() is
	 * that here we are under prepare_to_wait().
	 */
	if (waitqueue_active(&pgdat->pfmemalloc_wait))
		wake_up_all(&pgdat->pfmemalloc_wait);

	return pgdat_balanced(pgdat, order, classzone_idx);
}

/*
 * kswapd shrinks the zone by the number of pages required to reach
 * the high watermark.
 *
 * Returns true if kswapd scanned at least the requested number of pages to
 * reclaim or if the lack of progress was due to pages under writeback.
 * This is used to determine if the scanning priority needs to be raised.
 */
static bool kswapd_shrink_zone(struct zone *zone,
			       int classzone_idx,
			       struct scan_control *sc,
			       unsigned long lru_pages,
			       unsigned long *nr_attempted)
{
	unsigned long nr_slab;
	int testorder = sc->order;
	unsigned long balance_gap;
	struct reclaim_state *reclaim_state = current->reclaim_state;
	struct shrink_control shrink = {
		.gfp_mask = sc->gfp_mask,
	};
	bool lowmem_pressure;

	/* Reclaim above the high watermark. */
	sc->nr_to_reclaim = max(SWAP_CLUSTER_MAX, high_wmark_pages(zone));

	/*
	 * Kswapd reclaims only single pages with compaction enabled. Trying
	 * too hard to reclaim until contiguous free pages have become
	 * available can hurt performance by evicting too much useful data
	 * from memory. Do not reclaim more than needed for compaction.
	 */
	if (IS_ENABLED(CONFIG_COMPACTION) && sc->order &&
			compaction_suitable(zone, sc->order) !=
				COMPACT_SKIPPED)
		testorder = 0;

	/*
	 * We put equal pressure on every zone, unless one zone has way too
	 * many pages free already. The "too many pages" is defined as the
	 * high wmark plus a "gap" where the gap is either the low
	 * watermark or 1% of the zone, whichever is smaller.
	 */
	balance_gap = min(low_wmark_pages(zone),
		(zone->managed_pages + KSWAPD_ZONE_BALANCE_GAP_RATIO-1) /
		KSWAPD_ZONE_BALANCE_GAP_RATIO);

	/*
	 * If there is no low memory pressure or the zone is balanced then no
	 * reclaim is necessary
	 */
	lowmem_pressure = (buffer_heads_over_limit && is_highmem(zone));
	if (!lowmem_pressure && zone_balanced(zone, testorder,
						balance_gap, classzone_idx))
		return true;

	shrink_zone(zone, sc);

	reclaim_state->reclaimed_slab = 0;
	nr_slab = shrink_slab(&shrink, sc->nr_scanned, lru_pages);
	sc->nr_reclaimed += reclaim_state->reclaimed_slab;

	/* Account for the number of pages attempted to reclaim */
	*nr_attempted += sc->nr_to_reclaim;

	zone_clear_flag(zone, ZONE_WRITEBACK);

	/*
	 * If a zone reaches its high watermark, consider it to be no longer
	 * congested. It's possible there are dirty pages backed by congested
	 * BDIs but as pressure is relieved, speculatively avoid congestion
	 * waits.
	 */
	if (zone_reclaimable(zone) &&
	    zone_balanced(zone, testorder, 0, classzone_idx)) {
		zone_clear_flag(zone, ZONE_CONGESTED);
		zone_clear_flag(zone, ZONE_TAIL_LRU_DIRTY);
	}

	return sc->nr_scanned >= sc->nr_to_reclaim;
}

/*
 * For kswapd, balance_pgdat() will work across all this node's zones until
 * they are all at high_wmark_pages(zone).
 *
 * Returns the final order kswapd was reclaiming at
 *
 * There is special handling here for zones which are full of pinned pages.
 * This can happen if the pages are all mlocked, or if they are all used by
 * device drivers (say, ZONE_DMA).  Or if they are all in use by hugetlb.
 * What we do is to detect the case where all pages in the zone have been
 * scanned twice and there has been zero successful reclaim.  Mark the zone as
 * dead and from now on, only perform a short scan.  Basically we're polling
 * the zone for when the problem goes away.
 *
 * kswapd scans the zones in the highmem->normal->dma direction.  It skips
 * zones which have free_pages > high_wmark_pages(zone), but once a zone is
 * found to have free_pages <= high_wmark_pages(zone), we scan that zone and the
 * lower zones regardless of the number of free pages in the lower zones. This
 * interoperates with the page allocator fallback scheme to ensure that aging
 * of pages is balanced across the zones.
 */
static unsigned long balance_pgdat(pg_data_t *pgdat, int order,
							int *classzone_idx)
{
	int i;
	int end_zone = 0;	/* Inclusive.  0 = ZONE_DMA */
	unsigned long nr_soft_reclaimed;
	unsigned long nr_soft_scanned;
	struct scan_control sc = {
		.gfp_mask = GFP_KERNEL,
		.priority = DEF_PRIORITY,
		.may_unmap = 1,
		.may_swap = 1,
		.may_writepage = !laptop_mode,
		.order = order,
		.target_mem_cgroup = NULL,
	};
	count_vm_event(PAGEOUTRUN);

	do {
		unsigned long lru_pages = 0;
		unsigned long nr_attempted = 0;
		bool raise_priority = true;
		bool pgdat_needs_compaction = (order > 0);

		sc.nr_reclaimed = 0;

		/*
		 * Scan in the highmem->dma direction for the highest
		 * zone which needs scanning
		 */
		for (i = pgdat->nr_zones - 1; i >= 0; i--) {
			struct zone *zone = pgdat->node_zones + i;

			if (!populated_zone(zone))
				continue;

			if (sc.priority != DEF_PRIORITY &&
			    !zone_reclaimable(zone))
				continue;

			/*
			 * Do some background aging of the anon list, to give
			 * pages a chance to be referenced before reclaiming.
			 */
			age_active_anon(zone, &sc);

			/*
			 * If the number of buffer_heads in the machine
			 * exceeds the maximum allowed level and this node
			 * has a highmem zone, force kswapd to reclaim from
			 * it to relieve lowmem pressure.
			 */
			if (buffer_heads_over_limit && is_highmem_idx(i)) {
				end_zone = i;
				break;
			}

			if (!zone_balanced(zone, order, 0, 0)) {
				end_zone = i;
				break;
			} else {
				/*
				 * If balanced, clear the dirty and congested
				 * flags
				 */
				zone_clear_flag(zone, ZONE_CONGESTED);
				zone_clear_flag(zone, ZONE_TAIL_LRU_DIRTY);
			}
		}

		if (i < 0)
			goto out;

		for (i = 0; i <= end_zone; i++) {
			struct zone *zone = pgdat->node_zones + i;

			if (!populated_zone(zone))
				continue;

			lru_pages += zone_reclaimable_pages(zone);

			/*
			 * If any zone is currently balanced then kswapd will
			 * not call compaction as it is expected that the
			 * necessary pages are already available.
			 */
			if (pgdat_needs_compaction &&
					zone_watermark_ok(zone, order,
						low_wmark_pages(zone),
						*classzone_idx, 0))
				pgdat_needs_compaction = false;
		}

		/*
		 * If we're getting trouble reclaiming, start doing writepage
		 * even in laptop mode.
		 */
		if (sc.priority < DEF_PRIORITY - 2)
			sc.may_writepage = 1;

		/*
		 * Now scan the zone in the dma->highmem direction, stopping
		 * at the last zone which needs scanning.
		 *
		 * We do this because the page allocator works in the opposite
		 * direction.  This prevents the page allocator from allocating
		 * pages behind kswapd's direction of progress, which would
		 * cause too much scanning of the lower zones.
		 */
		for (i = 0; i <= end_zone; i++) {
			struct zone *zone = pgdat->node_zones + i;

			if (!populated_zone(zone))
				continue;

			if (sc.priority != DEF_PRIORITY &&
			    !zone_reclaimable(zone))
				continue;

			sc.nr_scanned = 0;

			nr_soft_scanned = 0;
			/*
			 * Call soft limit reclaim before calling shrink_zone.
			 */
			nr_soft_reclaimed = mem_cgroup_soft_limit_reclaim(zone,
							order, sc.gfp_mask,
							&nr_soft_scanned);
			sc.nr_reclaimed += nr_soft_reclaimed;

			/*
			 * There should be no need to raise the scanning
			 * priority if enough pages are already being scanned
			 * that that high watermark would be met at 100%
			 * efficiency.
			 */
			if (kswapd_shrink_zone(zone, end_zone, &sc,
					lru_pages, &nr_attempted))
				raise_priority = false;
		}

		/*
		 * If the low watermark is met there is no need for processes
		 * to be throttled on pfmemalloc_wait as they should not be
		 * able to safely make forward progress. Wake them
		 */
		if (waitqueue_active(&pgdat->pfmemalloc_wait) &&
				pfmemalloc_watermark_ok(pgdat))
			wake_up(&pgdat->pfmemalloc_wait);

		/*
		 * Fragmentation may mean that the system cannot be rebalanced
		 * for high-order allocations in all zones. If twice the
		 * allocation size has been reclaimed and the zones are still
		 * not balanced then recheck the watermarks at order-0 to
		 * prevent kswapd reclaiming excessively. Assume that a
		 * process requested a high-order can direct reclaim/compact.
		 */
		if (order && sc.nr_reclaimed >= 2UL << order)
			order = sc.order = 0;

		/* Check if kswapd should be suspending */
		if (try_to_freeze() || kthread_should_stop())
			break;

		/*
		 * Compact if necessary and kswapd is reclaiming at least the
		 * high watermark number of pages as requsted
		 */
		if (pgdat_needs_compaction && sc.nr_reclaimed > nr_attempted)
			compact_pgdat(pgdat, order);

		/*
		 * Raise priority if scanning rate is too low or there was no
		 * progress in reclaiming pages
		 */
		if (raise_priority || !sc.nr_reclaimed)
			sc.priority--;
	} while (sc.priority >= 1 &&
		 !pgdat_balanced(pgdat, order, *classzone_idx));

out:
	/*
	 * Return the order we were reclaiming at so prepare_kswapd_sleep()
	 * makes a decision on the order we were last reclaiming at. However,
	 * if another caller entered the allocator slow path while kswapd
	 * was awake, order will remain at the higher level
	 */
	*classzone_idx = end_zone;
	return order;
}

static void kswapd_try_to_sleep(pg_data_t *pgdat, int order, int classzone_idx)
{
	long remaining = 0;
	DEFINE_WAIT(wait);

	if (freezing(current) || kthread_should_stop())
		return;

	prepare_to_wait(&pgdat->kswapd_wait, &wait, TASK_INTERRUPTIBLE);

	/* Try to sleep for a short interval */
	if (prepare_kswapd_sleep(pgdat, order, remaining, classzone_idx)) {
		remaining = schedule_timeout(HZ/10);
		finish_wait(&pgdat->kswapd_wait, &wait);
		prepare_to_wait(&pgdat->kswapd_wait, &wait, TASK_INTERRUPTIBLE);
	}

	/*
	 * After a short sleep, check if it was a premature sleep. If not, then
	 * go fully to sleep until explicitly woken up.
	 */
	if (prepare_kswapd_sleep(pgdat, order, remaining, classzone_idx)) {
		trace_mm_vmscan_kswapd_sleep(pgdat->node_id);

		/*
		 * vmstat counters are not perfectly accurate and the estimated
		 * value for counters such as NR_FREE_PAGES can deviate from the
		 * true value by nr_online_cpus * threshold. To avoid the zone
		 * watermarks being breached while under pressure, we reduce the
		 * per-cpu vmstat threshold while kswapd is awake and restore
		 * them before going back to sleep.
		 */
		set_pgdat_percpu_threshold(pgdat, calculate_normal_threshold);

		/*
		 * Compaction records what page blocks it recently failed to
		 * isolate pages from and skips them in the future scanning.
		 * When kswapd is going to sleep, it is reasonable to assume
		 * that pages and compaction may succeed so reset the cache.
		 */
		reset_isolation_suitable(pgdat);

		if (!kthread_should_stop())
			schedule();

		set_pgdat_percpu_threshold(pgdat, calculate_pressure_threshold);
	} else {
		if (remaining)
			count_vm_event(KSWAPD_LOW_WMARK_HIT_QUICKLY);
		else
			count_vm_event(KSWAPD_HIGH_WMARK_HIT_QUICKLY);
	}
	finish_wait(&pgdat->kswapd_wait, &wait);
}

/*
 * The background pageout daemon, started as a kernel thread
 * from the init process.
 *
 * This basically trickles out pages so that we have _some_
 * free memory available even if there is no other activity
 * that frees anything up. This is needed for things like routing
 * etc, where we otherwise might have all activity going on in
 * asynchronous contexts that cannot page things out.
 *
 * If there are applications that are active memory-allocators
 * (most normal use), this basically shouldn't matter.
 */
static int kswapd(void *p)
{
	unsigned long order, new_order;
	unsigned balanced_order;
	int classzone_idx, new_classzone_idx;
	int balanced_classzone_idx;
	pg_data_t *pgdat = (pg_data_t*)p;
	struct task_struct *tsk = current;

	struct reclaim_state reclaim_state = {
		.reclaimed_slab = 0,
	};
	const struct cpumask *cpumask = cpumask_of_node(pgdat->node_id);

	lockdep_set_current_reclaim_state(GFP_KERNEL);

	if (!cpumask_empty(cpumask))
		set_cpus_allowed_ptr(tsk, cpumask);
	current->reclaim_state = &reclaim_state;

	/*
	 * Tell the memory management that we're a "memory allocator",
	 * and that if we need more memory we should get access to it
	 * regardless (see "__alloc_pages()"). "kswapd" should
	 * never get caught in the normal page freeing logic.
	 *
	 * (Kswapd normally doesn't need memory anyway, but sometimes
	 * you need a small amount of memory in order to be able to
	 * page out something else, and this flag essentially protects
	 * us from recursively trying to free more memory as we're
	 * trying to free the first piece of memory in the first place).
	 */
	tsk->flags |= PF_MEMALLOC | PF_SWAPWRITE | PF_KSWAPD;
	set_freezable();

	order = new_order = 0;
	balanced_order = 0;
	classzone_idx = new_classzone_idx = pgdat->nr_zones - 1;
	balanced_classzone_idx = classzone_idx;
	for ( ; ; ) {
		bool ret;

		/*
		 * If the last balance_pgdat was unsuccessful it's unlikely a
		 * new request of a similar or harder type will succeed soon
		 * so consider going to sleep on the basis we reclaimed at
		 */
		if (balanced_classzone_idx >= new_classzone_idx &&
					balanced_order == new_order) {
			new_order = pgdat->kswapd_max_order;
			new_classzone_idx = pgdat->classzone_idx;
			pgdat->kswapd_max_order =  0;
			pgdat->classzone_idx = pgdat->nr_zones - 1;
		}

		if (order < new_order || classzone_idx > new_classzone_idx) {
			/*
			 * Don't sleep if someone wants a larger 'order'
			 * allocation or has tigher zone constraints
			 */
			order = new_order;
			classzone_idx = new_classzone_idx;
		} else {
			kswapd_try_to_sleep(pgdat, balanced_order,
						balanced_classzone_idx);
			order = pgdat->kswapd_max_order;
			classzone_idx = pgdat->classzone_idx;
			new_order = order;
			new_classzone_idx = classzone_idx;
			pgdat->kswapd_max_order = 0;
			pgdat->classzone_idx = pgdat->nr_zones - 1;
		}

		ret = try_to_freeze();
		if (kthread_should_stop())
			break;

		/*
		 * We can speed up thawing tasks if we don't call balance_pgdat
		 * after returning from the refrigerator
		 */
		if (!ret) {
			trace_mm_vmscan_kswapd_wake(pgdat->node_id, order);
			balanced_classzone_idx = classzone_idx;
			balanced_order = balance_pgdat(pgdat, order,
						&balanced_classzone_idx);
		}
	}

	tsk->flags &= ~(PF_MEMALLOC | PF_SWAPWRITE | PF_KSWAPD);
	current->reclaim_state = NULL;
	lockdep_clear_current_reclaim_state();

	return 0;
}

/*
 * A zone is low on free memory, so wake its kswapd task to service it.
 */
void wakeup_kswapd(struct zone *zone, int order, enum zone_type classzone_idx)
{
	pg_data_t *pgdat;

	if (!populated_zone(zone))
		return;

	if (!cpuset_zone_allowed_hardwall(zone, GFP_KERNEL))
		return;
	pgdat = zone->zone_pgdat;
	if (pgdat->kswapd_max_order < order) {
		pgdat->kswapd_max_order = order;
		pgdat->classzone_idx = min(pgdat->classzone_idx, classzone_idx);
	}
	if (!waitqueue_active(&pgdat->kswapd_wait))
		return;
	if (zone_watermark_ok_safe(zone, order, low_wmark_pages(zone), 0, 0))
		return;

	trace_mm_vmscan_wakeup_kswapd(pgdat->node_id, zone_idx(zone), order);
	wake_up_interruptible(&pgdat->kswapd_wait);
}

#ifdef CONFIG_HIBERNATION
/*
 * Try to free `nr_to_reclaim' of memory, system-wide, and return the number of
 * freed pages.
 *
 * Rather than trying to age LRUs the aim is to preserve the overall
 * LRU order by reclaiming preferentially
 * inactive > active > active referenced > active mapped
 */
unsigned long shrink_all_memory(unsigned long nr_to_reclaim)
{
	struct reclaim_state reclaim_state;
	struct scan_control sc = {
		.gfp_mask = GFP_HIGHUSER_MOVABLE,
		.may_swap = 1,
		.may_unmap = 1,
		.may_writepage = 1,
		.nr_to_reclaim = nr_to_reclaim,
		.hibernation_mode = 1,
		.order = 0,
		.priority = DEF_PRIORITY,
	};
	struct shrink_control shrink = {
		.gfp_mask = sc.gfp_mask,
	};
	struct zonelist *zonelist = node_zonelist(numa_node_id(), sc.gfp_mask);
	struct task_struct *p = current;
	unsigned long nr_reclaimed;

	p->flags |= PF_MEMALLOC;
	lockdep_set_current_reclaim_state(sc.gfp_mask);
	reclaim_state.reclaimed_slab = 0;
	p->reclaim_state = &reclaim_state;

	nr_reclaimed = do_try_to_free_pages(zonelist, &sc, &shrink);

	p->reclaim_state = NULL;
	lockdep_clear_current_reclaim_state();
	p->flags &= ~PF_MEMALLOC;

	return nr_reclaimed;
}
#endif /* CONFIG_HIBERNATION */

/* It's optimal to keep kswapds on the same CPUs as their memory, but
   not required for correctness.  So if the last cpu in a node goes
   away, we get changed to run anywhere: as the first one comes back,
   restore their cpu bindings. */
static int cpu_callback(struct notifier_block *nfb, unsigned long action,
			void *hcpu)
{
	int nid;

	if (action == CPU_ONLINE || action == CPU_ONLINE_FROZEN) {
		for_each_node_state(nid, N_MEMORY) {
			pg_data_t *pgdat = NODE_DATA(nid);
			const struct cpumask *mask;

			mask = cpumask_of_node(pgdat->node_id);

			if (cpumask_any_and(cpu_online_mask, mask) < nr_cpu_ids)
				/* One of our CPUs online: restore mask */
				set_cpus_allowed_ptr(pgdat->kswapd, mask);
		}
	}
	return NOTIFY_OK;
}

/*
 * This kswapd start function will be called by init and node-hot-add.
 * On node-hot-add, kswapd will moved to proper cpus if cpus are hot-added.
 */
int kswapd_run(int nid)
{
	pg_data_t *pgdat = NODE_DATA(nid);
	int ret = 0;

	if (pgdat->kswapd)
		return 0;

	pgdat->kswapd = kthread_run(kswapd, pgdat, "kswapd%d", nid);
	if (IS_ERR(pgdat->kswapd)) {
		/* failure at boot is fatal */
		BUG_ON(system_state == SYSTEM_BOOTING);
		pr_err("Failed to start kswapd on node %d\n", nid);
		ret = PTR_ERR(pgdat->kswapd);
		pgdat->kswapd = NULL;
	}
	return ret;
}

/*
 * Called by memory hotplug when all memory in a node is offlined.  Caller must
 * hold lock_memory_hotplug().
 */
void kswapd_stop(int nid)
{
	struct task_struct *kswapd = NODE_DATA(nid)->kswapd;

	if (kswapd) {
		kthread_stop(kswapd);
		NODE_DATA(nid)->kswapd = NULL;
	}
}

static int __init kswapd_init(void)
{
	int nid;

	swap_setup();
	for_each_node_state(nid, N_MEMORY)
 		kswapd_run(nid);
	hotcpu_notifier(cpu_callback, 0);
	return 0;
}

module_init(kswapd_init)

#ifdef CONFIG_NUMA
/*
 * Zone reclaim mode
 *
 * If non-zero call zone_reclaim when the number of free pages falls below
 * the watermarks.
 */
int zone_reclaim_mode __read_mostly;

#define RECLAIM_OFF 0
#define RECLAIM_ZONE (1<<0)	/* Run shrink_inactive_list on the zone */
#define RECLAIM_WRITE (1<<1)	/* Writeout pages during reclaim */
#define RECLAIM_SWAP (1<<2)	/* Swap pages out during reclaim */

/*
 * Priority for ZONE_RECLAIM. This determines the fraction of pages
 * of a node considered for each zone_reclaim. 4 scans 1/16th of
 * a zone.
 */
#define ZONE_RECLAIM_PRIORITY 4

/*
 * Percentage of pages in a zone that must be unmapped for zone_reclaim to
 * occur.
 */
int sysctl_min_unmapped_ratio = 1;

/*
 * If the number of slab pages in a zone grows beyond this percentage then
 * slab reclaim needs to occur.
 */
int sysctl_min_slab_ratio = 5;

static inline unsigned long zone_unmapped_file_pages(struct zone *zone)
{
	unsigned long file_mapped = zone_page_state(zone, NR_FILE_MAPPED);
	unsigned long file_lru = zone_page_state(zone, NR_INACTIVE_FILE) +
		zone_page_state(zone, NR_ACTIVE_FILE);

	/*
	 * It's possible for there to be more file mapped pages than
	 * accounted for by the pages on the file LRU lists because
	 * tmpfs pages accounted for as ANON can also be FILE_MAPPED
	 */
	return (file_lru > file_mapped) ? (file_lru - file_mapped) : 0;
}

/* Work out how many page cache pages we can reclaim in this reclaim_mode */
static long zone_pagecache_reclaimable(struct zone *zone)
{
	long nr_pagecache_reclaimable;
	long delta = 0;

	/*
	 * If RECLAIM_SWAP is set, then all file pages are considered
	 * potentially reclaimable. Otherwise, we have to worry about
	 * pages like swapcache and zone_unmapped_file_pages() provides
	 * a better estimate
	 */
	if (zone_reclaim_mode & RECLAIM_SWAP)
		nr_pagecache_reclaimable = zone_page_state(zone, NR_FILE_PAGES);
	else
		nr_pagecache_reclaimable = zone_unmapped_file_pages(zone);

	/* If we can't clean pages, remove dirty pages from consideration */
	if (!(zone_reclaim_mode & RECLAIM_WRITE))
		delta += zone_page_state(zone, NR_FILE_DIRTY);

	/* Watch for any possible underflows due to delta */
	if (unlikely(delta > nr_pagecache_reclaimable))
		delta = nr_pagecache_reclaimable;

	return nr_pagecache_reclaimable - delta;
}

/*
 * Try to free up some pages from this zone through reclaim.
 */
static int __zone_reclaim(struct zone *zone, gfp_t gfp_mask, unsigned int order)
{
	/* Minimum pages needed in order to stay on node */
	const unsigned long nr_pages = 1 << order;
	struct task_struct *p = current;
	struct reclaim_state reclaim_state;
	struct scan_control sc = {
		.may_writepage = !!(zone_reclaim_mode & RECLAIM_WRITE),
		.may_unmap = !!(zone_reclaim_mode & RECLAIM_SWAP),
		.may_swap = 1,
		.nr_to_reclaim = max(nr_pages, SWAP_CLUSTER_MAX),
		.gfp_mask = (gfp_mask = memalloc_noio_flags(gfp_mask)),
		.order = order,
		.priority = ZONE_RECLAIM_PRIORITY,
	};
	struct shrink_control shrink = {
		.gfp_mask = sc.gfp_mask,
	};
	unsigned long nr_slab_pages0, nr_slab_pages1;

	cond_resched();
	/*
	 * We need to be able to allocate from the reserves for RECLAIM_SWAP
	 * and we also need to be able to write out pages for RECLAIM_WRITE
	 * and RECLAIM_SWAP.
	 */
	p->flags |= PF_MEMALLOC | PF_SWAPWRITE;
	lockdep_set_current_reclaim_state(gfp_mask);
	reclaim_state.reclaimed_slab = 0;
	p->reclaim_state = &reclaim_state;

	if (zone_pagecache_reclaimable(zone) > zone->min_unmapped_pages) {
		/*
		 * Free memory by calling shrink zone with increasing
		 * priorities until we have enough memory freed.
		 */
		do {
			shrink_zone(zone, &sc);
		} while (sc.nr_reclaimed < nr_pages && --sc.priority >= 0);
	}

	nr_slab_pages0 = zone_page_state(zone, NR_SLAB_RECLAIMABLE);
	if (nr_slab_pages0 > zone->min_slab_pages) {
		/*
		 * shrink_slab() does not currently allow us to determine how
		 * many pages were freed in this zone. So we take the current
		 * number of slab pages and shake the slab until it is reduced
		 * by the same nr_pages that we used for reclaiming unmapped
		 * pages.
		 *
		 * Note that shrink_slab will free memory on all zones and may
		 * take a long time.
		 */
		for (;;) {
			unsigned long lru_pages = zone_reclaimable_pages(zone);

			/* No reclaimable slab or very low memory pressure */
			if (!shrink_slab(&shrink, sc.nr_scanned, lru_pages))
				break;

			/* Freed enough memory */
			nr_slab_pages1 = zone_page_state(zone,
							NR_SLAB_RECLAIMABLE);
			if (nr_slab_pages1 + nr_pages <= nr_slab_pages0)
				break;
		}

		/*
		 * Update nr_reclaimed by the number of slab pages we
		 * reclaimed from this zone.
		 */
		nr_slab_pages1 = zone_page_state(zone, NR_SLAB_RECLAIMABLE);
		if (nr_slab_pages1 < nr_slab_pages0)
			sc.nr_reclaimed += nr_slab_pages0 - nr_slab_pages1;
	}

	p->reclaim_state = NULL;
	current->flags &= ~(PF_MEMALLOC | PF_SWAPWRITE);
	lockdep_clear_current_reclaim_state();
	return sc.nr_reclaimed >= nr_pages;
}

int zone_reclaim(struct zone *zone, gfp_t gfp_mask, unsigned int order)
{
	int node_id;
	int ret;

	/*
	 * Zone reclaim reclaims unmapped file backed pages and
	 * slab pages if we are over the defined limits.
	 *
	 * A small portion of unmapped file backed pages is needed for
	 * file I/O otherwise pages read by file I/O will be immediately
	 * thrown out if the zone is overallocated. So we do not reclaim
	 * if less than a specified percentage of the zone is used by
	 * unmapped file backed pages.
	 */
	if (zone_pagecache_reclaimable(zone) <= zone->min_unmapped_pages &&
	    zone_page_state(zone, NR_SLAB_RECLAIMABLE) <= zone->min_slab_pages)
		return ZONE_RECLAIM_FULL;

	if (!zone_reclaimable(zone))
		return ZONE_RECLAIM_FULL;

	/*
	 * Do not scan if the allocation should not be delayed.
	 */
	if (!(gfp_mask & __GFP_WAIT) || (current->flags & PF_MEMALLOC))
		return ZONE_RECLAIM_NOSCAN;

	/*
	 * Only run zone reclaim on the local zone or on zones that do not
	 * have associated processors. This will favor the local processor
	 * over remote processors and spread off node memory allocations
	 * as wide as possible.
	 */
	node_id = zone_to_nid(zone);
	if (node_state(node_id, N_CPU) && node_id != numa_node_id())
		return ZONE_RECLAIM_NOSCAN;

	if (zone_test_and_set_flag(zone, ZONE_RECLAIM_LOCKED))
		return ZONE_RECLAIM_NOSCAN;

	ret = __zone_reclaim(zone, gfp_mask, order);
	zone_clear_flag(zone, ZONE_RECLAIM_LOCKED);

	if (!ret)
		count_vm_event(PGSCAN_ZONE_RECLAIM_FAILED);

	return ret;
}
#endif

/*
 * page_evictable - test whether a page is evictable
 * @page: the page to test
 *
 * Test whether page is evictable--i.e., should be placed on active/inactive
 * lists vs unevictable list.
 *
 * Reasons page might not be evictable:
 * (1) page's mapping marked unevictable
 * (2) page is part of an mlocked VMA
 *
 */
int page_evictable(struct page *page)
{
	return !mapping_unevictable(page_mapping(page)) && !PageMlocked(page);
}

#ifdef CONFIG_SHMEM
/**
 * check_move_unevictable_pages - check pages for evictability and move to appropriate zone lru list
 * @pages:	array of pages to check
 * @nr_pages:	number of pages to check
 *
 * Checks pages for evictability and moves them to the appropriate lru list.
 *
 * This function is only used for SysV IPC SHM_UNLOCK.
 */
void check_move_unevictable_pages(struct page **pages, int nr_pages)
{
	struct lruvec *lruvec;
	struct zone *zone = NULL;
	int pgscanned = 0;
	int pgrescued = 0;
	int i;

	for (i = 0; i < nr_pages; i++) {
		struct page *page = pages[i];
		struct zone *pagezone;

		pgscanned++;
		pagezone = page_zone(page);
		if (pagezone != zone) {
			if (zone)
				spin_unlock_irq(&zone->lru_lock);
			zone = pagezone;
			spin_lock_irq(&zone->lru_lock);
		}
		lruvec = mem_cgroup_page_lruvec(page, zone);

		if (!PageLRU(page) || !PageUnevictable(page))
			continue;

		if (page_evictable(page)) {
			enum lru_list lru = page_lru_base_type(page);

			VM_BUG_ON(PageActive(page));
			ClearPageUnevictable(page);
			del_page_from_lru_list(page, lruvec, LRU_UNEVICTABLE);
			add_page_to_lru_list(page, lruvec, lru);
			pgrescued++;
		}
	}

	if (zone) {
		__count_vm_events(UNEVICTABLE_PGRESCUED, pgrescued);
		__count_vm_events(UNEVICTABLE_PGSCANNED, pgscanned);
		spin_unlock_irq(&zone->lru_lock);
	}
}
#endif /* CONFIG_SHMEM */

static void warn_scan_unevictable_pages(void)
{
	printk_once(KERN_WARNING
		    "%s: The scan_unevictable_pages sysctl/node-interface has been "
		    "disabled for lack of a legitimate use case.  If you have "
		    "one, please send an email to linux-mm@kvack.org.\n",
		    current->comm);
}

/*
 * scan_unevictable_pages [vm] sysctl handler.  On demand re-scan of
 * all nodes' unevictable lists for evictable pages
 */
unsigned long scan_unevictable_pages;

int scan_unevictable_handler(struct ctl_table *table, int write,
			   void __user *buffer,
			   size_t *length, loff_t *ppos)
{
	warn_scan_unevictable_pages();
	proc_doulongvec_minmax(table, write, buffer, length, ppos);
	scan_unevictable_pages = 0;
	return 0;
}

#ifdef CONFIG_NUMA
/*
 * per node 'scan_unevictable_pages' attribute.  On demand re-scan of
 * a specified node's per zone unevictable lists for evictable pages.
 */

static ssize_t read_scan_unevictable_node(struct device *dev,
					  struct device_attribute *attr,
					  char *buf)
{
	warn_scan_unevictable_pages();
	return sprintf(buf, "0\n");	/* always zero; should fit... */
}

static ssize_t write_scan_unevictable_node(struct device *dev,
					   struct device_attribute *attr,
					const char *buf, size_t count)
{
	warn_scan_unevictable_pages();
	return 1;
}


static DEVICE_ATTR(scan_unevictable_pages, S_IRUGO | S_IWUSR,
			read_scan_unevictable_node,
			write_scan_unevictable_node);

int scan_unevictable_register_node(struct node *node)
{
	return device_create_file(&node->dev, &dev_attr_scan_unevictable_pages);
}

void scan_unevictable_unregister_node(struct node *node)
{
	device_remove_file(&node->dev, &dev_attr_scan_unevictable_pages);
}
#endif<|MERGE_RESOLUTION|>--- conflicted
+++ resolved
@@ -891,17 +891,12 @@
 		 *    the caller does not have __GFP_IO. In this case mark
 		 *    the page for immediate reclaim and continue scanning.
 		 *
-		 *    __GFP_IO is checked  because a loop driver thread might
+		 *    Require may_enter_fs because we would wait on fs, which
+		 *    may not have submitted IO yet. And the loop driver might
 		 *    enter reclaim, and deadlock if it waits on a page for
 		 *    which it is needed to do the write (loop masks off
 		 *    __GFP_IO|__GFP_FS for this reason); but more thought
 		 *    would probably show more reasons.
-		 *
-		 *    Don't require __GFP_FS, since we're not going into the
-		 *    FS, just waiting on its writeback completion. Worryingly,
-		 *    ext4 gfs2 and xfs allocate pages with
-		 *    grab_cache_page_write_begin(,,AOP_FLAG_NOFS), so testing
-		 *    may_enter_fs here is liable to OOM on them.
 		 *
 		 * 3) memcg encounters a page that is not already marked
 		 *    PageReclaim. memcg does not have any dirty pages
@@ -910,7 +905,6 @@
 		 *    reclaim. Wait for the writeback to complete.
 		 */
 		if (PageWriteback(page)) {
-<<<<<<< HEAD
 			/* Case 1 above */
 			if (current_is_kswapd() &&
 			    PageReclaim(page) &&
@@ -920,23 +914,7 @@
 
 			/* Case 2 above */
 			} else if (global_reclaim(sc) ||
-			    !PageReclaim(page) || !(sc->gfp_mask & __GFP_IO)) {
-=======
-			/*
-			 * memcg doesn't have any dirty pages throttling so we
-			 * could easily OOM just because too many pages are in
-			 * writeback and there is nothing else to reclaim.
-			 *
-			 * Require may_enter_fs to wait on writeback, because
-			 * fs may not have submitted IO yet. And a loop driver
-			 * thread might enter reclaim, and deadlock if it waits
-			 * on a page for which it is needed to do the write
-			 * (loop masks off __GFP_IO|__GFP_FS for this reason);
-			 * but more thought would probably show more reasons.
-			 */
-			if (global_reclaim(sc) ||
 			    !PageReclaim(page) || !may_enter_fs) {
->>>>>>> ec55e7c2
 				/*
 				 * This is slightly racy - end_page_writeback()
 				 * might have just cleared PageReclaim, then
