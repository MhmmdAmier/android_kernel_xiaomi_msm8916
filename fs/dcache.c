/*
 * fs/dcache.c
 *
 * Complete reimplementation
 * (C) 1997 Thomas Schoebel-Theuer,
 * with heavy changes by Linus Torvalds
 */

/*
 * Notes on the allocation strategy:
 *
 * The dcache is a master of the icache - whenever a dcache entry
 * exists, the inode will always exist. "iput()" is done either when
 * the dcache entry is deleted or garbage collected.
 */

#include <linux/syscalls.h>
#include <linux/string.h>
#include <linux/mm.h>
#include <linux/fs.h>
#include <linux/fsnotify.h>
#include <linux/slab.h>
#include <linux/init.h>
#include <linux/hash.h>
#include <linux/cache.h>
#include <linux/export.h>
#include <linux/mount.h>
#include <linux/file.h>
#include <asm/uaccess.h>
#include <linux/security.h>
#include <linux/seqlock.h>
#include <linux/swap.h>
#include <linux/bootmem.h>
#include <linux/fs_struct.h>
#include <linux/hardirq.h>
#include <linux/bit_spinlock.h>
#include <linux/rculist_bl.h>
#include <linux/prefetch.h>
#include <linux/ratelimit.h>
#include "internal.h"
#include "mount.h"

/*
 * Usage:
 * dcache->d_inode->i_lock protects:
 *   - i_dentry, d_u.d_alias, d_inode of aliases
 * dcache_hash_bucket lock protects:
 *   - the dcache hash table
 * s_anon bl list spinlock protects:
 *   - the s_anon list (see __d_drop)
 * dcache_lru_lock protects:
 *   - the dcache lru lists and counters
 * d_lock protects:
 *   - d_flags
 *   - d_name
 *   - d_lru
 *   - d_count
 *   - d_unhashed()
 *   - d_parent and d_subdirs
 *   - childrens' d_child and d_parent
 *   - d_u.d_alias, d_inode
 *
 * Ordering:
 * dentry->d_inode->i_lock
 *   dentry->d_lock
 *     dcache_lru_lock
 *     dcache_hash_bucket lock
 *     s_anon lock
 *
 * If there is an ancestor relationship:
 * dentry->d_parent->...->d_parent->d_lock
 *   ...
 *     dentry->d_parent->d_lock
 *       dentry->d_lock
 *
 * If no ancestor relationship:
 * if (dentry1 < dentry2)
 *   dentry1->d_lock
 *     dentry2->d_lock
 */
int sysctl_vfs_cache_pressure __read_mostly = 100;
EXPORT_SYMBOL_GPL(sysctl_vfs_cache_pressure);

static __cacheline_aligned_in_smp DEFINE_SPINLOCK(dcache_lru_lock);
__cacheline_aligned_in_smp DEFINE_SEQLOCK(rename_lock);

EXPORT_SYMBOL(rename_lock);

static struct kmem_cache *dentry_cache __read_mostly;

/*
 * This is the single most critical data structure when it comes
 * to the dcache: the hashtable for lookups. Somebody should try
 * to make this good - I've just made it work.
 *
 * This hash-function tries to avoid losing too many bits of hash
 * information, yet avoid using a prime hash-size or similar.
 */

static unsigned int d_hash_mask __read_mostly;
static unsigned int d_hash_shift __read_mostly;

static struct hlist_bl_head *dentry_hashtable __read_mostly;

static inline struct hlist_bl_head *d_hash(const struct dentry *parent,
					unsigned int hash)
{
	hash += (unsigned long) parent / L1_CACHE_BYTES;
	return dentry_hashtable + hash_32(hash, d_hash_shift);
}

/* Statistics gathering. */
struct dentry_stat_t dentry_stat = {
	.age_limit = 45,
};

static DEFINE_PER_CPU(unsigned int, nr_dentry);

#if defined(CONFIG_SYSCTL) && defined(CONFIG_PROC_FS)
static int get_nr_dentry(void)
{
	int i;
	int sum = 0;
	for_each_possible_cpu(i)
		sum += per_cpu(nr_dentry, i);
	return sum < 0 ? 0 : sum;
}

int proc_nr_dentry(ctl_table *table, int write, void __user *buffer,
		   size_t *lenp, loff_t *ppos)
{
	dentry_stat.nr_dentry = get_nr_dentry();
	return proc_dointvec(table, write, buffer, lenp, ppos);
}
#endif

/*
 * Compare 2 name strings, return 0 if they match, otherwise non-zero.
 * The strings are both count bytes long, and count is non-zero.
 */
#ifdef CONFIG_DCACHE_WORD_ACCESS

#include <asm/word-at-a-time.h>
/*
 * NOTE! 'cs' and 'scount' come from a dentry, so it has a
 * aligned allocation for this particular component. We don't
 * strictly need the load_unaligned_zeropad() safety, but it
 * doesn't hurt either.
 *
 * In contrast, 'ct' and 'tcount' can be from a pathname, and do
 * need the careful unaligned handling.
 */
static inline int dentry_string_cmp(const unsigned char *cs, const unsigned char *ct, unsigned tcount)
{
	unsigned long a,b,mask;

	for (;;) {
		a = *(unsigned long *)cs;
		b = load_unaligned_zeropad(ct);
		if (tcount < sizeof(unsigned long))
			break;
		if (unlikely(a != b))
			return 1;
		cs += sizeof(unsigned long);
		ct += sizeof(unsigned long);
		tcount -= sizeof(unsigned long);
		if (!tcount)
			return 0;
	}
	mask = ~(~0ul << tcount*8);
	return unlikely(!!((a ^ b) & mask));
}

#else

static inline int dentry_string_cmp(const unsigned char *cs, const unsigned char *ct, unsigned tcount)
{
	do {
		if (*cs != *ct)
			return 1;
		cs++;
		ct++;
		tcount--;
	} while (tcount);
	return 0;
}

#endif

static inline int dentry_cmp(const struct dentry *dentry, const unsigned char *ct, unsigned tcount)
{
	const unsigned char *cs;
	/*
	 * Be careful about RCU walk racing with rename:
	 * use ACCESS_ONCE to fetch the name pointer.
	 *
	 * NOTE! Even if a rename will mean that the length
	 * was not loaded atomically, we don't care. The
	 * RCU walk will check the sequence count eventually,
	 * and catch it. And we won't overrun the buffer,
	 * because we're reading the name pointer atomically,
	 * and a dentry name is guaranteed to be properly
	 * terminated with a NUL byte.
	 *
	 * End result: even if 'len' is wrong, we'll exit
	 * early because the data cannot match (there can
	 * be no NUL in the ct/tcount data)
	 */
	cs = ACCESS_ONCE(dentry->d_name.name);
	smp_read_barrier_depends();
	return dentry_string_cmp(cs, ct, tcount);
}

struct external_name {
	union {
		atomic_t count;
		struct rcu_head head;
		} u;
		unsigned char name[];
};

static inline struct external_name *external_name(struct dentry *dentry)
{
    return container_of(dentry->d_name.name, struct external_name, name[0]);
}

static void __d_free(struct rcu_head *head)
{
	struct dentry *dentry = container_of(head, struct dentry, d_u.d_rcu);

<<<<<<< HEAD
	if (dname_external(dentry))
		kfree(dentry->d_name.name);
=======
	WARN_ON(!hlist_unhashed(&dentry->d_alias));
>>>>>>> b2060840
	kmem_cache_free(dentry_cache, dentry); 
}

static void __d_free_external(struct rcu_head *head)
{
	struct dentry *dentry = container_of(head, struct dentry, d_u.d_rcu);
	kfree(external_name(dentry));
	kmem_cache_free(dentry_cache, dentry);
}

static void dentry_free(struct dentry *dentry)
{
    if (unlikely(dname_external(dentry))) {
            struct external_name *p = external_name(dentry);
            if (likely(atomic_dec_and_test(&p->u.count))) {
                    call_rcu(&dentry->d_u.d_rcu, __d_free_external);
                    return;
            }
    }
    /* if dentry was never visible to RCU, immediate free is OK */
    if (!(dentry->d_flags & DCACHE_RCUACCESS))
        __d_free(&dentry->d_u.d_rcu);
    else
        call_rcu(&dentry->d_u.d_rcu, __d_free);
}

/*
 * no locks, please.
 */
static void d_free(struct dentry *dentry)
{
	WARN_ON(!hlist_unhashed(&dentry->d_u.d_alias));
	BUG_ON(dentry->d_count);
	this_cpu_dec(nr_dentry);
	if (dentry->d_op && dentry->d_op->d_release)
		dentry->d_op->d_release(dentry);

	dentry_free(dentry);
}

/**
 * dentry_rcuwalk_barrier - invalidate in-progress rcu-walk lookups
 * @dentry: the target dentry
 * After this call, in-progress rcu-walk path lookup will fail. This
 * should be called after unhashing, and after changing d_inode (if
 * the dentry has not already been unhashed).
 */
static inline void dentry_rcuwalk_barrier(struct dentry *dentry)
{
	assert_spin_locked(&dentry->d_lock);
	/* Go through a barrier */
	write_seqcount_barrier(&dentry->d_seq);
}

/*
 * Release the dentry's inode, using the filesystem
 * d_iput() operation if defined. Dentry has no refcount
 * and is unhashed.
 */
static void dentry_iput(struct dentry * dentry)
	__releases(dentry->d_lock)
	__releases(dentry->d_inode->i_lock)
{
	struct inode *inode = dentry->d_inode;
	if (inode) {
		dentry->d_inode = NULL;
		hlist_del_init(&dentry->d_u.d_alias);
		spin_unlock(&dentry->d_lock);
		spin_unlock(&inode->i_lock);
		if (!inode->i_nlink)
			fsnotify_inoderemove(inode);
		if (dentry->d_op && dentry->d_op->d_iput)
			dentry->d_op->d_iput(dentry, inode);
		else
			iput(inode);
	} else {
		spin_unlock(&dentry->d_lock);
	}
}

/*
 * Release the dentry's inode, using the filesystem
 * d_iput() operation if defined. dentry remains in-use.
 */
static void dentry_unlink_inode(struct dentry * dentry)
	__releases(dentry->d_lock)
	__releases(dentry->d_inode->i_lock)
{
	struct inode *inode = dentry->d_inode;
	dentry->d_inode = NULL;
	hlist_del_init(&dentry->d_u.d_alias);
	dentry_rcuwalk_barrier(dentry);
	spin_unlock(&dentry->d_lock);
	spin_unlock(&inode->i_lock);
	if (!inode->i_nlink)
		fsnotify_inoderemove(inode);
	if (dentry->d_op && dentry->d_op->d_iput)
		dentry->d_op->d_iput(dentry, inode);
	else
		iput(inode);
}

void take_dentry_name_snapshot(struct name_snapshot *name, struct dentry *dentry)
{
       spin_lock(&dentry->d_lock);
       if (unlikely(dname_external(dentry))) {
               struct external_name *p = external_name(dentry);
               atomic_inc(&p->u.count);
               spin_unlock(&dentry->d_lock);
               name->name = p->name;
       } else {
               memcpy(name->inline_name, dentry->d_iname, DNAME_INLINE_LEN);
               spin_unlock(&dentry->d_lock);
               name->name = name->inline_name;
       }
}
EXPORT_SYMBOL(take_dentry_name_snapshot);

void release_dentry_name_snapshot(struct name_snapshot *name)
{
       if (unlikely(name->name != name->inline_name)) {
               struct external_name *p;
               p = container_of(name->name, struct external_name, name[0]);
               if (unlikely(atomic_dec_and_test(&p->u.count)))
                       kfree_rcu(p, u.head);
       }
}
EXPORT_SYMBOL(release_dentry_name_snapshot);

/*
 * dentry_lru_(add|del|prune|move_tail) must be called with d_lock held.
 */
static void dentry_lru_add(struct dentry *dentry)
{
	if (list_empty(&dentry->d_lru)) {
		spin_lock(&dcache_lru_lock);
		list_add(&dentry->d_lru, &dentry->d_sb->s_dentry_lru);
		dentry->d_sb->s_nr_dentry_unused++;
		dentry_stat.nr_unused++;
		spin_unlock(&dcache_lru_lock);
	}
}

static void __dentry_lru_del(struct dentry *dentry)
{
	list_del_init(&dentry->d_lru);
	dentry->d_flags &= ~DCACHE_SHRINK_LIST;
	dentry->d_sb->s_nr_dentry_unused--;
	dentry_stat.nr_unused--;
}

/*
 * Remove a dentry with references from the LRU.
 */
static void dentry_lru_del(struct dentry *dentry)
{
	if (!list_empty(&dentry->d_lru)) {
		spin_lock(&dcache_lru_lock);
		__dentry_lru_del(dentry);
		spin_unlock(&dcache_lru_lock);
	}
}

static void dentry_lru_move_list(struct dentry *dentry, struct list_head *list)
{
	spin_lock(&dcache_lru_lock);
	if (list_empty(&dentry->d_lru)) {
		list_add_tail(&dentry->d_lru, list);
		dentry->d_sb->s_nr_dentry_unused++;
		dentry_stat.nr_unused++;
	} else {
		list_move_tail(&dentry->d_lru, list);
	}
	spin_unlock(&dcache_lru_lock);
}

/**
 * d_kill - kill dentry and return parent
 * @dentry: dentry to kill
 * @parent: parent dentry
 *
 * The dentry must already be unhashed and removed from the LRU.
 *
 * If this is the root of the dentry tree, return NULL.
 *
 * dentry->d_lock and parent->d_lock must be held by caller, and are dropped by
 * d_kill.
 */
static struct dentry *d_kill(struct dentry *dentry, struct dentry *parent)
	__releases(dentry->d_lock)
	__releases(parent->d_lock)
	__releases(dentry->d_inode->i_lock)
{
	__list_del_entry(&dentry->d_child);
	/*
	 * Inform ascending readers that we are no longer attached to the
	 * dentry tree
	 */
	dentry->d_flags |= DCACHE_DENTRY_KILLED;
	if (parent)
		spin_unlock(&parent->d_lock);
	dentry_iput(dentry);
	/*
	 * dentry_iput drops the locks, at which point nobody (except
	 * transient RCU lookups) can reach this dentry.
	 */
	d_free(dentry);
	return parent;
}

/*
 * Unhash a dentry without inserting an RCU walk barrier or checking that
 * dentry->d_lock is locked.  The caller must take care of that, if
 * appropriate.
 */
static void __d_shrink(struct dentry *dentry)
{
	if (!d_unhashed(dentry)) {
		struct hlist_bl_head *b;
		if (unlikely(dentry->d_flags & DCACHE_DISCONNECTED))
			b = &dentry->d_sb->s_anon;
		else
			b = d_hash(dentry->d_parent, dentry->d_name.hash);

		hlist_bl_lock(b);
		__hlist_bl_del(&dentry->d_hash);
		dentry->d_hash.pprev = NULL;
		hlist_bl_unlock(b);
	}
}

/**
 * d_drop - drop a dentry
 * @dentry: dentry to drop
 *
 * d_drop() unhashes the entry from the parent dentry hashes, so that it won't
 * be found through a VFS lookup any more. Note that this is different from
 * deleting the dentry - d_delete will try to mark the dentry negative if
 * possible, giving a successful _negative_ lookup, while d_drop will
 * just make the cache lookup fail.
 *
 * d_drop() is used mainly for stuff that wants to invalidate a dentry for some
 * reason (NFS timeouts or autofs deletes).
 *
 * __d_drop requires dentry->d_lock.
 */
void __d_drop(struct dentry *dentry)
{
	if (!d_unhashed(dentry)) {
		__d_shrink(dentry);
		dentry_rcuwalk_barrier(dentry);
	}
}
EXPORT_SYMBOL(__d_drop);

void d_drop(struct dentry *dentry)
{
	spin_lock(&dentry->d_lock);
	__d_drop(dentry);
	spin_unlock(&dentry->d_lock);
}
EXPORT_SYMBOL(d_drop);

/*
 * Finish off a dentry we've decided to kill.
 * dentry->d_lock must be held, returns with it unlocked.
 * If ref is non-zero, then decrement the refcount too.
 * Returns dentry requiring refcount drop, or NULL if we're done.
 */
static inline struct dentry *dentry_kill(struct dentry *dentry, int ref)
	__releases(dentry->d_lock)
{
	struct inode *inode;
	struct dentry *parent;

	inode = dentry->d_inode;
	if (inode && !spin_trylock(&inode->i_lock)) {
relock:
		spin_unlock(&dentry->d_lock);
		cpu_relax();
		return dentry; /* try again with same dentry */
	}
	if (IS_ROOT(dentry))
		parent = NULL;
	else
		parent = dentry->d_parent;
	if (parent && !spin_trylock(&parent->d_lock)) {
		if (inode)
			spin_unlock(&inode->i_lock);
		goto relock;
	}

	if (ref)
		dentry->d_count--;
	/*
	 * inform the fs via d_prune that this dentry is about to be
	 * unhashed and destroyed.
	 */
	if (dentry->d_flags & DCACHE_OP_PRUNE)
		dentry->d_op->d_prune(dentry);

	dentry_lru_del(dentry);
	/* if it was on the hash then remove it */
	__d_drop(dentry);
	return d_kill(dentry, parent);
}

/* 
 * This is dput
 *
 * This is complicated by the fact that we do not want to put
 * dentries that are no longer on any hash chain on the unused
 * list: we'd much rather just get rid of them immediately.
 *
 * However, that implies that we have to traverse the dentry
 * tree upwards to the parents which might _also_ now be
 * scheduled for deletion (it may have been only waiting for
 * its last child to go away).
 *
 * This tail recursion is done by hand as we don't want to depend
 * on the compiler to always get this right (gcc generally doesn't).
 * Real recursion would eat up our stack space.
 */

/*
 * dput - release a dentry
 * @dentry: dentry to release 
 *
 * Release a dentry. This will drop the usage count and if appropriate
 * call the dentry unlink method as well as removing it from the queues and
 * releasing its resources. If the parent dentries were scheduled for release
 * they too may now get deleted.
 */
void dput(struct dentry *dentry)
{
	if (!dentry)
		return;

repeat:
	if (dentry->d_count == 1)
		might_sleep();
	spin_lock(&dentry->d_lock);
	BUG_ON(!dentry->d_count);
	if (dentry->d_count > 1) {
		dentry->d_count--;
		spin_unlock(&dentry->d_lock);
		return;
	}

	if (unlikely(dentry->d_flags & DCACHE_DISCONNECTED))
		goto kill_it;

	if (dentry->d_flags & DCACHE_OP_DELETE) {
		if (dentry->d_op->d_delete(dentry))
			goto kill_it;
	}

	/* Unreachable? Get rid of it */
 	if (d_unhashed(dentry))
		goto kill_it;

	dentry->d_flags |= DCACHE_REFERENCED;
	dentry_lru_add(dentry);

	dentry->d_count--;
	spin_unlock(&dentry->d_lock);
	return;

kill_it:
	dentry = dentry_kill(dentry, 1);
	if (dentry)
		goto repeat;
}
EXPORT_SYMBOL(dput);

/**
 * d_invalidate - invalidate a dentry
 * @dentry: dentry to invalidate
 *
 * Try to invalidate the dentry if it turns out to be
 * possible. If there are other dentries that can be
 * reached through this one we can't delete it and we
 * return -EBUSY. On success we return 0.
 *
 * no dcache lock.
 */
 
int d_invalidate(struct dentry * dentry)
{
	/*
	 * If it's already been dropped, return OK.
	 */
	spin_lock(&dentry->d_lock);
	if (d_unhashed(dentry)) {
		spin_unlock(&dentry->d_lock);
		return 0;
	}
	/*
	 * Check whether to do a partial shrink_dcache
	 * to get rid of unused child entries.
	 */
	if (!list_empty(&dentry->d_subdirs)) {
		spin_unlock(&dentry->d_lock);
		shrink_dcache_parent(dentry);
		spin_lock(&dentry->d_lock);
	}

	/*
	 * Somebody else still using it?
	 *
	 * If it's a directory, we can't drop it
	 * for fear of somebody re-populating it
	 * with children (even though dropping it
	 * would make it unreachable from the root,
	 * we might still populate it if it was a
	 * working directory or similar).
	 * We also need to leave mountpoints alone,
	 * directory or not.
	 */
	if (dentry->d_count > 1 && dentry->d_inode) {
		if (S_ISDIR(dentry->d_inode->i_mode) || d_mountpoint(dentry)) {
			spin_unlock(&dentry->d_lock);
			return -EBUSY;
		}
	}

	__d_drop(dentry);
	spin_unlock(&dentry->d_lock);
	return 0;
}
EXPORT_SYMBOL(d_invalidate);

/* This must be called with d_lock held */
static inline void __dget_dlock(struct dentry *dentry)
{
	dentry->d_count++;
}

static inline void __dget(struct dentry *dentry)
{
	spin_lock(&dentry->d_lock);
	__dget_dlock(dentry);
	spin_unlock(&dentry->d_lock);
}

struct dentry *dget_parent(struct dentry *dentry)
{
	struct dentry *ret;

repeat:
	/*
	 * Don't need rcu_dereference because we re-check it was correct under
	 * the lock.
	 */
	rcu_read_lock();
	ret = dentry->d_parent;
	spin_lock(&ret->d_lock);
	if (unlikely(ret != dentry->d_parent)) {
		spin_unlock(&ret->d_lock);
		rcu_read_unlock();
		goto repeat;
	}
	rcu_read_unlock();
	BUG_ON(!ret->d_count);
	ret->d_count++;
	spin_unlock(&ret->d_lock);
	return ret;
}
EXPORT_SYMBOL(dget_parent);

/**
 * d_find_alias - grab a hashed alias of inode
 * @inode: inode in question
 * @want_discon:  flag, used by d_splice_alias, to request
 *          that only a DISCONNECTED alias be returned.
 *
 * If inode has a hashed alias, or is a directory and has any alias,
 * acquire the reference to alias and return it. Otherwise return NULL.
 * Notice that if inode is a directory there can be only one alias and
 * it can be unhashed only if it has no children, or if it is the root
 * of a filesystem.
 *
 * If the inode has an IS_ROOT, DCACHE_DISCONNECTED alias, then prefer
 * any other hashed alias over that one unless @want_discon is set,
 * in which case only return an IS_ROOT, DCACHE_DISCONNECTED alias.
 */
static struct dentry *__d_find_alias(struct inode *inode, int want_discon)
{
	struct dentry *alias, *discon_alias;

again:
	discon_alias = NULL;
	hlist_for_each_entry(alias, &inode->i_dentry, d_u.d_alias) {
		spin_lock(&alias->d_lock);
 		if (S_ISDIR(inode->i_mode) || !d_unhashed(alias)) {
			if (IS_ROOT(alias) &&
			    (alias->d_flags & DCACHE_DISCONNECTED)) {
				discon_alias = alias;
			} else if (!want_discon) {
				__dget_dlock(alias);
				spin_unlock(&alias->d_lock);
				return alias;
			}
		}
		spin_unlock(&alias->d_lock);
	}
	if (discon_alias) {
		alias = discon_alias;
		spin_lock(&alias->d_lock);
		if (S_ISDIR(inode->i_mode) || !d_unhashed(alias)) {
			if (IS_ROOT(alias) &&
			    (alias->d_flags & DCACHE_DISCONNECTED)) {
				__dget_dlock(alias);
				spin_unlock(&alias->d_lock);
				return alias;
			}
		}
		spin_unlock(&alias->d_lock);
		goto again;
	}
	return NULL;
}

struct dentry *d_find_alias(struct inode *inode)
{
	struct dentry *de = NULL;

	if (!hlist_empty(&inode->i_dentry)) {
		spin_lock(&inode->i_lock);
		de = __d_find_alias(inode, 0);
		spin_unlock(&inode->i_lock);
	}
	return de;
}
EXPORT_SYMBOL(d_find_alias);

/*
 *	Try to kill dentries associated with this inode.
 * WARNING: you must own a reference to inode.
 */
void d_prune_aliases(struct inode *inode)
{
	struct dentry *dentry;
restart:
	spin_lock(&inode->i_lock);
	hlist_for_each_entry(dentry, &inode->i_dentry, d_u.d_alias) {
		spin_lock(&dentry->d_lock);
		if (!dentry->d_count) {
			__dget_dlock(dentry);
			__d_drop(dentry);
			spin_unlock(&dentry->d_lock);
			spin_unlock(&inode->i_lock);
			dput(dentry);
			goto restart;
		}
		spin_unlock(&dentry->d_lock);
	}
	spin_unlock(&inode->i_lock);
}
EXPORT_SYMBOL(d_prune_aliases);

/*
 * Try to throw away a dentry - free the inode, dput the parent.
 * Requires dentry->d_lock is held, and dentry->d_count == 0.
 * Releases dentry->d_lock.
 *
 * This may fail if locks cannot be acquired no problem, just try again.
 */
static void try_prune_one_dentry(struct dentry *dentry)
	__releases(dentry->d_lock)
{
	struct dentry *parent;

	parent = dentry_kill(dentry, 0);
	/*
	 * If dentry_kill returns NULL, we have nothing more to do.
	 * if it returns the same dentry, trylocks failed. In either
	 * case, just loop again.
	 *
	 * Otherwise, we need to prune ancestors too. This is necessary
	 * to prevent quadratic behavior of shrink_dcache_parent(), but
	 * is also expected to be beneficial in reducing dentry cache
	 * fragmentation.
	 */
	if (!parent)
		return;
	if (parent == dentry)
		return;

	/* Prune ancestors. */
	dentry = parent;
	while (dentry) {
		spin_lock(&dentry->d_lock);
		if (dentry->d_count > 1) {
			dentry->d_count--;
			spin_unlock(&dentry->d_lock);
			return;
		}
		dentry = dentry_kill(dentry, 1);
	}
}

static void shrink_dentry_list(struct list_head *list)
{
	struct dentry *dentry;

	rcu_read_lock();
	for (;;) {
		dentry = list_entry_rcu(list->prev, struct dentry, d_lru);
		if (&dentry->d_lru == list)
			break; /* empty */
		spin_lock(&dentry->d_lock);
		if (dentry != list_entry(list->prev, struct dentry, d_lru)) {
			spin_unlock(&dentry->d_lock);
			continue;
		}

		/*
		 * We found an inuse dentry which was not removed from
		 * the LRU because of laziness during lookup.  Do not free
		 * it - just keep it off the LRU list.
		 */
		if (dentry->d_count) {
			dentry_lru_del(dentry);
			spin_unlock(&dentry->d_lock);
			continue;
		}

		rcu_read_unlock();

		try_prune_one_dentry(dentry);

		rcu_read_lock();
	}
	rcu_read_unlock();
}

/**
 * prune_dcache_sb - shrink the dcache
 * @sb: superblock
 * @count: number of entries to try to free
 *
 * Attempt to shrink the superblock dcache LRU by @count entries. This is
 * done when we need more memory an called from the superblock shrinker
 * function.
 *
 * This function may fail to free any resources if all the dentries are in
 * use.
 */
void prune_dcache_sb(struct super_block *sb, int count)
{
	struct dentry *dentry;
	LIST_HEAD(referenced);
	LIST_HEAD(tmp);

relock:
	spin_lock(&dcache_lru_lock);
	while (!list_empty(&sb->s_dentry_lru)) {
		dentry = list_entry(sb->s_dentry_lru.prev,
				struct dentry, d_lru);
		BUG_ON(dentry->d_sb != sb);

		if (!spin_trylock(&dentry->d_lock)) {
			spin_unlock(&dcache_lru_lock);
			cpu_relax();
			goto relock;
		}

		if (dentry->d_flags & DCACHE_REFERENCED) {
			dentry->d_flags &= ~DCACHE_REFERENCED;
			list_move(&dentry->d_lru, &referenced);
			spin_unlock(&dentry->d_lock);
		} else {
			list_move_tail(&dentry->d_lru, &tmp);
			dentry->d_flags |= DCACHE_SHRINK_LIST;
			spin_unlock(&dentry->d_lock);
			if (!--count)
				break;
		}
		cond_resched_lock(&dcache_lru_lock);
	}
	if (!list_empty(&referenced))
		list_splice(&referenced, &sb->s_dentry_lru);
	spin_unlock(&dcache_lru_lock);

	shrink_dentry_list(&tmp);
}

/**
 * shrink_dcache_sb - shrink dcache for a superblock
 * @sb: superblock
 *
 * Shrink the dcache for the specified super block. This is used to free
 * the dcache before unmounting a file system.
 */
void shrink_dcache_sb(struct super_block *sb)
{
	LIST_HEAD(tmp);

	spin_lock(&dcache_lru_lock);
	while (!list_empty(&sb->s_dentry_lru)) {
		list_splice_init(&sb->s_dentry_lru, &tmp);
		spin_unlock(&dcache_lru_lock);
		shrink_dentry_list(&tmp);
		spin_lock(&dcache_lru_lock);
	}
	spin_unlock(&dcache_lru_lock);
}
EXPORT_SYMBOL(shrink_dcache_sb);

/*
 * destroy a single subtree of dentries for unmount
 * - see the comments on shrink_dcache_for_umount() for a description of the
 *   locking
 */
static void shrink_dcache_for_umount_subtree(struct dentry *dentry)
{
	struct dentry *parent;

	BUG_ON(!IS_ROOT(dentry));

	for (;;) {
		/* descend to the first leaf in the current subtree */
		while (!list_empty(&dentry->d_subdirs))
			dentry = list_entry(dentry->d_subdirs.next,
					    struct dentry, d_child);

		/* consume the dentries from this leaf up through its parents
		 * until we find one with children or run out altogether */
		do {
			struct inode *inode;

			/*
			 * inform the fs that this dentry is about to be
			 * unhashed and destroyed.
			 */
			if (dentry->d_flags & DCACHE_OP_PRUNE)
				dentry->d_op->d_prune(dentry);

			dentry_lru_del(dentry);
			__d_shrink(dentry);

			if (dentry->d_count != 0) {
				printk(KERN_ERR
				       "BUG: Dentry %p{i=%lx,n=%s}"
				       " still in use (%d)"
				       " [unmount of %s %s]\n",
				       dentry,
				       dentry->d_inode ?
				       dentry->d_inode->i_ino : 0UL,
				       dentry->d_name.name,
				       dentry->d_count,
				       dentry->d_sb->s_type->name,
				       dentry->d_sb->s_id);
				BUG();
			}

			if (IS_ROOT(dentry)) {
				parent = NULL;
				list_del(&dentry->d_child);
			} else {
				parent = dentry->d_parent;
				parent->d_count--;
				list_del(&dentry->d_child);
			}

			inode = dentry->d_inode;
			if (inode) {
				dentry->d_inode = NULL;
				hlist_del_init(&dentry->d_u.d_alias);
				if (dentry->d_op && dentry->d_op->d_iput)
					dentry->d_op->d_iput(dentry, inode);
				else
					iput(inode);
			}

			d_free(dentry);

			/* finished when we fall off the top of the tree,
			 * otherwise we ascend to the parent and move to the
			 * next sibling if there is one */
			if (!parent)
				return;
			dentry = parent;
		} while (list_empty(&dentry->d_subdirs));

		dentry = list_entry(dentry->d_subdirs.next,
				    struct dentry, d_child);
	}
}

/*
 * destroy the dentries attached to a superblock on unmounting
 * - we don't need to use dentry->d_lock because:
 *   - the superblock is detached from all mountings and open files, so the
 *     dentry trees will not be rearranged by the VFS
 *   - s_umount is write-locked, so the memory pressure shrinker will ignore
 *     any dentries belonging to this superblock that it comes across
 *   - the filesystem itself is no longer permitted to rearrange the dentries
 *     in this superblock
 */
void shrink_dcache_for_umount(struct super_block *sb)
{
	struct dentry *dentry;

	if (down_read_trylock(&sb->s_umount))
		BUG();

	dentry = sb->s_root;
	sb->s_root = NULL;
	dentry->d_count--;
	shrink_dcache_for_umount_subtree(dentry);

	while (!hlist_bl_empty(&sb->s_anon)) {
		dentry = hlist_bl_entry(hlist_bl_first(&sb->s_anon), struct dentry, d_hash);
		shrink_dcache_for_umount_subtree(dentry);
	}
}

/*
 * Search for at least 1 mount point in the dentry's subdirs.
 * We descend to the next level whenever the d_subdirs
 * list is non-empty and continue searching.
 */
 
/**
 * have_submounts - check for mounts over a dentry
 * @parent: dentry to check.
 *
 * Return true if the parent or its subdirectories contain
 * a mount point
 */
int have_submounts(struct dentry *parent)
{
	struct dentry *this_parent;
	struct list_head *next;
	unsigned seq;
	int locked = 0;

	seq = read_seqbegin(&rename_lock);
again:
	this_parent = parent;

	if (d_mountpoint(parent))
		goto positive;
	spin_lock(&this_parent->d_lock);
repeat:
	next = this_parent->d_subdirs.next;
resume:
	while (next != &this_parent->d_subdirs) {
		struct list_head *tmp = next;
		struct dentry *dentry = list_entry(tmp, struct dentry, d_child);
		next = tmp->next;

		spin_lock_nested(&dentry->d_lock, DENTRY_D_LOCK_NESTED);
		/* Have we found a mount point ? */
		if (d_mountpoint(dentry)) {
			spin_unlock(&dentry->d_lock);
			spin_unlock(&this_parent->d_lock);
			goto positive;
		}
		if (!list_empty(&dentry->d_subdirs)) {
			spin_unlock(&this_parent->d_lock);
			spin_release(&dentry->d_lock.dep_map, 1, _RET_IP_);
			this_parent = dentry;
			spin_acquire(&this_parent->d_lock.dep_map, 0, 1, _RET_IP_);
			goto repeat;
		}
		spin_unlock(&dentry->d_lock);
	}
	/*
	 * All done at this level ... ascend and resume the search.
	 */
	rcu_read_lock();
ascend:
	if (this_parent != parent) {
		struct dentry *child = this_parent;
		this_parent = child->d_parent;

		spin_unlock(&child->d_lock);
		spin_lock(&this_parent->d_lock);

		/* might go back up the wrong parent if we have had a rename. */
		if (!locked && read_seqretry(&rename_lock, seq))
			goto rename_retry;
		/* go into the first sibling still alive */
		do {
			next = child->d_child.next;
			if (next == &this_parent->d_subdirs)
				goto ascend;
			child = list_entry(next, struct dentry, d_child);
		} while (unlikely(child->d_flags & DCACHE_DENTRY_KILLED));
		rcu_read_unlock();
		goto resume;
	}
	if (!locked && read_seqretry(&rename_lock, seq))
		goto rename_retry;
	spin_unlock(&this_parent->d_lock);
	rcu_read_unlock();
	if (locked)
		write_sequnlock(&rename_lock);
	return 0; /* No mount points found in tree */
positive:
	if (!locked && read_seqretry(&rename_lock, seq))
		goto rename_retry_unlocked;
	if (locked)
		write_sequnlock(&rename_lock);
	return 1;

rename_retry:
	spin_unlock(&this_parent->d_lock);
	rcu_read_unlock();
	if (locked)
		goto again;
rename_retry_unlocked:
	locked = 1;
	write_seqlock(&rename_lock);
	goto again;
}
EXPORT_SYMBOL(have_submounts);

/*
 * Search the dentry child list of the specified parent,
 * and move any unused dentries to the end of the unused
 * list for prune_dcache(). We descend to the next level
 * whenever the d_subdirs list is non-empty and continue
 * searching.
 *
 * It returns zero iff there are no unused children,
 * otherwise  it returns the number of children moved to
 * the end of the unused list. This may not be the total
 * number of unused children, because select_parent can
 * drop the lock and return early due to latency
 * constraints.
 */
static int select_parent(struct dentry *parent, struct list_head *dispose)
{
	struct dentry *this_parent;
	struct list_head *next;
	unsigned seq;
	int found = 0;
	int locked = 0;

	seq = read_seqbegin(&rename_lock);
again:
	this_parent = parent;
	spin_lock(&this_parent->d_lock);
repeat:
	next = this_parent->d_subdirs.next;
resume:
	while (next != &this_parent->d_subdirs) {
		struct list_head *tmp = next;
		struct dentry *dentry = list_entry(tmp, struct dentry, d_child);
		next = tmp->next;

		spin_lock_nested(&dentry->d_lock, DENTRY_D_LOCK_NESTED);

		/*
		 * move only zero ref count dentries to the dispose list.
		 *
		 * Those which are presently on the shrink list, being processed
		 * by shrink_dentry_list(), shouldn't be moved.  Otherwise the
		 * loop in shrink_dcache_parent() might not make any progress
		 * and loop forever.
		 */
		if (dentry->d_count) {
			dentry_lru_del(dentry);
		} else if (!(dentry->d_flags & DCACHE_SHRINK_LIST)) {
			dentry_lru_move_list(dentry, dispose);
			dentry->d_flags |= DCACHE_SHRINK_LIST;
			found++;
		}
		/*
		 * We can return to the caller if we have found some (this
		 * ensures forward progress). We'll be coming back to find
		 * the rest.
		 */
		if (found && need_resched()) {
			spin_unlock(&dentry->d_lock);
			rcu_read_lock();
			goto out;
		}

		/*
		 * Descend a level if the d_subdirs list is non-empty.
		 */
		if (!list_empty(&dentry->d_subdirs)) {
			spin_unlock(&this_parent->d_lock);
			spin_release(&dentry->d_lock.dep_map, 1, _RET_IP_);
			this_parent = dentry;
			spin_acquire(&this_parent->d_lock.dep_map, 0, 1, _RET_IP_);
			goto repeat;
		}

		spin_unlock(&dentry->d_lock);
	}
	/*
	 * All done at this level ... ascend and resume the search.
	 */
	rcu_read_lock();
ascend:
	if (this_parent != parent) {
		struct dentry *child = this_parent;
		this_parent = child->d_parent;

		spin_unlock(&child->d_lock);
		spin_lock(&this_parent->d_lock);

		/* might go back up the wrong parent if we have had a rename. */
		if (!locked && read_seqretry(&rename_lock, seq))
			goto rename_retry;
		/* go into the first sibling still alive */
		do {
			next = child->d_child.next;
			if (next == &this_parent->d_subdirs)
				goto ascend;
			child = list_entry(next, struct dentry, d_child);
		} while (unlikely(child->d_flags & DCACHE_DENTRY_KILLED));
		rcu_read_unlock();
		goto resume;
	}
out:
	if (!locked && read_seqretry(&rename_lock, seq))
		goto rename_retry;
	spin_unlock(&this_parent->d_lock);
	rcu_read_unlock();
	if (locked)
		write_sequnlock(&rename_lock);
	return found;

rename_retry:
	spin_unlock(&this_parent->d_lock);
	rcu_read_unlock();
	if (found)
		return found;
	if (locked)
		goto again;
	locked = 1;
	write_seqlock(&rename_lock);
	goto again;
}

/**
 * shrink_dcache_parent - prune dcache
 * @parent: parent of entries to prune
 *
 * Prune the dcache to remove unused children of the parent dentry.
 */
void shrink_dcache_parent(struct dentry * parent)
{
	LIST_HEAD(dispose);
	int found;

	while ((found = select_parent(parent, &dispose)) != 0) {
		shrink_dentry_list(&dispose);
		cond_resched();
	}
}
EXPORT_SYMBOL(shrink_dcache_parent);

/**
 * __d_alloc	-	allocate a dcache entry
 * @sb: filesystem it will belong to
 * @name: qstr of the name
 *
 * Allocates a dentry. It returns %NULL if there is insufficient memory
 * available. On a success the dentry is returned. The name passed in is
 * copied and the copy passed in may be reused after this call.
 */
 
struct dentry *__d_alloc(struct super_block *sb, const struct qstr *name)
{
	struct dentry *dentry;
	char *dname;

	dentry = kmem_cache_alloc(dentry_cache, GFP_KERNEL);
	if (!dentry)
		return NULL;

	/*
	 * We guarantee that the inline name is always NUL-terminated.
	 * This way the memcpy() done by the name switching in rename
	 * will still always have a NUL at the end, even if we might
	 * be overwriting an internal NUL character
	 */
	dentry->d_iname[DNAME_INLINE_LEN-1] = 0;
	if (name->len > DNAME_INLINE_LEN-1) {
        size_t size = offsetof(struct external_name, name[1]);
        struct external_name *p = kmalloc(size + name->len, GFP_KERNEL);
        if (!p) {
			kmem_cache_free(dentry_cache, dentry); 
			return NULL;
		}
		atomic_set(&p->u.count, 1);
		dname = p->name;
	} else  {
		dname = dentry->d_iname;
	}	

	dentry->d_name.len = name->len;
	dentry->d_name.hash = name->hash;
	memcpy(dname, name->name, name->len);
	dname[name->len] = 0;

	/* Make sure we always see the terminating NUL character */
	smp_wmb();
	dentry->d_name.name = dname;

	dentry->d_count = 1;
	dentry->d_flags = 0;
	spin_lock_init(&dentry->d_lock);
	seqcount_init(&dentry->d_seq);
	dentry->d_inode = NULL;
	dentry->d_parent = dentry;
	dentry->d_sb = sb;
	dentry->d_op = NULL;
	dentry->d_fsdata = NULL;
	INIT_HLIST_BL_NODE(&dentry->d_hash);
	INIT_LIST_HEAD(&dentry->d_lru);
	INIT_LIST_HEAD(&dentry->d_subdirs);
	INIT_HLIST_NODE(&dentry->d_u.d_alias);
	INIT_LIST_HEAD(&dentry->d_child);
	d_set_d_op(dentry, dentry->d_sb->s_d_op);

	this_cpu_inc(nr_dentry);

	return dentry;
}

/**
 * d_alloc	-	allocate a dcache entry
 * @parent: parent of entry to allocate
 * @name: qstr of the name
 *
 * Allocates a dentry. It returns %NULL if there is insufficient memory
 * available. On a success the dentry is returned. The name passed in is
 * copied and the copy passed in may be reused after this call.
 */
struct dentry *d_alloc(struct dentry * parent, const struct qstr *name)
{
	struct dentry *dentry = __d_alloc(parent->d_sb, name);
	if (!dentry)
		return NULL;
	dentry->d_flags |= DCACHE_RCUACCESS;
	spin_lock(&parent->d_lock);
	/*
	 * don't need child lock because it is not subject
	 * to concurrency here
	 */
	__dget_dlock(parent);
	dentry->d_parent = parent;
	list_add(&dentry->d_child, &parent->d_subdirs);
	spin_unlock(&parent->d_lock);

	return dentry;
}
EXPORT_SYMBOL(d_alloc);

struct dentry *d_alloc_pseudo(struct super_block *sb, const struct qstr *name)
{
	struct dentry *dentry = __d_alloc(sb, name);
	if (dentry)
		dentry->d_flags |= DCACHE_DISCONNECTED;
	return dentry;
}
EXPORT_SYMBOL(d_alloc_pseudo);

struct dentry *d_alloc_name(struct dentry *parent, const char *name)
{
	struct qstr q;

	q.name = name;
	q.len = strlen(name);
	q.hash = full_name_hash(q.name, q.len);
	return d_alloc(parent, &q);
}
EXPORT_SYMBOL(d_alloc_name);

void d_set_d_op(struct dentry *dentry, const struct dentry_operations *op)
{
	WARN_ON_ONCE(dentry->d_op);
	WARN_ON_ONCE(dentry->d_flags & (DCACHE_OP_HASH	|
				DCACHE_OP_COMPARE	|
				DCACHE_OP_REVALIDATE	|
				DCACHE_OP_WEAK_REVALIDATE	|
				DCACHE_OP_DELETE ));
	dentry->d_op = op;
	if (!op)
		return;
	if (op->d_hash)
		dentry->d_flags |= DCACHE_OP_HASH;
	if (op->d_compare)
		dentry->d_flags |= DCACHE_OP_COMPARE;
	if (op->d_revalidate)
		dentry->d_flags |= DCACHE_OP_REVALIDATE;
	if (op->d_weak_revalidate)
		dentry->d_flags |= DCACHE_OP_WEAK_REVALIDATE;
	if (op->d_delete)
		dentry->d_flags |= DCACHE_OP_DELETE;
	if (op->d_prune)
		dentry->d_flags |= DCACHE_OP_PRUNE;

}
EXPORT_SYMBOL(d_set_d_op);

static void __d_instantiate(struct dentry *dentry, struct inode *inode)
{
	spin_lock(&dentry->d_lock);
	if (inode) {
		if (unlikely(IS_AUTOMOUNT(inode)))
			dentry->d_flags |= DCACHE_NEED_AUTOMOUNT;
		hlist_add_head(&dentry->d_u.d_alias, &inode->i_dentry);
	}
	dentry->d_inode = inode;
	dentry_rcuwalk_barrier(dentry);
	spin_unlock(&dentry->d_lock);
	fsnotify_d_instantiate(dentry, inode);
}

/**
 * d_instantiate - fill in inode information for a dentry
 * @entry: dentry to complete
 * @inode: inode to attach to this dentry
 *
 * Fill in inode information in the entry.
 *
 * This turns negative dentries into productive full members
 * of society.
 *
 * NOTE! This assumes that the inode count has been incremented
 * (or otherwise set) by the caller to indicate that it is now
 * in use by the dcache.
 */
 
void d_instantiate(struct dentry *entry, struct inode * inode)
{
	BUG_ON(!hlist_unhashed(&entry->d_u.d_alias));
	if (inode)
		spin_lock(&inode->i_lock);
	__d_instantiate(entry, inode);
	if (inode)
		spin_unlock(&inode->i_lock);
	security_d_instantiate(entry, inode);
}
EXPORT_SYMBOL(d_instantiate);

/**
 * d_instantiate_unique - instantiate a non-aliased dentry
 * @entry: dentry to instantiate
 * @inode: inode to attach to this dentry
 *
 * Fill in inode information in the entry. On success, it returns NULL.
 * If an unhashed alias of "entry" already exists, then we return the
 * aliased dentry instead and drop one reference to inode.
 *
 * Note that in order to avoid conflicts with rename() etc, the caller
 * had better be holding the parent directory semaphore.
 *
 * This also assumes that the inode count has been incremented
 * (or otherwise set) by the caller to indicate that it is now
 * in use by the dcache.
 */
static struct dentry *__d_instantiate_unique(struct dentry *entry,
					     struct inode *inode)
{
	struct dentry *alias;
	int len = entry->d_name.len;
	const char *name = entry->d_name.name;
	unsigned int hash = entry->d_name.hash;

	if (!inode) {
		__d_instantiate(entry, NULL);
		return NULL;
	}

	hlist_for_each_entry(alias, &inode->i_dentry, d_u.d_alias) {
		/*
		 * Don't need alias->d_lock here, because aliases with
		 * d_parent == entry->d_parent are not subject to name or
		 * parent changes, because the parent inode i_mutex is held.
		 */
		if (alias->d_name.hash != hash)
			continue;
		if (alias->d_parent != entry->d_parent)
			continue;
		if (alias->d_name.len != len)
			continue;
		if (dentry_cmp(alias, name, len))
			continue;
		__dget(alias);
		return alias;
	}

	__d_instantiate(entry, inode);
	return NULL;
}

struct dentry *d_instantiate_unique(struct dentry *entry, struct inode *inode)
{
	struct dentry *result;

	BUG_ON(!hlist_unhashed(&entry->d_u.d_alias));

	if (inode)
		spin_lock(&inode->i_lock);
	result = __d_instantiate_unique(entry, inode);
	if (inode)
		spin_unlock(&inode->i_lock);

	if (!result) {
		security_d_instantiate(entry, inode);
		return NULL;
	}

	BUG_ON(!d_unhashed(result));
	iput(inode);
	return result;
}

EXPORT_SYMBOL(d_instantiate_unique);

struct dentry *d_make_root(struct inode *root_inode)
{
	struct dentry *res = NULL;

	if (root_inode) {
		static const struct qstr name = QSTR_INIT("/", 1);

		res = __d_alloc(root_inode->i_sb, &name);
		if (res)
			d_instantiate(res, root_inode);
		else
			iput(root_inode);
	}
	return res;
}
EXPORT_SYMBOL(d_make_root);

static struct dentry * __d_find_any_alias(struct inode *inode)
{
	struct dentry *alias;

	if (hlist_empty(&inode->i_dentry))
		return NULL;
	alias = hlist_entry(inode->i_dentry.first, struct dentry, d_u.d_alias);
	__dget(alias);
	return alias;
}

/**
 * d_find_any_alias - find any alias for a given inode
 * @inode: inode to find an alias for
 *
 * If any aliases exist for the given inode, take and return a
 * reference for one of them.  If no aliases exist, return %NULL.
 */
struct dentry *d_find_any_alias(struct inode *inode)
{
	struct dentry *de;

	spin_lock(&inode->i_lock);
	de = __d_find_any_alias(inode);
	spin_unlock(&inode->i_lock);
	return de;
}
EXPORT_SYMBOL(d_find_any_alias);

/**
 * d_obtain_alias - find or allocate a dentry for a given inode
 * @inode: inode to allocate the dentry for
 *
 * Obtain a dentry for an inode resulting from NFS filehandle conversion or
 * similar open by handle operations.  The returned dentry may be anonymous,
 * or may have a full name (if the inode was already in the cache).
 *
 * When called on a directory inode, we must ensure that the inode only ever
 * has one dentry.  If a dentry is found, that is returned instead of
 * allocating a new one.
 *
 * On successful return, the reference to the inode has been transferred
 * to the dentry.  In case of an error the reference on the inode is released.
 * To make it easier to use in export operations a %NULL or IS_ERR inode may
 * be passed in and will be the error will be propagate to the return value,
 * with a %NULL @inode replaced by ERR_PTR(-ESTALE).
 */
struct dentry *d_obtain_alias(struct inode *inode)
{
	static const struct qstr anonstring = QSTR_INIT("/", 1);
	struct dentry *tmp;
	struct dentry *res;

	if (!inode)
		return ERR_PTR(-ESTALE);
	if (IS_ERR(inode))
		return ERR_CAST(inode);

	res = d_find_any_alias(inode);
	if (res)
		goto out_iput;

	tmp = __d_alloc(inode->i_sb, &anonstring);
	if (!tmp) {
		res = ERR_PTR(-ENOMEM);
		goto out_iput;
	}

	spin_lock(&inode->i_lock);
	res = __d_find_any_alias(inode);
	if (res) {
		spin_unlock(&inode->i_lock);
		dput(tmp);
		goto out_iput;
	}

	/* attach a disconnected dentry */
	spin_lock(&tmp->d_lock);
	tmp->d_inode = inode;
	tmp->d_flags |= DCACHE_DISCONNECTED;
	hlist_add_head(&tmp->d_u.d_alias, &inode->i_dentry);
	hlist_bl_lock(&tmp->d_sb->s_anon);
	hlist_bl_add_head(&tmp->d_hash, &tmp->d_sb->s_anon);
	hlist_bl_unlock(&tmp->d_sb->s_anon);
	spin_unlock(&tmp->d_lock);
	spin_unlock(&inode->i_lock);
	security_d_instantiate(tmp, inode);

	return tmp;

 out_iput:
	if (res && !IS_ERR(res))
		security_d_instantiate(res, inode);
	iput(inode);
	return res;
}
EXPORT_SYMBOL(d_obtain_alias);

/**
 * d_splice_alias - splice a disconnected dentry into the tree if one exists
 * @inode:  the inode which may have a disconnected dentry
 * @dentry: a negative dentry which we want to point to the inode.
 *
 * If inode is a directory and has a 'disconnected' dentry (i.e. IS_ROOT and
 * DCACHE_DISCONNECTED), then d_move that in place of the given dentry
 * and return it, else simply d_add the inode to the dentry and return NULL.
 *
 * This is needed in the lookup routine of any filesystem that is exportable
 * (via knfsd) so that we can build dcache paths to directories effectively.
 *
 * If a dentry was found and moved, then it is returned.  Otherwise NULL
 * is returned.  This matches the expected return value of ->lookup.
 *
 */
struct dentry *d_splice_alias(struct inode *inode, struct dentry *dentry)
{
	struct dentry *new = NULL;

	if (IS_ERR(inode))
		return ERR_CAST(inode);

	if (inode && S_ISDIR(inode->i_mode)) {
		spin_lock(&inode->i_lock);
		new = __d_find_alias(inode, 1);
		if (new) {
			BUG_ON(!(new->d_flags & DCACHE_DISCONNECTED));
			spin_unlock(&inode->i_lock);
			security_d_instantiate(new, inode);
			d_move(new, dentry);
			iput(inode);
		} else {
			/* already taking inode->i_lock, so d_add() by hand */
			__d_instantiate(dentry, inode);
			spin_unlock(&inode->i_lock);
			security_d_instantiate(dentry, inode);
			d_rehash(dentry);
		}
	} else
		d_add(dentry, inode);
	return new;
}
EXPORT_SYMBOL(d_splice_alias);

/**
 * d_add_ci - lookup or allocate new dentry with case-exact name
 * @inode:  the inode case-insensitive lookup has found
 * @dentry: the negative dentry that was passed to the parent's lookup func
 * @name:   the case-exact name to be associated with the returned dentry
 *
 * This is to avoid filling the dcache with case-insensitive names to the
 * same inode, only the actual correct case is stored in the dcache for
 * case-insensitive filesystems.
 *
 * For a case-insensitive lookup match and if the the case-exact dentry
 * already exists in in the dcache, use it and return it.
 *
 * If no entry exists with the exact case name, allocate new dentry with
 * the exact case, and return the spliced entry.
 */
struct dentry *d_add_ci(struct dentry *dentry, struct inode *inode,
			struct qstr *name)
{
	struct dentry *found;
	struct dentry *new;

	/*
	 * First check if a dentry matching the name already exists,
	 * if not go ahead and create it now.
	 */
	found = d_hash_and_lookup(dentry->d_parent, name);
	if (unlikely(IS_ERR(found)))
		goto err_out;
	if (!found) {
		new = d_alloc(dentry->d_parent, name);
		if (!new) {
			found = ERR_PTR(-ENOMEM);
			goto err_out;
		}

		found = d_splice_alias(inode, new);
		if (found) {
			dput(new);
			return found;
		}
		return new;
	}

	/*
	 * If a matching dentry exists, and it's not negative use it.
	 *
	 * Decrement the reference count to balance the iget() done
	 * earlier on.
	 */
	if (found->d_inode) {
		if (unlikely(found->d_inode != inode)) {
			/* This can't happen because bad inodes are unhashed. */
			BUG_ON(!is_bad_inode(inode));
			BUG_ON(!is_bad_inode(found->d_inode));
		}
		iput(inode);
		return found;
	}

	/*
	 * Negative dentry: instantiate it unless the inode is a directory and
	 * already has a dentry.
	 */
	new = d_splice_alias(inode, found);
	if (new) {
		dput(found);
		found = new;
	}
	return found;

err_out:
	iput(inode);
	return found;
}
EXPORT_SYMBOL(d_add_ci);

/*
 * Do the slow-case of the dentry name compare.
 *
 * Unlike the dentry_cmp() function, we need to atomically
 * load the name, length and inode information, so that the
 * filesystem can rely on them, and can use the 'name' and
 * 'len' information without worrying about walking off the
 * end of memory etc.
 *
 * Thus the read_seqcount_retry() and the "duplicate" info
 * in arguments (the low-level filesystem should not look
 * at the dentry inode or name contents directly, since
 * rename can change them while we're in RCU mode).
 */
enum slow_d_compare {
	D_COMP_OK,
	D_COMP_NOMATCH,
	D_COMP_SEQRETRY,
};

static noinline enum slow_d_compare slow_dentry_cmp(
		const struct dentry *parent,
		struct inode *inode,
		struct dentry *dentry,
		unsigned int seq,
		const struct qstr *name)
{
	int tlen = dentry->d_name.len;
	const char *tname = dentry->d_name.name;
	struct inode *i = dentry->d_inode;

	if (read_seqcount_retry(&dentry->d_seq, seq)) {
		cpu_relax();
		return D_COMP_SEQRETRY;
	}
	if (parent->d_op->d_compare(parent, inode,
				dentry, i,
				tlen, tname, name))
		return D_COMP_NOMATCH;
	return D_COMP_OK;
}

/**
 * __d_lookup_rcu - search for a dentry (racy, store-free)
 * @parent: parent dentry
 * @name: qstr of name we wish to find
 * @seqp: returns d_seq value at the point where the dentry was found
 * @inode: returns dentry->d_inode when the inode was found valid.
 * Returns: dentry, or NULL
 *
 * __d_lookup_rcu is the dcache lookup function for rcu-walk name
 * resolution (store-free path walking) design described in
 * Documentation/filesystems/path-lookup.txt.
 *
 * This is not to be used outside core vfs.
 *
 * __d_lookup_rcu must only be used in rcu-walk mode, ie. with vfsmount lock
 * held, and rcu_read_lock held. The returned dentry must not be stored into
 * without taking d_lock and checking d_seq sequence count against @seq
 * returned here.
 *
 * A refcount may be taken on the found dentry with the __d_rcu_to_refcount
 * function.
 *
 * Alternatively, __d_lookup_rcu may be called again to look up the child of
 * the returned dentry, so long as its parent's seqlock is checked after the
 * child is looked up. Thus, an interlocking stepping of sequence lock checks
 * is formed, giving integrity down the path walk.
 *
 * NOTE! The caller *has* to check the resulting dentry against the sequence
 * number we've returned before using any of the resulting dentry state!
 */
struct dentry *__d_lookup_rcu(const struct dentry *parent,
				const struct qstr *name,
				unsigned *seqp, struct inode *inode)
{
	u64 hashlen = name->hash_len;
	const unsigned char *str = name->name;
	struct hlist_bl_head *b = d_hash(parent, hashlen_hash(hashlen));
	struct hlist_bl_node *node;
	struct dentry *dentry;

	/*
	 * Note: There is significant duplication with __d_lookup_rcu which is
	 * required to prevent single threaded performance regressions
	 * especially on architectures where smp_rmb (in seqcounts) are costly.
	 * Keep the two functions in sync.
	 */

	/*
	 * The hash list is protected using RCU.
	 *
	 * Carefully use d_seq when comparing a candidate dentry, to avoid
	 * races with d_move().
	 *
	 * It is possible that concurrent renames can mess up our list
	 * walk here and result in missing our dentry, resulting in the
	 * false-negative result. d_lookup() protects against concurrent
	 * renames using rename_lock seqlock.
	 *
	 * See Documentation/filesystems/path-lookup.txt for more details.
	 */
	hlist_bl_for_each_entry_rcu(dentry, node, b, d_hash) {
		unsigned seq;

seqretry:
		/*
		 * The dentry sequence count protects us from concurrent
		 * renames, and thus protects inode, parent and name fields.
		 *
		 * The caller must perform a seqcount check in order
		 * to do anything useful with the returned dentry,
		 * including using the 'd_inode' pointer.
		 *
		 * NOTE! We do a "raw" seqcount_begin here. That means that
		 * we don't wait for the sequence count to stabilize if it
		 * is in the middle of a sequence change. If we do the slow
		 * dentry compare, we will do seqretries until it is stable,
		 * and if we end up with a successful lookup, we actually
		 * want to exit RCU lookup anyway.
		 */
		seq = raw_seqcount_begin(&dentry->d_seq);
		if (dentry->d_parent != parent)
			continue;
		if (d_unhashed(dentry))
			continue;
		*seqp = seq;

		if (unlikely(parent->d_flags & DCACHE_OP_COMPARE)) {
			if (dentry->d_name.hash != hashlen_hash(hashlen))
				continue;
			switch (slow_dentry_cmp(parent, inode, dentry, seq, name)) {
			case D_COMP_OK:
				return dentry;
			case D_COMP_NOMATCH:
				continue;
			default:
				goto seqretry;
			}
		}

		if (dentry->d_name.hash_len != hashlen)
			continue;
		if (!dentry_cmp(dentry, str, hashlen_len(hashlen)))
			return dentry;
	}
	return NULL;
}

/**
 * d_lookup - search for a dentry
 * @parent: parent dentry
 * @name: qstr of name we wish to find
 * Returns: dentry, or NULL
 *
 * d_lookup searches the children of the parent dentry for the name in
 * question. If the dentry is found its reference count is incremented and the
 * dentry is returned. The caller must use dput to free the entry when it has
 * finished using it. %NULL is returned if the dentry does not exist.
 */
struct dentry *d_lookup(const struct dentry *parent, const struct qstr *name)
{
	struct dentry *dentry;
	unsigned seq;

        do {
                seq = read_seqbegin(&rename_lock);
                dentry = __d_lookup(parent, name);
                if (dentry)
			break;
	} while (read_seqretry(&rename_lock, seq));
	return dentry;
}
EXPORT_SYMBOL(d_lookup);

/**
 * __d_lookup - search for a dentry (racy)
 * @parent: parent dentry
 * @name: qstr of name we wish to find
 * Returns: dentry, or NULL
 *
 * __d_lookup is like d_lookup, however it may (rarely) return a
 * false-negative result due to unrelated rename activity.
 *
 * __d_lookup is slightly faster by avoiding rename_lock read seqlock,
 * however it must be used carefully, eg. with a following d_lookup in
 * the case of failure.
 *
 * __d_lookup callers must be commented.
 */
struct dentry *__d_lookup(const struct dentry *parent, const struct qstr *name)
{
	unsigned int len = name->len;
	unsigned int hash = name->hash;
	const unsigned char *str = name->name;
	struct hlist_bl_head *b = d_hash(parent, hash);
	struct hlist_bl_node *node;
	struct dentry *found = NULL;
	struct dentry *dentry;

	/*
	 * Note: There is significant duplication with __d_lookup_rcu which is
	 * required to prevent single threaded performance regressions
	 * especially on architectures where smp_rmb (in seqcounts) are costly.
	 * Keep the two functions in sync.
	 */

	/*
	 * The hash list is protected using RCU.
	 *
	 * Take d_lock when comparing a candidate dentry, to avoid races
	 * with d_move().
	 *
	 * It is possible that concurrent renames can mess up our list
	 * walk here and result in missing our dentry, resulting in the
	 * false-negative result. d_lookup() protects against concurrent
	 * renames using rename_lock seqlock.
	 *
	 * See Documentation/filesystems/path-lookup.txt for more details.
	 */
	rcu_read_lock();
	
	hlist_bl_for_each_entry_rcu(dentry, node, b, d_hash) {

		if (dentry->d_name.hash != hash)
			continue;

		spin_lock(&dentry->d_lock);
		if (dentry->d_parent != parent)
			goto next;
		if (d_unhashed(dentry))
			goto next;

		/*
		 * It is safe to compare names since d_move() cannot
		 * change the qstr (protected by d_lock).
		 */
		if (parent->d_flags & DCACHE_OP_COMPARE) {
			int tlen = dentry->d_name.len;
			const char *tname = dentry->d_name.name;
			if (parent->d_op->d_compare(parent, parent->d_inode,
						dentry, dentry->d_inode,
						tlen, tname, name))
				goto next;
		} else {
			if (dentry->d_name.len != len)
				goto next;
			if (dentry_cmp(dentry, str, len))
				goto next;
		}

		dentry->d_count++;
		found = dentry;
		spin_unlock(&dentry->d_lock);
		break;
next:
		spin_unlock(&dentry->d_lock);
 	}
 	rcu_read_unlock();

 	return found;
}

/**
 * d_hash_and_lookup - hash the qstr then search for a dentry
 * @dir: Directory to search in
 * @name: qstr of name we wish to find
 *
 * On lookup failure NULL is returned; on bad name - ERR_PTR(-error)
 */
struct dentry *d_hash_and_lookup(struct dentry *dir, struct qstr *name)
{
	/*
	 * Check for a fs-specific hash function. Note that we must
	 * calculate the standard hash first, as the d_op->d_hash()
	 * routine may choose to leave the hash value unchanged.
	 */
	name->hash = full_name_hash(name->name, name->len);
	if (dir->d_flags & DCACHE_OP_HASH) {
		int err = dir->d_op->d_hash(dir, dir->d_inode, name);
		if (unlikely(err < 0))
			return ERR_PTR(err);
	}
	return d_lookup(dir, name);
}
EXPORT_SYMBOL(d_hash_and_lookup);

/**
 * d_validate - verify dentry provided from insecure source (deprecated)
 * @dentry: The dentry alleged to be valid child of @dparent
 * @dparent: The parent dentry (known to be valid)
 *
 * An insecure source has sent us a dentry, here we verify it and dget() it.
 * This is used by ncpfs in its readdir implementation.
 * Zero is returned in the dentry is invalid.
 *
 * This function is slow for big directories, and deprecated, do not use it.
 */
int d_validate(struct dentry *dentry, struct dentry *dparent)
{
	struct dentry *child;

	spin_lock(&dparent->d_lock);
	list_for_each_entry(child, &dparent->d_subdirs, d_child) {
		if (dentry == child) {
			spin_lock_nested(&dentry->d_lock, DENTRY_D_LOCK_NESTED);
			__dget_dlock(dentry);
			spin_unlock(&dentry->d_lock);
			spin_unlock(&dparent->d_lock);
			return 1;
		}
	}
	spin_unlock(&dparent->d_lock);

	return 0;
}
EXPORT_SYMBOL(d_validate);

/*
 * When a file is deleted, we have two options:
 * - turn this dentry into a negative dentry
 * - unhash this dentry and free it.
 *
 * Usually, we want to just turn this into
 * a negative dentry, but if anybody else is
 * currently using the dentry or the inode
 * we can't do that and we fall back on removing
 * it from the hash queues and waiting for
 * it to be deleted later when it has no users
 */
 
/**
 * d_delete - delete a dentry
 * @dentry: The dentry to delete
 *
 * Turn the dentry into a negative dentry if possible, otherwise
 * remove it from the hash queues so it can be deleted later
 */
 
void d_delete(struct dentry * dentry)
{
	struct inode *inode;
	int isdir = 0;
	/*
	 * Are we the only user?
	 */
again:
	spin_lock(&dentry->d_lock);
	inode = dentry->d_inode;
	isdir = S_ISDIR(inode->i_mode);
	if (dentry->d_count == 1) {
		if (!spin_trylock(&inode->i_lock)) {
			spin_unlock(&dentry->d_lock);
			cpu_relax();
			goto again;
		}
		dentry->d_flags &= ~DCACHE_CANT_MOUNT;
		dentry_unlink_inode(dentry);
		fsnotify_nameremove(dentry, isdir);
		return;
	}

	if (!d_unhashed(dentry))
		__d_drop(dentry);

	spin_unlock(&dentry->d_lock);

	fsnotify_nameremove(dentry, isdir);
}
EXPORT_SYMBOL(d_delete);

static void __d_rehash(struct dentry * entry, struct hlist_bl_head *b)
{
	BUG_ON(!d_unhashed(entry));
	hlist_bl_lock(b);
	hlist_bl_add_head_rcu(&entry->d_hash, b);
	hlist_bl_unlock(b);
}

static void _d_rehash(struct dentry * entry)
{
	__d_rehash(entry, d_hash(entry->d_parent, entry->d_name.hash));
}

/**
 * d_rehash	- add an entry back to the hash
 * @entry: dentry to add to the hash
 *
 * Adds a dentry to the hash according to its name.
 */
 
void d_rehash(struct dentry * entry)
{
	spin_lock(&entry->d_lock);
	_d_rehash(entry);
	spin_unlock(&entry->d_lock);
}
EXPORT_SYMBOL(d_rehash);

/**
 * dentry_update_name_case - update case insensitive dentry with a new name
 * @dentry: dentry to be updated
 * @name: new name
 *
 * Update a case insensitive dentry with new case of name.
 *
 * dentry must have been returned by d_lookup with name @name. Old and new
 * name lengths must match (ie. no d_compare which allows mismatched name
 * lengths).
 *
 * Parent inode i_mutex must be held over d_lookup and into this call (to
 * keep renames and concurrent inserts, and readdir(2) away).
 */
void dentry_update_name_case(struct dentry *dentry, struct qstr *name)
{
	BUG_ON(!mutex_is_locked(&dentry->d_parent->d_inode->i_mutex));
	BUG_ON(dentry->d_name.len != name->len); /* d_lookup gives this */

	spin_lock(&dentry->d_lock);
	write_seqcount_begin(&dentry->d_seq);
	memcpy((unsigned char *)dentry->d_name.name, name->name, name->len);
	write_seqcount_end(&dentry->d_seq);
	spin_unlock(&dentry->d_lock);
}
EXPORT_SYMBOL(dentry_update_name_case);

static void switch_names(struct dentry *dentry, struct dentry *target)
{
	if (unlikely(dname_external(target))) {
		if (unlikely(dname_external(dentry))) {
			/*
			 * Both external: swap the pointers
			 */
			swap(target->d_name.name, dentry->d_name.name);
		} else {
			/*
			 * dentry:internal, target:external.  Steal target's
			 * storage and make target internal.
			 */
			memcpy(target->d_iname, dentry->d_name.name,
					dentry->d_name.len + 1);
			dentry->d_name.name = target->d_name.name;
			target->d_name.name = target->d_iname;
		}
	} else {
		if (unlikely(dname_external(dentry))) {
			/*
			 * dentry:external, target:internal.  Give dentry's
			 * storage to target and make dentry internal
			 */
			memcpy(dentry->d_iname, target->d_name.name,
					target->d_name.len + 1);
			target->d_name.name = dentry->d_name.name;
			dentry->d_name.name = dentry->d_iname;
		} else {
			/*
			 * Both are internal.  Just copy target to dentry
			 */
			memcpy(dentry->d_iname, target->d_name.name,
					target->d_name.len + 1);
			dentry->d_name.len = target->d_name.len;
			return;
		}
	}
	swap(dentry->d_name.len, target->d_name.len);
}

static void copy_name(struct dentry *dentry, struct dentry *target)
{
       struct external_name *old_name = NULL;
       if (unlikely(dname_external(dentry)))
               old_name = external_name(dentry);
       if (unlikely(dname_external(target))) {
               atomic_inc(&external_name(target)->u.count);
               dentry->d_name = target->d_name;
       } else {
               memcpy(dentry->d_iname, target->d_name.name,
                               target->d_name.len + 1);
               dentry->d_name.name = dentry->d_iname;
               dentry->d_name.len = target->d_name.len;
       }
       if (old_name && likely(atomic_dec_and_test(&old_name->u.count)))
               kfree_rcu(old_name, u.head);
}


static void dentry_lock_for_move(struct dentry *dentry, struct dentry *target)
{
	/*
	 * XXXX: do we really need to take target->d_lock?
	 */
	if (IS_ROOT(dentry) || dentry->d_parent == target->d_parent)
		spin_lock(&target->d_parent->d_lock);
	else {
		if (d_ancestor(dentry->d_parent, target->d_parent)) {
			spin_lock(&dentry->d_parent->d_lock);
			spin_lock_nested(&target->d_parent->d_lock,
						DENTRY_D_LOCK_NESTED);
		} else {
			spin_lock(&target->d_parent->d_lock);
			spin_lock_nested(&dentry->d_parent->d_lock,
						DENTRY_D_LOCK_NESTED);
		}
	}
	if (target < dentry) {
		spin_lock_nested(&target->d_lock, 2);
		spin_lock_nested(&dentry->d_lock, 3);
	} else {
		spin_lock_nested(&dentry->d_lock, 2);
		spin_lock_nested(&target->d_lock, 3);
	}
}

static void dentry_unlock_parents_for_move(struct dentry *dentry,
					struct dentry *target)
{
	if (target->d_parent != dentry->d_parent)
		spin_unlock(&dentry->d_parent->d_lock);
	if (target->d_parent != target)
		spin_unlock(&target->d_parent->d_lock);
}

/*
 * When switching names, the actual string doesn't strictly have to
 * be preserved in the target - because we're dropping the target
 * anyway. As such, we can just do a simple memcpy() to copy over
 * the new name before we switch.
 *
 * Note that we have to be a lot more careful about getting the hash
 * switched - we have to switch the hash value properly even if it
 * then no longer matches the actual (corrupted) string of the target.
 * The hash value has to match the hash queue that the dentry is on..
 */
/*
 * __d_move - move a dentry
 * @dentry: entry to move
 * @target: new dentry
 *
 * Update the dcache to reflect the move of a file name. Negative
 * dcache entries should not be moved in this way. Caller must hold
 * rename_lock, the i_mutex of the source and target directories,
 * and the sb->s_vfs_rename_mutex if they differ. See lock_rename().
 */
static void __d_move(struct dentry * dentry, struct dentry * target)
{
	if (!dentry->d_inode)
		printk(KERN_WARNING "VFS: moving negative dcache entry\n");

	BUG_ON(d_ancestor(dentry, target));
	BUG_ON(d_ancestor(target, dentry));

	dentry_lock_for_move(dentry, target);

	write_seqcount_begin(&dentry->d_seq);
	write_seqcount_begin(&target->d_seq);

	/* __d_drop does write_seqcount_barrier, but they're OK to nest. */

	/*
	 * Move the dentry to the target hash queue. Don't bother checking
	 * for the same hash queue because of how unlikely it is.
	 */
	__d_drop(dentry);
	__d_rehash(dentry, d_hash(target->d_parent, target->d_name.hash));

	/* Unhash the target: dput() will then get rid of it */
	__d_drop(target);

	list_del(&dentry->d_child);
	list_del(&target->d_child);

	/* Switch the names.. */
	copy_name(dentry, target);
	swap(dentry->d_name.hash, target->d_name.hash);

	/* ... and switch the parents */
	if (IS_ROOT(dentry)) {
		dentry->d_flags |= DCACHE_RCUACCESS;
		dentry->d_parent = target->d_parent;
		target->d_parent = target;
		INIT_LIST_HEAD(&target->d_child);
	} else {
		swap(dentry->d_parent, target->d_parent);

		/* And add them back to the (new) parent lists */
		list_add(&target->d_child, &target->d_parent->d_subdirs);
	}

	list_add(&dentry->d_child, &dentry->d_parent->d_subdirs);

	write_seqcount_end(&target->d_seq);
	write_seqcount_end(&dentry->d_seq);

	dentry_unlock_parents_for_move(dentry, target);
	spin_unlock(&target->d_lock);
	fsnotify_d_move(dentry);
	spin_unlock(&dentry->d_lock);
}

/*
 * d_move - move a dentry
 * @dentry: entry to move
 * @target: new dentry
 *
 * Update the dcache to reflect the move of a file name. Negative
 * dcache entries should not be moved in this way. See the locking
 * requirements for __d_move.
 */
void d_move(struct dentry *dentry, struct dentry *target)
{
	write_seqlock(&rename_lock);
	__d_move(dentry, target);
	write_sequnlock(&rename_lock);
}
EXPORT_SYMBOL(d_move);

/**
 * d_ancestor - search for an ancestor
 * @p1: ancestor dentry
 * @p2: child dentry
 *
 * Returns the ancestor dentry of p2 which is a child of p1, if p1 is
 * an ancestor of p2, else NULL.
 */
struct dentry *d_ancestor(struct dentry *p1, struct dentry *p2)
{
	struct dentry *p;

	for (p = p2; !IS_ROOT(p); p = p->d_parent) {
		if (p->d_parent == p1)
			return p;
	}
	return NULL;
}

/*
 * This helper attempts to cope with remotely renamed directories
 *
 * It assumes that the caller is already holding
 * dentry->d_parent->d_inode->i_mutex, inode->i_lock and rename_lock
 *
 * Note: If ever the locking in lock_rename() changes, then please
 * remember to update this too...
 */
static struct dentry *__d_unalias(struct inode *inode,
		struct dentry *dentry, struct dentry *alias)
{
	struct mutex *m1 = NULL, *m2 = NULL;
	struct dentry *ret = ERR_PTR(-EBUSY);

	/* If alias and dentry share a parent, then no extra locks required */
	if (alias->d_parent == dentry->d_parent)
		goto out_unalias;

	/* See lock_rename() */
	if (!mutex_trylock(&dentry->d_sb->s_vfs_rename_mutex))
		goto out_err;
	m1 = &dentry->d_sb->s_vfs_rename_mutex;
	if (!mutex_trylock(&alias->d_parent->d_inode->i_mutex))
		goto out_err;
	m2 = &alias->d_parent->d_inode->i_mutex;
out_unalias:
	if (likely(!d_mountpoint(alias))) {
		__d_move(alias, dentry);
		ret = alias;
	}
out_err:
	spin_unlock(&inode->i_lock);
	if (m2)
		mutex_unlock(m2);
	if (m1)
		mutex_unlock(m1);
	return ret;
}

/*
 * Prepare an anonymous dentry for life in the superblock's dentry tree as a
 * named dentry in place of the dentry to be replaced.
 * returns with anon->d_lock held!
 */
static void __d_materialise_dentry(struct dentry *dentry, struct dentry *anon)
{
	struct dentry *dparent;

	dentry_lock_for_move(anon, dentry);

	write_seqcount_begin(&dentry->d_seq);
	write_seqcount_begin(&anon->d_seq);

	dparent = dentry->d_parent;

	switch_names(dentry, anon);
	swap(dentry->d_name.hash, anon->d_name.hash);

	dentry->d_flags |= DCACHE_RCUACCESS;
	dentry->d_parent = dentry;
	list_del_init(&dentry->d_child);
	anon->d_parent = dparent;
	if (likely(!d_unhashed(anon))) {
		hlist_bl_lock(&anon->d_sb->s_anon);
		__hlist_bl_del(&anon->d_hash);
		anon->d_hash.pprev = NULL;
		hlist_bl_unlock(&anon->d_sb->s_anon);
	}
	list_move(&anon->d_child, &dparent->d_subdirs);

	write_seqcount_end(&dentry->d_seq);
	write_seqcount_end(&anon->d_seq);

	dentry_unlock_parents_for_move(anon, dentry);
	spin_unlock(&dentry->d_lock);

	/* anon->d_lock still locked, returns locked */
	anon->d_flags &= ~DCACHE_DISCONNECTED;
}

/**
 * d_materialise_unique - introduce an inode into the tree
 * @dentry: candidate dentry
 * @inode: inode to bind to the dentry, to which aliases may be attached
 *
 * Introduces an dentry into the tree, substituting an extant disconnected
 * root directory alias in its place if there is one. Caller must hold the
 * i_mutex of the parent directory.
 */
struct dentry *d_materialise_unique(struct dentry *dentry, struct inode *inode)
{
	struct dentry *actual;

	BUG_ON(!d_unhashed(dentry));

	if (!inode) {
		actual = dentry;
		__d_instantiate(dentry, NULL);
		d_rehash(actual);
		goto out_nolock;
	}

	spin_lock(&inode->i_lock);

	if (S_ISDIR(inode->i_mode)) {
		struct dentry *alias;

		/* Does an aliased dentry already exist? */
		alias = __d_find_alias(inode, 0);
		if (alias) {
			actual = alias;
			write_seqlock(&rename_lock);

			if (d_ancestor(alias, dentry)) {
				/* Check for loops */
				actual = ERR_PTR(-ELOOP);
				spin_unlock(&inode->i_lock);
			} else if (IS_ROOT(alias)) {
				/* Is this an anonymous mountpoint that we
				 * could splice into our tree? */
				__d_materialise_dentry(dentry, alias);
				write_sequnlock(&rename_lock);
				goto found;
			} else {
				/* Nope, but we must(!) avoid directory
				 * aliasing. This drops inode->i_lock */
				actual = __d_unalias(inode, dentry, alias);
			}
			write_sequnlock(&rename_lock);
			if (IS_ERR(actual)) {
				if (PTR_ERR(actual) == -ELOOP)
					pr_warn_ratelimited(
						"VFS: Lookup of '%s' in %s %s"
						" would have caused loop\n",
						dentry->d_name.name,
						inode->i_sb->s_type->name,
						inode->i_sb->s_id);
				dput(alias);
			}
			goto out_nolock;
		}
	}

	/* Add a unique reference */
	actual = __d_instantiate_unique(dentry, inode);
	if (!actual)
		actual = dentry;
	else
		BUG_ON(!d_unhashed(actual));

	spin_lock(&actual->d_lock);
found:
	_d_rehash(actual);
	spin_unlock(&actual->d_lock);
	spin_unlock(&inode->i_lock);
out_nolock:
	if (actual == dentry) {
		security_d_instantiate(dentry, inode);
		return NULL;
	}

	iput(inode);
	return actual;
}
EXPORT_SYMBOL_GPL(d_materialise_unique);

static int prepend(char **buffer, int *buflen, const char *str, int namelen)
{
	*buflen -= namelen;
	if (*buflen < 0)
		return -ENAMETOOLONG;
	*buffer -= namelen;
	memcpy(*buffer, str, namelen);
	return 0;
}

static int prepend_name(char **buffer, int *buflen, struct qstr *name)
{
	return prepend(buffer, buflen, name->name, name->len);
}

/**
 * prepend_path - Prepend path string to a buffer
 * @path: the dentry/vfsmount to report
 * @root: root vfsmnt/dentry
 * @buffer: pointer to the end of the buffer
 * @buflen: pointer to buffer length
 *
 * Caller holds the rename_lock.
 */
static int prepend_path(const struct path *path,
			const struct path *root,
			char **buffer, int *buflen)
{
	struct dentry *dentry = path->dentry;
	struct vfsmount *vfsmnt = path->mnt;
	struct mount *mnt = real_mount(vfsmnt);
	char *orig_buffer = *buffer;
	int orig_len = *buflen;
	bool slash = false;
	int error = 0;

	while (dentry != root->dentry || vfsmnt != root->mnt) {
		struct dentry * parent;

		if (dentry == vfsmnt->mnt_root || IS_ROOT(dentry)) {
			/* Escaped? */
			if (dentry != vfsmnt->mnt_root) {
				*buffer = orig_buffer;
				*buflen = orig_len;
				slash = false;
				error = 3;
				goto global_root;
			}
			/* Global root? */
			if (!mnt_has_parent(mnt))
				goto global_root;
			dentry = mnt->mnt_mountpoint;
			mnt = mnt->mnt_parent;
			vfsmnt = &mnt->mnt;
			continue;
		}
		parent = dentry->d_parent;
		prefetch(parent);
		spin_lock(&dentry->d_lock);
		error = prepend_name(buffer, buflen, &dentry->d_name);
		spin_unlock(&dentry->d_lock);
		if (!error)
			error = prepend(buffer, buflen, "/", 1);
		if (error)
			break;

		slash = true;
		dentry = parent;
	}

	if (!error && !slash)
		error = prepend(buffer, buflen, "/", 1);

	return error;

global_root:
	if (!slash)
		error = prepend(buffer, buflen, "/", 1);
	if (!error)
		error = is_mounted(vfsmnt) ? 1 : 2;
	return error;
}

/**
 * __d_path - return the path of a dentry
 * @path: the dentry/vfsmount to report
 * @root: root vfsmnt/dentry
 * @buf: buffer to return value in
 * @buflen: buffer length
 *
 * Convert a dentry into an ASCII path name.
 *
 * Returns a pointer into the buffer or an error code if the
 * path was too long.
 *
 * "buflen" should be positive.
 *
 * If the path is not reachable from the supplied root, return %NULL.
 */
char *__d_path(const struct path *path,
	       const struct path *root,
	       char *buf, int buflen)
{
	char *res = buf + buflen;
	int error;

	prepend(&res, &buflen, "\0", 1);
	br_read_lock(&vfsmount_lock);
	write_seqlock(&rename_lock);
	error = prepend_path(path, root, &res, &buflen);
	write_sequnlock(&rename_lock);
	br_read_unlock(&vfsmount_lock);

	if (error < 0)
		return ERR_PTR(error);
	if (error > 0)
		return NULL;
	return res;
}

char *d_absolute_path(const struct path *path,
	       char *buf, int buflen)
{
	struct path root = {};
	char *res = buf + buflen;
	int error;

	prepend(&res, &buflen, "\0", 1);
	br_read_lock(&vfsmount_lock);
	write_seqlock(&rename_lock);
	error = prepend_path(path, &root, &res, &buflen);
	write_sequnlock(&rename_lock);
	br_read_unlock(&vfsmount_lock);

	if (error > 1)
		error = -EINVAL;
	if (error < 0)
		return ERR_PTR(error);
	return res;
}

/*
 * same as __d_path but appends "(deleted)" for unlinked files.
 */
static int path_with_deleted(const struct path *path,
			     const struct path *root,
			     char **buf, int *buflen)
{
	prepend(buf, buflen, "\0", 1);
	if (d_unlinked(path->dentry)) {
		int error = prepend(buf, buflen, " (deleted)", 10);
		if (error)
			return error;
	}

	return prepend_path(path, root, buf, buflen);
}

static int prepend_unreachable(char **buffer, int *buflen)
{
	return prepend(buffer, buflen, "(unreachable)", 13);
}

/**
 * d_path - return the path of a dentry
 * @path: path to report
 * @buf: buffer to return value in
 * @buflen: buffer length
 *
 * Convert a dentry into an ASCII path name. If the entry has been deleted
 * the string " (deleted)" is appended. Note that this is ambiguous.
 *
 * Returns a pointer into the buffer or an error code if the path was
 * too long. Note: Callers should use the returned pointer, not the passed
 * in buffer, to use the name! The implementation often starts at an offset
 * into the buffer, and may leave 0 bytes at the start.
 *
 * "buflen" should be positive.
 */
char *d_path(const struct path *path, char *buf, int buflen)
{
	char *res = buf + buflen;
	struct path root;
	int error;

	/*
	 * We have various synthetic filesystems that never get mounted.  On
	 * these filesystems dentries are never used for lookup purposes, and
	 * thus don't need to be hashed.  They also don't need a name until a
	 * user wants to identify the object in /proc/pid/fd/.  The little hack
	 * below allows us to generate a name for these objects on demand:
	 *
	 * Some pseudo inodes are mountable.  When they are mounted
	 * path->dentry == path->mnt->mnt_root.  In that case don't call d_dname
	 * and instead have d_path return the mounted path.
	 */
	if (path->dentry->d_op && path->dentry->d_op->d_dname &&
	    (!IS_ROOT(path->dentry) || path->dentry != path->mnt->mnt_root))
		return path->dentry->d_op->d_dname(path->dentry, buf, buflen);

	get_fs_root(current->fs, &root);
	br_read_lock(&vfsmount_lock);
	write_seqlock(&rename_lock);
	error = path_with_deleted(path, &root, &res, &buflen);
	write_sequnlock(&rename_lock);
	br_read_unlock(&vfsmount_lock);
	if (error < 0)
		res = ERR_PTR(error);
	path_put(&root);
	return res;
}
EXPORT_SYMBOL(d_path);

/*
 * Helper function for dentry_operations.d_dname() members
 */
char *dynamic_dname(struct dentry *dentry, char *buffer, int buflen,
			const char *fmt, ...)
{
	va_list args;
	char temp[64];
	int sz;

	va_start(args, fmt);
	sz = vsnprintf(temp, sizeof(temp), fmt, args) + 1;
	va_end(args);

	if (sz > sizeof(temp) || sz > buflen)
		return ERR_PTR(-ENAMETOOLONG);

	buffer += buflen - sz;
	return memcpy(buffer, temp, sz);
}

char *simple_dname(struct dentry *dentry, char *buffer, int buflen)
{
	char *end = buffer + buflen;
	/* these dentries are never renamed, so d_lock is not needed */
	if (prepend(&end, &buflen, " (deleted)", 11) ||
	    prepend_name(&end, &buflen, &dentry->d_name) ||
	    prepend(&end, &buflen, "/", 1))
		end = ERR_PTR(-ENAMETOOLONG);
	return end;
}

/*
 * Write full pathname from the root of the filesystem into the buffer.
 */
static char *__dentry_path(struct dentry *dentry, char *buf, int buflen)
{
	char *end = buf + buflen;
	char *retval;

	prepend(&end, &buflen, "\0", 1);
	if (buflen < 1)
		goto Elong;
	/* Get '/' right */
	retval = end-1;
	*retval = '/';

	while (!IS_ROOT(dentry)) {
		struct dentry *parent = dentry->d_parent;
		int error;

		prefetch(parent);
		spin_lock(&dentry->d_lock);
		error = prepend_name(&end, &buflen, &dentry->d_name);
		spin_unlock(&dentry->d_lock);
		if (error != 0 || prepend(&end, &buflen, "/", 1) != 0)
			goto Elong;

		retval = end;
		dentry = parent;
	}
	return retval;
Elong:
	return ERR_PTR(-ENAMETOOLONG);
}

char *dentry_path_raw(struct dentry *dentry, char *buf, int buflen)
{
	char *retval;

	write_seqlock(&rename_lock);
	retval = __dentry_path(dentry, buf, buflen);
	write_sequnlock(&rename_lock);

	return retval;
}
EXPORT_SYMBOL(dentry_path_raw);

char *dentry_path(struct dentry *dentry, char *buf, int buflen)
{
	char *p = NULL;
	char *retval;

	write_seqlock(&rename_lock);
	if (d_unlinked(dentry)) {
		p = buf + buflen;
		if (prepend(&p, &buflen, "//deleted", 10) != 0)
			goto Elong;
		buflen++;
	}
	retval = __dentry_path(dentry, buf, buflen);
	write_sequnlock(&rename_lock);
	if (!IS_ERR(retval) && p)
		*p = '/';	/* restore '/' overriden with '\0' */
	return retval;
Elong:
	return ERR_PTR(-ENAMETOOLONG);
}

/*
 * NOTE! The user-level library version returns a
 * character pointer. The kernel system call just
 * returns the length of the buffer filled (which
 * includes the ending '\0' character), or a negative
 * error value. So libc would do something like
 *
 *	char *getcwd(char * buf, size_t size)
 *	{
 *		int retval;
 *
 *		retval = sys_getcwd(buf, size);
 *		if (retval >= 0)
 *			return buf;
 *		errno = -retval;
 *		return NULL;
 *	}
 */
SYSCALL_DEFINE2(getcwd, char __user *, buf, unsigned long, size)
{
	int error;
	struct path pwd, root;
	char *page = (char *) __get_free_page(GFP_USER);

	if (!page)
		return -ENOMEM;

	get_fs_root_and_pwd(current->fs, &root, &pwd);

	error = -ENOENT;
	br_read_lock(&vfsmount_lock);
	write_seqlock(&rename_lock);
	if (!d_unlinked(pwd.dentry)) {
		unsigned long len;
		char *cwd = page + PAGE_SIZE;
		int buflen = PAGE_SIZE;

		prepend(&cwd, &buflen, "\0", 1);
		error = prepend_path(&pwd, &root, &cwd, &buflen);
		write_sequnlock(&rename_lock);
		br_read_unlock(&vfsmount_lock);

		if (error < 0)
			goto out;

		/* Unreachable from current root */
		if (error > 0) {
			error = prepend_unreachable(&cwd, &buflen);
			if (error)
				goto out;
		}

		error = -ERANGE;
		len = PAGE_SIZE + page - cwd;
		if (len <= size) {
			error = len;
			if (copy_to_user(buf, cwd, len))
				error = -EFAULT;
		}
	} else {
		write_sequnlock(&rename_lock);
		br_read_unlock(&vfsmount_lock);
	}

out:
	path_put(&pwd);
	path_put(&root);
	free_page((unsigned long) page);
	return error;
}

/*
 * Test whether new_dentry is a subdirectory of old_dentry.
 *
 * Trivially implemented using the dcache structure
 */

/**
 * is_subdir - is new dentry a subdirectory of old_dentry
 * @new_dentry: new dentry
 * @old_dentry: old dentry
 *
 * Returns 1 if new_dentry is a subdirectory of the parent (at any depth).
 * Returns 0 otherwise.
 * Caller must ensure that "new_dentry" is pinned before calling is_subdir()
 */
  
int is_subdir(struct dentry *new_dentry, struct dentry *old_dentry)
{
	int result;
	unsigned seq;

	if (new_dentry == old_dentry)
		return 1;

	do {
		/* for restarting inner loop in case of seq retry */
		seq = read_seqbegin(&rename_lock);
		/*
		 * Need rcu_readlock to protect against the d_parent trashing
		 * due to d_move
		 */
		rcu_read_lock();
		if (d_ancestor(old_dentry, new_dentry))
			result = 1;
		else
			result = 0;
		rcu_read_unlock();
	} while (read_seqretry(&rename_lock, seq));

	return result;
}

void d_genocide(struct dentry *root)
{
	struct dentry *this_parent;
	struct list_head *next;
	unsigned seq;
	int locked = 0;

	seq = read_seqbegin(&rename_lock);
again:
	this_parent = root;
	spin_lock(&this_parent->d_lock);
repeat:
	next = this_parent->d_subdirs.next;
resume:
	while (next != &this_parent->d_subdirs) {
		struct list_head *tmp = next;
		struct dentry *dentry = list_entry(tmp, struct dentry, d_child);
		next = tmp->next;

		spin_lock_nested(&dentry->d_lock, DENTRY_D_LOCK_NESTED);
		if (d_unhashed(dentry) || !dentry->d_inode) {
			spin_unlock(&dentry->d_lock);
			continue;
		}
		if (!list_empty(&dentry->d_subdirs)) {
			spin_unlock(&this_parent->d_lock);
			spin_release(&dentry->d_lock.dep_map, 1, _RET_IP_);
			this_parent = dentry;
			spin_acquire(&this_parent->d_lock.dep_map, 0, 1, _RET_IP_);
			goto repeat;
		}
		if (!(dentry->d_flags & DCACHE_GENOCIDE)) {
			dentry->d_flags |= DCACHE_GENOCIDE;
			dentry->d_count--;
		}
		spin_unlock(&dentry->d_lock);
	}
	rcu_read_lock();
ascend:
	if (this_parent != root) {
		struct dentry *child = this_parent;
		if (!(this_parent->d_flags & DCACHE_GENOCIDE)) {
			this_parent->d_flags |= DCACHE_GENOCIDE;
			this_parent->d_count--;
		}
		this_parent = child->d_parent;

		spin_unlock(&child->d_lock);
		spin_lock(&this_parent->d_lock);

		/* might go back up the wrong parent if we have had a rename. */
		if (!locked && read_seqretry(&rename_lock, seq))
			goto rename_retry;
		/* go into the first sibling still alive */
		do {
			next = child->d_child.next;
			if (next == &this_parent->d_subdirs)
				goto ascend;
			child = list_entry(next, struct dentry, d_child);
		} while (unlikely(child->d_flags & DCACHE_DENTRY_KILLED));
		rcu_read_unlock();
		goto resume;
	}
	if (!locked && read_seqretry(&rename_lock, seq))
		goto rename_retry;
	spin_unlock(&this_parent->d_lock);
	rcu_read_unlock();
	if (locked)
		write_sequnlock(&rename_lock);
	return;

rename_retry:
	spin_unlock(&this_parent->d_lock);
	rcu_read_unlock();
	if (locked)
		goto again;
	locked = 1;
	write_seqlock(&rename_lock);
	goto again;
}

/**
 * find_inode_number - check for dentry with name
 * @dir: directory to check
 * @name: Name to find.
 *
 * Check whether a dentry already exists for the given name,
 * and return the inode number if it has an inode. Otherwise
 * 0 is returned.
 *
 * This routine is used to post-process directory listings for
 * filesystems using synthetic inode numbers, and is necessary
 * to keep getcwd() working.
 */
 
ino_t find_inode_number(struct dentry *dir, struct qstr *name)
{
	struct dentry * dentry;
	ino_t ino = 0;

	dentry = d_hash_and_lookup(dir, name);
	if (!IS_ERR_OR_NULL(dentry)) {
		if (dentry->d_inode)
			ino = dentry->d_inode->i_ino;
		dput(dentry);
	}
	return ino;
}
EXPORT_SYMBOL(find_inode_number);

static __initdata unsigned long dhash_entries;
static int __init set_dhash_entries(char *str)
{
	if (!str)
		return 0;
	dhash_entries = simple_strtoul(str, &str, 0);
	return 1;
}
__setup("dhash_entries=", set_dhash_entries);

static void __init dcache_init_early(void)
{
	unsigned int loop;

	/* If hashes are distributed across NUMA nodes, defer
	 * hash allocation until vmalloc space is available.
	 */
	if (hashdist)
		return;

	dentry_hashtable =
		alloc_large_system_hash("Dentry cache",
					sizeof(struct hlist_bl_head),
					dhash_entries,
					13,
					HASH_EARLY,
					&d_hash_shift,
					&d_hash_mask,
					0,
					0);

	for (loop = 0; loop < (1U << d_hash_shift); loop++)
		INIT_HLIST_BL_HEAD(dentry_hashtable + loop);
}

static void __init dcache_init(void)
{
	unsigned int loop;

	/* 
	 * A constructor could be added for stable state like the lists,
	 * but it is probably not worth it because of the cache nature
	 * of the dcache. 
	 */
	dentry_cache = KMEM_CACHE(dentry,
		SLAB_RECLAIM_ACCOUNT|SLAB_PANIC|SLAB_MEM_SPREAD);

	/* Hash may have been set up in dcache_init_early */
	if (!hashdist)
		return;

	dentry_hashtable =
		alloc_large_system_hash("Dentry cache",
					sizeof(struct hlist_bl_head),
					dhash_entries,
					13,
					0,
					&d_hash_shift,
					&d_hash_mask,
					0,
					0);

	for (loop = 0; loop < (1U << d_hash_shift); loop++)
		INIT_HLIST_BL_HEAD(dentry_hashtable + loop);
}

/* SLAB cache for __getname() consumers */
struct kmem_cache *names_cachep __read_mostly;
EXPORT_SYMBOL(names_cachep);

EXPORT_SYMBOL(d_genocide);

void __init vfs_caches_init_early(void)
{
	dcache_init_early();
	inode_init_early();
}

void __init vfs_caches_init(unsigned long mempages)
{
	unsigned long reserve;

	/* Base hash sizes on available memory, with a reserve equal to
           150% of current kernel size */

	reserve = min((mempages - nr_free_pages()) * 3/2, mempages - 1);
	mempages -= reserve;

	names_cachep = kmem_cache_create("names_cache", PATH_MAX, 0,
			SLAB_HWCACHE_ALIGN|SLAB_PANIC, NULL);

	dcache_init();
	inode_init();
	files_init(mempages);
	mnt_init();
	bdev_cache_init();
	chrdev_init();
}<|MERGE_RESOLUTION|>--- conflicted
+++ resolved
@@ -228,12 +228,6 @@
 {
 	struct dentry *dentry = container_of(head, struct dentry, d_u.d_rcu);
 
-<<<<<<< HEAD
-	if (dname_external(dentry))
-		kfree(dentry->d_name.name);
-=======
-	WARN_ON(!hlist_unhashed(&dentry->d_alias));
->>>>>>> b2060840
 	kmem_cache_free(dentry_cache, dentry); 
 }
 
@@ -1321,9 +1315,9 @@
 	 */
 	dentry->d_iname[DNAME_INLINE_LEN-1] = 0;
 	if (name->len > DNAME_INLINE_LEN-1) {
-        size_t size = offsetof(struct external_name, name[1]);
-        struct external_name *p = kmalloc(size + name->len, GFP_KERNEL);
-        if (!p) {
+		size_t size = offsetof(struct external_name, name[1]);
+		struct external_name *p = kmalloc(size + name->len, GFP_KERNEL);
+		if (!p) {
 			kmem_cache_free(dentry_cache, dentry); 
 			return NULL;
 		}
