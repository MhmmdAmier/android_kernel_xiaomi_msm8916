--- conflicted
+++ resolved
@@ -470,20 +470,12 @@
 	}
 
 out:
-<<<<<<< HEAD
-	if (err != -ENOENT) {
+	kfree(file->private_data);
+	file->private_data = NULL;
+
+	if (err != -ENOENT)
 		ubifs_err("cannot find next direntry, error %d", c->vi.ubi_num,
 				err);
-		return err;
-	}
-
-=======
->>>>>>> ec55e7c2
-	kfree(file->private_data);
-	file->private_data = NULL;
-
-	if (err != -ENOENT)
-		ubifs_err("cannot find next direntry, error %d", err);
 	else
 		/*
 		 * -ENOENT is a non-fatal error in this context, the TNC uses
