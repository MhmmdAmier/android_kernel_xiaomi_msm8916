--- conflicted
+++ resolved
@@ -3825,17 +3825,10 @@
 	mutex_unlock(&inode->i_mutex);
 	return ret;
 #else
-<<<<<<< HEAD
-   /*
-    * Disabled as per b/28760453
-    */
-   return -EOPNOTSUPP;
-=======
 	/*
 	 * Disabled as per b/28760453
 	 */
 	return -EOPNOTSUPP;
->>>>>>> 433a7350
 #endif
 }
 
