--- conflicted
+++ resolved
@@ -514,8 +514,6 @@
 		return 0;
 	}
 
-<<<<<<< HEAD
-=======
 	/*
 	 * do the qgroup accounting as early as possible
 	 */
@@ -534,7 +532,6 @@
 		trans->qgroup_reserved = 0;
 	}
 
->>>>>>> 6f72c7e2
 	while (count < 2) {
 		unsigned long cur = trans->delayed_ref_updates;
 		trans->delayed_ref_updates = 0;
